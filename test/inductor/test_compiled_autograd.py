# Owner(s): ["module: inductor"]
import functools
import io
import logging
import re
import sys
import unittest
from importlib.machinery import SourceFileLoader
from pathlib import Path
from unittest import mock

import torch
import torch.nn as nn
from torch import _inductor as inductor
from torch._dynamo import compiled_autograd, config
from torch._dynamo.utils import counters
from torch._inductor import config as inductor_config
from torch._inductor.test_case import run_tests, TestCase
from torch.testing._internal.inductor_utils import HAS_CPU, HAS_CUDA
from torch.testing._internal.logging_utils import logs_to_string

# note: these tests are not run on windows due to inductor_utils.HAS_CPU


def make_compiler_fn(fullgraph=True, dynamic=True):
    def _compiler_fn(gm):
        """Same as torch.compile() but counts number of compiles"""

        def _inner_compiler(gm_, example_inputs_):
            counters["compiled_autograd"]["compiles"] += 1
            return inductor.compile(gm_, example_inputs_)

        return torch.compile(
            gm, backend=_inner_compiler, fullgraph=fullgraph, dynamic=dynamic
        )

    return _compiler_fn


compiler_fn = make_compiler_fn()


# TODO(jansel): hooks as lambdas creates recompiles in dynamo, we should fix that
def hook1(grad):
    return grad * 2


def hook2(grads):
    return (grads[0] + 1,)


def hook3(gI, gO):
    return (torch.sin(gI[0]) + gO[0],)


class TestCompiledAutograd(TestCase):
    def setUp(self) -> None:
        super().setUp()
        torch._logging.set_logs(compiled_autograd_verbose=False)
        config.compiled_autograd = False
        compiled_autograd.reset()

    def tearDown(self) -> None:
        super().tearDown()
        torch._logging.set_logs(compiled_autograd_verbose=False)
        config.compiled_autograd = False
        compiled_autograd.reset()

    def check_output_and_recompiles(
        self, fn, count=1, compiler_fn=compiler_fn, compile_fn=False
    ):
        if isinstance(count, list):
            captures, compiles = count
        else:
            captures, compiles = count, count
        with torch.autograd.set_multithreading_enabled(False):
            torch._dynamo.reset()
            counters["compiled_autograd"].clear()
            torch.manual_seed(123)
            expected = list(fn())
            torch.manual_seed(123)
            with compiled_autograd.enable(compiler_fn):
                opt_fn = torch.compile(fn) if compile_fn else fn
                actual = list(opt_fn())
            self.assertEqual(expected, actual)
            self.assertEqual(counters["compiled_autograd"]["captures"], captures)
            self.assertEqual(counters["compiled_autograd"]["compiles"], compiles)

    def test_dynamo_flaky_segfault(self):
        import os
        import subprocess

        script = """
import torch

def main():
    def compiler_fn(gm):
        return torch.compile(gm, backend="eager")

    def inner():
        x = torch.randn(1000, 3000)
        w = torch.randn(1000, 3000, requires_grad=True)
        def model(i):
            return torch.nn.functional.linear(i, w)
        out = model(x)
        loss = out.sum()
        with torch._dynamo.compiled_autograd.enable(compiler_fn):
            loss.backward()
        assert(w.grad is not None)

    inner()
    torch._dynamo.reset()
    inner()

main()
        """
        # Run it three times to catch bad dynamo state resets
        for _ in range(3):
            try:
                subprocess.check_output(
                    [sys.executable, "-c", script],
                    stderr=subprocess.STDOUT,
                    # On Windows, opening the subprocess with the default CWD makes `import torch`
                    # fail, so just set CWD to this script's directory
                    cwd=os.path.dirname(os.path.realpath(__file__)),
                )
            except subprocess.CalledProcessError as e:
                if e.returncode < 0:
                    self.fail("Subprocess exited with a fatal signal")

    def test_basic(self):
        def fn():
            model = torch.nn.Sequential(
                torch.nn.Linear(4, 4),
                torch.nn.ReLU(),
                torch.nn.Linear(4, 4),
                torch.nn.ReLU(),
            )
            x = torch.randn([2, 4])
            result = model(x).sum()
            result.backward()
            yield model[0].weight.grad
            yield model[0].bias.grad
            yield model[2].weight.grad
            yield model[2].bias.grad

        self.check_output_and_recompiles(fn)

    def test_cache_hit(self):
        def fn():
            for _ in range(3):
                model = torch.nn.Sequential(
                    torch.nn.Linear(4, 4),
                    torch.nn.ReLU(),
                    torch.nn.Linear(4, 4),
                    torch.nn.ReLU(),
                )
                x = torch.randn([2, 4])
                result = model(x).sum()
                result.backward()
                yield model[0].weight.grad
                yield model[0].bias.grad
                yield model[2].weight.grad
                yield model[2].bias.grad

        self.check_output_and_recompiles(fn)

    def test_tensor_grad_hook1(self):
        def fn():
            for _ in range(3):
                model = torch.nn.Sequential(
                    torch.nn.Linear(4, 4),
                    torch.nn.ReLU(),
                )
                x = torch.randn([2, 4])

                model[0].weight.register_hook(hook1)

                result = model(x).sum()
                result.backward()
                yield model[0].weight.grad
                yield model[0].bias.grad

        self.check_output_and_recompiles(fn)

    def test_tensor_grad_hook2(self):
        def fn():
            for _ in range(3):
                model = torch.nn.Sequential(
                    torch.nn.Linear(4, 4),
                    torch.nn.ReLU(),
                )
                x = torch.randn([1, 4])

                result = model(x).sum()
                result.grad_fn.register_prehook(hook2)
                result.backward()
                yield model[0].weight.grad
                yield model[0].bias.grad

        self.check_output_and_recompiles(fn)

    def test_tensor_grad_hook3(self):
        def fn():
            for _ in range(3):
                model = torch.nn.Sequential(
                    torch.nn.Linear(4, 4),
                    torch.nn.ReLU(),
                )
                x = torch.randn([1, 4])

                result = model(x).sum()
                result.grad_fn.register_hook(hook3)
                result.backward()
                yield model[0].weight.grad
                yield model[0].bias.grad

        self.check_output_and_recompiles(fn)

    def test_torch_compile(self):
        def fn():
            model = torch.nn.Sequential(
                torch.nn.Linear(4, 4),
                torch.nn.Sigmoid(),
            )
            opt_model = torch.compile(model, fullgraph=True)

            for _ in range(3):
                x = torch.randn([1, 4])

                result = opt_model(x).sum()
                result.backward()
                yield model[0].weight.grad
                yield model[0].bias.grad
                model.zero_grad()

        self.check_output_and_recompiles(fn)

    def test_torch_compile_api_inductor(self):
        def fn():
            torch.manual_seed(123)
            model = torch.nn.Sequential(
                torch.nn.Linear(4, 4),
                torch.nn.Sigmoid(),
            )

            res = []
            for _ in range(3):
                x = torch.randn([1, 4])

                result = model(x).sum()
                result.backward()
                res.append(model[0].weight.grad)
                res.append(model[0].bias.grad)
                model.zero_grad()
            return res

        expected = fn()
        with config.patch(compiled_autograd=True):
            compiled_fn = torch.compile(fn)
        actual = compiled_fn()
        self.assertEqual(expected, actual)
        self.assertEqual(counters["compiled_autograd"]["captures"], 1)

    def test_torch_compile_api_aot_eager(self):
        def fn():
            torch.manual_seed(123)
            model = torch.nn.Sequential(
                torch.nn.Linear(4, 4),
                torch.nn.Sigmoid(),
            )

            res = []
            for _ in range(3):
                x = torch.randn([1, 4])

                result = model(x).sum()
                result.backward()
                res.append(model[0].weight.grad)
                res.append(model[0].bias.grad)
                model.zero_grad()
            return res

        expected = fn()
        with config.patch(compiled_autograd=True):
            compiled_fn = torch.compile(fn, backend="aot_eager")
        actual = compiled_fn()
        self.assertEqual(expected, actual)
        self.assertEqual(counters["compiled_autograd"]["captures"], 1)

    def test_torch_compile_api_eager(self):
        def fn():
            torch.manual_seed(123)
            model = torch.nn.Sequential(
                torch.nn.Linear(4, 4),
                torch.nn.Sigmoid(),
            )

            res = []
            for _ in range(3):
                x = torch.randn([1, 4])

                result = model(x).sum()
                result.backward()
                res.append(model[0].weight.grad)
                res.append(model[0].bias.grad)
                model.zero_grad()
            return res

        expected = fn()
        with config.patch(compiled_autograd=True):
            compiled_fn = torch.compile(fn, backend="eager")
        actual = compiled_fn()
        self.assertEqual(expected, actual)
        self.assertEqual(counters["compiled_autograd"]["captures"], 1)

    def test_multiple_torch_compile(self):
        model = torch.nn.Sequential(
            torch.nn.Linear(4, 4),
            torch.nn.Sigmoid(),
        )
        x = torch.randn([1, 4])

        def fn():
            result = model(x).sum()
            result.backward()

        model2 = torch.nn.Linear(4, 4)
        x2 = torch.randn([1, 4])

        def fn2():
            result = model2(x2).sum()
            result.backward()

        no_ca1 = torch.compile(fn)
        no_ca1()
        self.assertEqual(counters["compiled_autograd"]["captures"], 0)
        counters.clear()

        with config.patch(compiled_autograd=True):
            with_ca = torch.compile(fn2)
            with_ca()
            self.assertEqual(counters["compiled_autograd"]["captures"], 1)
            counters.clear()

        no_ca2 = torch.compile(fn)
        no_ca2()
        self.assertEqual(counters["compiled_autograd"]["captures"], 0)

    def test_torch_compile_graph_break(self):
        model = torch.nn.Sequential(
            torch.nn.Linear(4, 4),
            torch.nn.Sigmoid(),
        )
        x = torch.randn([1, 4])

        @torch._dynamo.disable()
        def fn():
            result = model(x).sum()
            result.backward()

        with config.patch(compiled_autograd=True):
            opt_fn = torch.compile(fn)
            opt_fn()

        self.assertEqual(counters["compiled_autograd"]["captures"], 1)

    def test_torch_compile_graph_break2(self):
        model = torch.nn.Sequential(
            torch.nn.Linear(4, 4),
            torch.nn.Sigmoid(),
        )
        x = torch.randn([1, 4])

        @torch._dynamo.disable()
        def inner_fn(loss):
            loss.backward()

        def fn():
            result = model(x).sum()
            inner_fn(result)

        with config.patch(compiled_autograd=True):
            opt_fn = torch.compile(fn)
            opt_fn()

        self.assertEqual(counters["compiled_autograd"]["captures"], 1)

    def test_torch_compile_only_backward_call(self):
        model = torch.nn.Sequential(
            torch.nn.Linear(4, 4),
            torch.nn.Sigmoid(),
        )
        x = torch.randn([1, 4])

        result = model(x).sum()
        with config.patch(compiled_autograd=True):
            opt_bwd = torch.compile(lambda: result.backward())
            opt_bwd()

        self.assertEqual(counters["compiled_autograd"]["captures"], 1)

    def test_dynamo_boxed(self):
        def get_placeholders(gm_):
            placeholders = []
            for node in gm_.graph.nodes:
                if node.op == "placeholder":
                    placeholders.append(node)
            return placeholders

        def eager_with_check(gm, is_bwd):
            def inner_compiler(gm_, example_inputs_):
                placeholders = get_placeholders(gm_)
                if is_bwd:
                    # should be boxed inputs
                    assert len(placeholders) == 1
                    pass
                else:
                    assert len(placeholders) > 1

                return gm_

            return torch.compile(gm, backend=inner_compiler)

        fwd_compiler_fn = functools.partial(eager_with_check, is_bwd=False)
        bwd_compiler_fn = functools.partial(eager_with_check, is_bwd=True)

        def fn(inputs):
            args_0, args_1, args_2 = inputs
            out = torch.mm(args_0, args_1)
            out = torch.mm(out, args_2)
            loss = out.sum()
            with compiled_autograd.enable(bwd_compiler_fn):
                loss.backward()
            yield args_0.grad
            yield args_1.grad
            yield args_2.grad

        inputs = [
            torch.randn([1, 2], requires_grad=True),
            torch.randn([2, 3], requires_grad=True),
            torch.randn([3, 4], requires_grad=True),
        ]

        compiled_fn = eager_with_check(fn, is_bwd=False)
        grads = list(compiled_fn(inputs))
        self.assertEqual(len(grads), 3)
        self.assertNotEqual(grads[0], None)
        self.assertNotEqual(grads[1], None)
        self.assertNotEqual(grads[2], None)

    def test_inputs_aliasing_bytecode_attr_mutations(self):
        # Freeze compiled autograd graph
        compiler = torch._dynamo.compiled_autograd.AutogradCompilerInstance(compiler_fn)
        param = torch.ones(100)
        activ = torch.ones(100) * 2
        inputs = [param, activ]
        proxies, _ = compiler.begin_capture(inputs=inputs, sizes=[])
        param_proxy, activ_proxy = proxies
        buf = activ_proxy * 2
        torch.ops.inductor.accumulate_grad_.default(param_proxy, buf)
        runtime_wrapper, compiled_fn = compiler.end_capture(buf)

        def bytecode_hook(code, out_code):
            import dis
            import sys

            if sys.version_info < (3, 11):
                call_op = "CALL_FUNCTION"
            else:
                call_op = "CALL"

            insts = list(dis.get_instructions(out_code))
            call_graph_idx = next(
                i for i, inst in enumerate(insts) if inst.opname == call_op
            )
            # pre-graph should alias: inputs_ref_0 = inputs[0]
            matches = [
                inst
                for inst in insts[:call_graph_idx]
                if inst.opname == "STORE_FAST" and inst.argval == "inputs_ref_0"
            ]
            self.assertTrue(len(matches) == 1)
            # post-graph should access inputs_ref_0 instead of inputs
            matches = [
                inst for inst in insts[call_graph_idx:] if inst.argval == "inputs"
            ]
            self.assertTrue(len(matches) == 0)
            matches = [
                inst
                for inst in insts[call_graph_idx:]
                if inst.opname == "LOAD_FAST" and inst.argval == "inputs_ref_0"
            ]
            self.assertTrue(len(matches) == 1)

        torch._dynamo.reset()
        handle = torch._dynamo.convert_frame.register_bytecode_hook(bytecode_hook)
        try:
            runtime_wrapper(
                compiled_fn=compiled_fn, inputs=[param, activ], sizes=(), hooks=()
            )
        finally:
            handle.remove()

    def test_inputs_aliasing_bytecode_stack_restore(self):
        logging.getLogger().setLevel(logging.WARNING)
        from torch.testing._internal.logging_tensor import LoggingTensor

        # Create a graph that allows inputs stealing
        def forward(inputs):
            add = inputs[0] + 1
            add_1 = add + inputs[1]  # handled in suffix for tensor subclass
            out = add_1.cpu()
            return (out,)

        gm = torch.fx.symbolic_trace(forward)
        torch._dynamo.utils.set_locals_to_steal(gm, ["inputs"])
        compiled_fn = torch.compile(gm)

        inputs = [
            torch.ones(1000000, dtype=torch.float32),
            LoggingTensor(torch.ones(1)),
        ]

        def bytecode_hook(code, out_code):
            import dis
            import sys

            if sys.version_info < (3, 11):
                call_op = "CALL_FUNCTION"
            else:
                call_op = "CALL"

            insts = list(dis.get_instructions(out_code))
            call_graph_idx = next(
                i for i, inst in enumerate(insts) if inst.opname == call_op
            )
            # pre-graph should alias: inputs_ref_0 = inputs[0]
            matches = [
                inst
                for inst in insts[:call_graph_idx]
                if inst.opname == "STORE_FAST" and inst.argval == "inputs_ref_0"
            ]
            self.assertTrue(len(matches) == 1)
            # post-graph should access inputs_ref_0 instead of inputs
            matches = [
                inst for inst in insts[call_graph_idx:] if inst.argval == "inputs"
            ]
            self.assertTrue(len(matches) == 0)
            matches = [
                inst
                for inst in insts[call_graph_idx:]
                if inst.opname == "LOAD_FAST" and inst.argval == "inputs_ref_0"
            ]
            self.assertTrue(len(matches) == 1)

        torch._dynamo.reset()
        handle = torch._dynamo.convert_frame.register_bytecode_hook(bytecode_hook)
        try:
            out = compiled_fn(inputs)
            self.assertTrue(len(inputs) == 0)
        finally:
            handle.remove()

    def test_implicit_add(self):
        def fn():
            y = torch.randn(1, 4, requires_grad=True)

            def model(x):
                # y is used multiple times, gradients get added
                return torch.sigmoid(x * y + torch.sin(y) + torch.cos(y))

            for _ in range(3):
                x = torch.randn([1, 4])

                result = model(x).sum()
                result.backward()
                yield result
                yield y.grad
                y.grad = None

        self.check_output_and_recompiles(fn)

    def test_output_nodes(self):
        def fn():
            y = torch.randn(1, 4, requires_grad=True)
            z = torch.randn(1, 4, requires_grad=True)

            def model(x):
                return torch.sigmoid(x * z + torch.sin(y) + torch.cos(y))

            for _ in range(3):
                x = torch.randn([1, 4])

                result = model(x).sum()
                gy, gz = torch.autograd.grad(result, [y, z])
                assert y.grad is None
                assert z.grad is None
                yield gy
                yield gz

        self.check_output_and_recompiles(fn)

    def test_dynamic_shapes(self):
        def fn():
            model = torch.nn.Sequential(
                torch.nn.Linear(4, 4),
                torch.nn.ReLU(),
                torch.nn.Linear(4, 4),
                torch.nn.ReLU(),
            )
            opt_model = torch.compile(model, dynamic=True)

            for b in range(10, 100, 10):
                x = torch.randn([b, 4])
                result = opt_model(x).sum()
                result.backward()
                yield model[0].weight.grad
                yield model[0].bias.grad
                yield model[2].weight.grad
                yield model[2].bias.grad
                model.zero_grad()

        # TODO(jansel): we should be able to get this count to 1
        self.check_output_and_recompiles(fn, count=2)

    def test_accumulate_without_zero(self):
        def fn():
            model = torch.nn.Sequential(
                torch.nn.Linear(4, 4),
                torch.nn.ReLU(),
                torch.nn.Linear(4, 4),
                torch.nn.ReLU(),
            )
            opt_model = torch.compile(model, dynamic=True)

            for _ in range(10):
                x = torch.randn([10, 4])
                result = opt_model(x).sum()
                result.backward()
                yield model[0].weight.grad.clone()
                yield model[0].bias.grad.clone()
                yield model[2].weight.grad.clone()
                yield model[2].bias.grad.clone()

        self.check_output_and_recompiles(fn, count=2)

    def test_inplace_grad_update(self):
        def fn():
            model = torch.nn.Sequential(
                torch.nn.Linear(4, 4),
                torch.nn.ReLU(),
            )
            opt_model = torch.compile(model, dynamic=True)

            for _ in range(10):
                w_grad = torch.rand_like(model[0].weight)
                b_grad = torch.rand_like(model[0].bias)
                model[0].weight.grad = w_grad
                model[0].bias.grad = b_grad

                x = torch.randn([10, 4])
                result = opt_model(x).sum()
                result.backward()
                assert model[0].weight.grad is w_grad
                assert model[0].bias.grad is b_grad
                yield w_grad.clone()
                yield b_grad.clone()

        self.check_output_and_recompiles(fn, count=1)

    @unittest.skipIf(not HAS_CUDA, "requires cuda")
    def test_issue106555(self):
        DEVICE = torch.device("cuda:0")
        NUM_FEATURES = 256

        def bias_sigmoid_mul(x1, x2, bias):
            x2 = torch.sigmoid(x2 + bias)
            y = x1 * x2
            return y

        bias_sigmoid_mul_jit = torch.compile(bias_sigmoid_mul)

        class ModuleWithJit(nn.Module):
            def __init__(self):
                super().__init__()
                self.linear_1 = nn.Linear(NUM_FEATURES, NUM_FEATURES, bias=True)
                self.linear_2 = nn.Linear(NUM_FEATURES, NUM_FEATURES, bias=False)
                self.linear_2_bias = nn.Parameter(torch.zeros(NUM_FEATURES))

            def forward(self, input_tensor):
                x1 = self.linear_1(input_tensor)
                x2 = self.linear_2(input_tensor)
                output = bias_sigmoid_mul_jit(x1, x2, self.linear_2_bias)
                return output

        class Model(nn.Module):
            def __init__(self):
                super().__init__()
                self.module_with_jit_1 = ModuleWithJit()
                self.module_with_jit_2 = ModuleWithJit()

            def forward(self, x, gradient_checkpointing: bool):
                if gradient_checkpointing:
                    y = torch.utils.checkpoint.checkpoint(
                        self._forward, x, use_reentrant=True
                    )
                else:
                    y = self._forward(x)
                return y

            def _forward(self, x):
                x = x + self.module_with_jit_1(x)
                x = x + self.module_with_jit_2(x.transpose(-2, -3)).transpose(-2, -3)
                return x

        torch.cuda.set_device(device=DEVICE)
        torch.manual_seed(1234567890)
        model = Model()
        model.train()
        model.to(device=DEVICE)
        model_parameters = list(model.parameters())

        torch.manual_seed(1234567890)
        input_tensor = torch.randn(1, 128, 256, NUM_FEATURES).to(device=DEVICE)
        input_tensor.requires_grad = True
        target_tensor = torch.randn(1, 128, 256, NUM_FEATURES).to(
            dtype=input_tensor.dtype, device=DEVICE
        )

        for iteration in range(10):
            for param in model_parameters:
                param.grad = None
            output_tensor = model(
                x=input_tensor.clone(),
                gradient_checkpointing=True,
            )
            loss = torch.mean(torch.abs(target_tensor - output_tensor))
            loss.backward()

    def test_keep_graph_simple(self):
        x = torch.tensor([2.0], requires_grad=True)
        y = x**2

        # First backward pass; keep the computation graph
        y.backward(retain_graph=True)
        self.assertEqual(x.grad, torch.Tensor([4]))  # dy/dx at x=2 is 4

        # Note - this will run under both the eager and compiled regime.
        def fn():
            # Reset the gradients
            x.grad = torch.tensor([0.0])
            # Second and Third backward pass; keep the computation graph
            y.backward(retain_graph=True)
            self.assertEqual(x.grad, torch.Tensor([4]))  # dy/dx at x=2 is 4
            return x.grad

        self.check_output_and_recompiles(fn, count=1)

    def test_keep_graph_usage_after_compiled(self):
        x = torch.tensor([2.0], requires_grad=True)
        y = x**2

        # First backward pass; keep the computation graph
        def eager_check():
            y.backward(retain_graph=True)
            self.assertEqual(x.grad, torch.Tensor([4]))  # dy/dx at x=2 is 4
            x.grad = torch.tensor([0.0])

        eager_check()

        for i in range(0, 5):
            with compiled_autograd.enable(compiler_fn):
                eager_check()

            eager_check()

    def test_custom_fn_saved_tensors(self):
        def fn():
            class MySin(torch.autograd.Function):
                @staticmethod
                def forward(ctx, x):
                    ctx.save_for_backward(x)
                    return torch.sin(x)

                @staticmethod
                def backward(ctx, gO):
                    (x,) = ctx.saved_tensors
                    return gO * torch.cos(x)

            for i in [10, 100, 10, 15, 20, 25]:
                x = torch.arange(0.0, i, requires_grad=True)
                out = MySin.apply(x)
                loss = out.sum()
                loss.backward()
                yield x.grad

        self.check_output_and_recompiles(fn, count=2)

    def test_custom_fn_saved_multiple_tensors(self):
        def fn():
            class MyFn(torch.autograd.Function):
                @staticmethod
                def forward(ctx, x, y):
                    ctx.save_for_backward(x, y)
                    return torch.sin(x), torch.sin(y)

                @staticmethod
                def backward(ctx, gO_x, gO_y):
                    (x, y) = ctx.saved_tensors
                    return gO_x * torch.cos(x), gO_y * torch.cos(y)

            for i in [10, 100, 10, 15, 20, 25]:
                x = torch.arange(0.0, i, requires_grad=True)
                y = torch.arange(0.0, i, requires_grad=True)
                out1, out2 = MyFn.apply(x, y)
                loss = (out1 * out2).sum()
                loss.backward()
                yield x.grad

        self.check_output_and_recompiles(fn, count=2)

    def test_custom_fn_saved_multiple_tensors_dedup(self):
        def fn():
            class MyFn(torch.autograd.Function):
                @staticmethod
                def forward(ctx, x):
                    ctx.save_for_backward(x, x)
                    return torch.sin(x)

                @staticmethod
                def backward(ctx, gO):
                    (x1, x2) = ctx.saved_tensors
                    return gO * torch.cos(x1) * torch.cos(x2)

            for i in [10, 100, 10, 15, 20, 25]:
                x = torch.arange(0.0, i, requires_grad=True)
                out = MyFn.apply(x)
                loss = out.sum()
                loss.backward()
                yield x.grad

        self.check_output_and_recompiles(fn, count=2)

    def test_custom_fn_saved_shape_tensor(self):
        def fn():
            class MyFn(torch.autograd.Function):
                @staticmethod
                def forward(ctx, x):
                    ctx.save_for_backward(x)
                    return x

                @staticmethod
                def backward(ctx, gO):
                    (x,) = ctx.saved_tensors
                    return gO * x.shape[0]

            for i in [10, 100, 10, 15, 20, 25]:
                x = torch.arange(0.0, i, requires_grad=True)
                out = MyFn.apply(x)
                loss = out.sum()
                loss.backward()
                yield x.grad

        self.check_output_and_recompiles(fn, count=2)

    def test_custom_fn_saved_attr(self):
        def fn():
            class MyFn(torch.autograd.Function):
                @staticmethod
                def forward(ctx, x):
                    ctx.shape = x.shape
                    return x

                @staticmethod
                def backward(ctx, gO):
                    x_shape = ctx.shape[0]
                    return gO * x_shape

            for i in [10, 100, 10, 15, 20, 25]:
                x = torch.arange(0.0, i, requires_grad=True)
                out = MyFn.apply(x)
                loss = out.sum()
                loss.backward()
                yield x.grad

        self.check_output_and_recompiles(
            fn, count=2, compiler_fn=make_compiler_fn(fullgraph=False)
        )

    def test_custom_fn_multiple_grads(self):
        def fn():
            class MyFn(torch.autograd.Function):
                @staticmethod
                def forward(ctx, x, y):
                    return x + y, y

                @staticmethod
                def backward(ctx, gO_1, gO_2):
                    return gO_1, gO_2

            for i in [10, 100, 10, 15, 20, 25]:
                x = torch.arange(0.0, i, requires_grad=True)
                y = torch.arange(0.0, i, requires_grad=True)
                out1, out2 = MyFn.apply(x, y)
                loss = (out1 + out2).sum()
                loss.backward()
                yield x.grad
                yield y.grad

        self.check_output_and_recompiles(fn, count=2)

    def test_custom_fn_non_variable_input(self):
        def fn():
            class MyFn(torch.autograd.Function):
                @staticmethod
                def forward(ctx, x, y, z):
                    return x * 2, y * 3, z * 4

                @staticmethod
                def backward(ctx, gO_1, gO_2, gO_3):
                    return gO_1, gO_2, gO_3

            for i in [10, 100, 10, 15, 20, 25]:
                x = torch.arange(0.0, i, requires_grad=True)
                y = 1
                z = torch.arange(0.0, i, requires_grad=True)
                out1, out2, out3 = MyFn.apply(x, y, z)
                loss = (out1 + out2 + out3).sum()
                loss.backward()
                yield x
                yield y
                yield z

        self.check_output_and_recompiles(fn, count=2)

    @unittest.skipIf(not HAS_CUDA, "requires cuda")
    def test_logging_tensor_flaky(self) -> None:
        # when you first run some test using triton and then run test_inputs_aliasing_bytecode_stack_restore
        # resulting in:
        #   - pytest: `TypeError: unsupported operand type(s) for +: 'Tensor' and 'LoggingTensor'`
        #   - python: `TypeError: not all arguments converted during string formatting`

        # 1. some triton involving test
        def fn():
            def _fn(x):
                return x

            x = torch.arange(
                1, 10, requires_grad=True, dtype=torch.float16, device="cuda"
            )
            out = _fn(x)
            loss = out.sum()
            loss.backward()

        with compiled_autograd.enable(compiler_fn):
            fn()

        logging.getLogger().setLevel(
            logging.WARNING
        )  # triton setup overwrote it to INFO
        # 2. test_inputs_aliasing_bytecode_stack_restore
        from torch.testing._internal.logging_tensor import LoggingTensor

        def forward(inputs):
            add = inputs[0] + 1
            add_1 = add + inputs[1]
            out = add_1.cpu()
            return (out,)

        gm = torch.fx.symbolic_trace(forward)
        print(gm.print_readable())
        torch._dynamo.utils.set_locals_to_steal(gm, ["inputs"])
        compiled_fn = torch.compile(gm)

        inputs = [
            torch.ones(1000000, dtype=torch.float32),
            LoggingTensor(torch.ones(1)),
        ]

        compiled_fn(inputs)

    @unittest.skipIf(not HAS_CUDA, "requires cuda")
    def test_custom_fn_output_metadata(self):
        def my_compiler_fn(gm):
            for node in gm.graph.nodes:
                if isinstance(node.target, torch._ops.OpOverload):
                    assert (
                        node.target._name != "aten::_to_copy"
                    ), "there should be no implicit copies (e.g. dtype casting)"

            def inner_compiler(gm_, example_inputs_):
                counters["compiled_autograd"]["compiles"] += 1
                return inductor.compile(gm_, example_inputs_)

            return torch.compile(
                gm, backend=inner_compiler, fullgraph=True, dynamic=True
            )

        def fn():
            class MyFn(torch.autograd.Function):
                @staticmethod
                def forward(ctx, x):
                    return x

                @staticmethod
                def backward(ctx, gO):
                    return gO

            x = torch.arange(
                1, 10, requires_grad=True, dtype=torch.float16, device="cuda"
            )
            x_view = x.view(3, 3)
            out = MyFn.apply(x_view)
            loss = out.sum()
            loss.backward()
            yield x.dtype
            yield x.device
            yield x.grad

        self.check_output_and_recompiles(fn, count=1)

    def test_custom_fn_with_same_graph(self):
        def fn():
            class MyFn1(torch.autograd.Function):
                @staticmethod
                def forward(ctx, x):
                    return x

                @staticmethod
                def backward(ctx, gO):
                    return gO

            # same as MyFn1, but different autograd function id
            # should not be using same graph as MyFn1
            class MyFn2(torch.autograd.Function):
                @staticmethod
                def forward(ctx, x):
                    return x

                @staticmethod
                def backward(ctx, gO):
                    return gO

            for myfn in [MyFn1, MyFn2, MyFn1, MyFn2]:
                x = torch.arange(0.0, 10, requires_grad=True)
                out = myfn.apply(x)
                loss = out.sum()
                loss.backward()
                yield x.grad

        self.check_output_and_recompiles(
            fn, count=2
        )  # should compile once for MyFn1 and once for MyFn2

    def test_custom_fn_dynamically_defined_class(self):
        def fn():
            def create_class(multiplier: int):
                class DynamicFn(torch.autograd.Function):
                    @staticmethod
                    def forward(ctx, x):
                        return x * multiplier

                    @staticmethod
                    def backward(ctx, gO):
                        return gO * multiplier

                return DynamicFn

            for multiplier in [10, 20, 30]:
                x = torch.arange(0.0, 10, requires_grad=True)
                out = create_class(multiplier).apply(x)
                loss = out.sum()
                loss.backward()
                yield x.grad

        self.check_output_and_recompiles(fn, count=3)

    def test_custom_fn_bw_graph_break(self):
        def fn():
            class MySin(torch.autograd.Function):
                @staticmethod
                def forward(ctx, x):
                    ctx.save_for_backward(x)
                    return torch.sin(x)

                @staticmethod
                def backward(ctx, gO):
                    print("graph break")
                    (x,) = ctx.saved_tensors
                    print("graph break")
                    return gO * torch.cos(x)

            for i in [10, 100, 10, 15, 20, 25]:
                x = torch.arange(0.0, i, requires_grad=True)
                out = MySin.apply(x)
                loss = out.sum()
                loss.backward()
                yield x.grad

        self.check_output_and_recompiles(
            fn, count=[2, 6], compiler_fn=make_compiler_fn(fullgraph=False)
        )

    def test_custom_fn_compiled_fw_graph_break(self):
        def fn():
            class MySin(torch.autograd.Function):
                @staticmethod
                def forward(ctx, x):
                    print("graph break")
                    ctx.save_for_backward(x)
                    return torch.sin(x)

                @staticmethod
                def backward(ctx, gO):
                    (x,) = ctx.saved_tensors
                    return gO * torch.cos(x)

            opt_model = torch.compile(MySin.apply)
            for i in [10, 100, 10, 15, 20, 25]:
                x = torch.arange(0.0, i, requires_grad=True)
                out = opt_model(x)
                loss = out.sum()
                loss.backward()
                yield x.grad

        self.check_output_and_recompiles(
            fn, count=2, compiler_fn=make_compiler_fn(fullgraph=False)
        )
        self.assertEqual(counters["stats"]["unique_graphs"], 5)  # 3 fw, 2 bw

    def test_custom_fn_compiled_fw_bw_graph_break(self):
        def fn():
            class MySin(torch.autograd.Function):
                @staticmethod
                def forward(ctx, x):
                    print("graph break")
                    ctx.save_for_backward(x)
                    return torch.sin(x)

                @staticmethod
                def backward(ctx, gO):
                    print("graph break")
                    (x,) = ctx.saved_tensors
                    return gO * torch.cos(x)

            opt_model = torch.compile(MySin.apply)
            for i in [10, 100, 10, 15, 20, 25]:
                x = torch.arange(0.0, i, requires_grad=True)
                out = opt_model(x)
                loss = out.sum()
                loss.backward()
                yield x.grad

        self.check_output_and_recompiles(
            fn, count=[2, 6], compiler_fn=make_compiler_fn(fullgraph=False)
        )
        self.assertEqual(counters["stats"]["unique_graphs"], 9)  # 3 fw, 6 bw

    def test_mismatch_fake_tensor_mode(self, dynamic_shape=False):
        """
        Repro the failure of training nanogpt with both compiled-autograd
        and _LazyGraphModule. Check https://github.com/pytorch/pytorch/pull/118981
        for more context.
        """
        B = 8
        x = torch.rand(B, 16)
        y = torch.rand(B, 16, requires_grad=True)

        if dynamic_shape:
            torch._dynamo.mark_dynamic(x, 0)
            torch._dynamo.mark_dynamic(y, 0)

        def f():
            y.grad = None
            out = x + y

            # make sure the backward call does not trigger any error when
            # compiling the backward graph
            out.sum().backward()
            return out, y.grad

        self.check_output_and_recompiles(f, compile_fn=True)

    def test_mismatch_fake_tensor_mode_dynamic_shape(self):
        self.test_mismatch_fake_tensor_mode(dynamic_shape=True)

    def test_accumulate_grad_accuracy(self):
        def fn():
            model = torch.nn.Sequential(
                torch.nn.Linear(2, 1, bias=False),
                torch.nn.Linear(1, 2, bias=False),
            )
            x = torch.randn(2, 2)

            out = model(x)
            loss = out.sum()
            torch.manual_seed(0)
            loss.backward()

            yield model[0].weight.grad
            yield model[1].weight.grad

        self.check_output_and_recompiles(fn, 1)

    def test_autograd_cpp_node(self):
        cpp_source = """
struct CustomOpAutogradFunction : public torch::autograd::Function<CustomOpAutogradFunction> {
  static constexpr bool is_traceable = true;

  static torch::Tensor forward(
      torch::autograd::AutogradContext* ctx,
      const torch::Tensor& x) {
    return x;
  }

  static torch::autograd::variable_list backward(
      torch::autograd::AutogradContext *ctx,
      torch::autograd::variable_list grad_output) {
    return grad_output;
  }
};

torch::Tensor custom_op_backed_by_autograd_fn(torch::Tensor x) {
  return CustomOpAutogradFunction::apply(x);
}

TORCH_LIBRARY(test_autograd_cpp_node, m) {
    m.def("custom_op_backed_by_autograd_fn", custom_op_backed_by_autograd_fn);
}
        """

        module = torch.utils.cpp_extension.load_inline(
            name="test_autograd_cpp_node",
            cpp_sources=cpp_source,
            functions="custom_op_backed_by_autograd_fn",
            verbose=True,
        )

        def fn():
            for i in [10, 100, 10, 20, 10]:
                x = torch.ones(i, i, requires_grad=True)
                out = torch.ops.test_autograd_cpp_node.custom_op_backed_by_autograd_fn(
                    x
                )
                loss = out.sum()
                loss.backward()
                yield x.grad

        # compiles for 10 (static) and 100 (dynamic)
        self.check_output_and_recompiles(fn, 2)

    def test_autograd_cpp_node_id(self):
        cpp_source = """
struct CustomOpAutogradFunction : public torch::autograd::Function<CustomOpAutogradFunction> {
  static constexpr bool is_traceable = true;

  static torch::Tensor forward(
      torch::autograd::AutogradContext* ctx,
      const torch::Tensor& x) {
    return x;
  }

  static torch::autograd::variable_list backward(
      torch::autograd::AutogradContext *ctx,
      torch::autograd::variable_list grad_output) {
    return grad_output;
  }
};

struct CustomOpAutogradFunction2 : public torch::autograd::Function<CustomOpAutogradFunction2> {
  static constexpr bool is_traceable = true;

  static torch::Tensor forward(
      torch::autograd::AutogradContext* ctx,
      const torch::Tensor& x) {
    return x;
  }

  static torch::autograd::variable_list backward(
      torch::autograd::AutogradContext *ctx,
      torch::autograd::variable_list grad_output) {
    return grad_output;
  }
};

torch::Tensor custom_op_backed_by_autograd_fn(torch::Tensor x) {
  return CustomOpAutogradFunction::apply(x);
}

torch::Tensor custom_op_backed_by_autograd_fn2(torch::Tensor x) {
  return CustomOpAutogradFunction2::apply(x);
}

TORCH_LIBRARY(test_autograd_cpp_node_id, m) {
    m.def("custom_op_backed_by_autograd_fn", custom_op_backed_by_autograd_fn);
    m.def("custom_op_backed_by_autograd_fn2", custom_op_backed_by_autograd_fn2);
}
        """

        module = torch.utils.cpp_extension.load_inline(
            name="test_autograd_cpp_node_id",
            cpp_sources=cpp_source,
            functions="custom_op_backed_by_autograd_fn",
            verbose=True,
        )

        def same_autograd_fn():
            def fn():
                x = torch.ones(10, 10, requires_grad=True)
                out = (
                    torch.ops.test_autograd_cpp_node_id.custom_op_backed_by_autograd_fn(
                        x
                    )
                )
                loss = out.sum()
                loss.backward()
                yield x.grad

            yield from fn()  # compile
            yield from fn()  # reuse
            yield from fn()  # reuse
            yield from fn()  # reuse

        self.check_output_and_recompiles(same_autograd_fn, 1)

        def different_autograd_fn():
            def fn(op):
                x = torch.ones(10, 10, requires_grad=True)
                out = op(x)
                loss = out.sum()
                loss.backward()
                yield x.grad

            op1 = torch.ops.test_autograd_cpp_node_id.custom_op_backed_by_autograd_fn
            op2 = torch.ops.test_autograd_cpp_node_id.custom_op_backed_by_autograd_fn2
            yield from fn(op1)  # compile
            yield from fn(op2)  # compile
            yield from fn(op1)  # reuse
            yield from fn(op2)  # reuse

        self.check_output_and_recompiles(different_autograd_fn, 2)

    def test_autograd_cpp_node_saved(self):
        cpp_source = """
struct CustomOpAutogradFunction : public torch::autograd::Function<CustomOpAutogradFunction> {
  static constexpr bool is_traceable = true;

  static torch::Tensor forward(
      torch::autograd::AutogradContext* ctx,
      const torch::Tensor& x,
      const torch::Tensor& y,
      const torch::Tensor& fixed) {
    ctx->save_for_backward({x, y});
    ctx->saved_data["fixed_tensor"] = fixed;
    ctx->saved_data["bool"] = true;
    ctx->saved_data["int"] = 1;
    c10::List<std::string> list({"string"});
    ctx->saved_data["list"] = std::move(list);
    c10::Dict<std::string, double> dict;
    dict.insert("string", 1.0);
    ctx->saved_data["dict"] = std::move(dict);
    return x;
  }

  static torch::autograd::variable_list backward(
      torch::autograd::AutogradContext *ctx,
      torch::autograd::variable_list grad_output) {
    const auto& saved_variables = ctx->get_saved_variables();
    assert(saved_variables.size() == 2);
    torch::Tensor x = saved_variables[0];
    torch::Tensor y = saved_variables[1];
    torch::Tensor fixed = ctx->saved_data["fixed_tensor"].toTensor();
    assert(ctx->saved_data["bool"].isBool());
    int i = ctx->saved_data["int"].toInt();
    c10::List<c10::IValue> list = ctx->saved_data["list"].toList();
    assert(list.size() == 1);
    assert(list.get(0).toStringRef() == "string");
    c10::Dict<c10::IValue, c10::IValue> dict = ctx->saved_data["dict"].toGenericDict();
    assert(dict.size() == 1);
    assert(dict.at("string") == 1.0);

    torch::autograd::variable_list grad_inputs(3);
    grad_inputs[0] = x + y + torch::sum(fixed) + i;
    return grad_inputs;
  }
};

torch::Tensor custom_op_backed_by_autograd_fn(const torch::Tensor& x, const torch::Tensor& y, const torch::Tensor& fixed) {
  return CustomOpAutogradFunction::apply(x, y, fixed);
}

TORCH_LIBRARY(test_autograd_cpp_node_saved, m) {
    m.def("custom_op_backed_by_autograd_fn", custom_op_backed_by_autograd_fn);
}
        """

        module = torch.utils.cpp_extension.load_inline(
            name="test_autograd_cpp_node_saved",
            cpp_sources=cpp_source,
            functions="custom_op_backed_by_autograd_fn",
            verbose=True,
        )

        def fn():
            fixed = torch.ones(2, 2)
            for i in [10, 100, 10, 20, 10]:
                x = torch.ones(i, i, requires_grad=True)
                y = torch.randn(i, i)
                out = torch.ops.test_autograd_cpp_node_saved.custom_op_backed_by_autograd_fn(
                    x, y, fixed
                )
                loss = out.sum()
                loss.backward()
                yield x.grad

        self.check_output_and_recompiles(fn, 2)

    def test_autograd_cpp_node_saved_dynamic(self):
        cpp_source = """
struct CustomOpAutogradFunction : public torch::autograd::Function<CustomOpAutogradFunction> {
  static constexpr bool is_traceable = true;

  static torch::Tensor forward(
      torch::autograd::AutogradContext* ctx,
      const torch::Tensor& x) {
    ctx->save_for_backward({x});
    ctx->saved_data["dynamic"] = x.view(-1);
    return x;
  }

  static torch::autograd::variable_list backward(
      torch::autograd::AutogradContext *ctx,
      torch::autograd::variable_list grad_output) {
    const auto& saved_variables = ctx->get_saved_variables();
    assert(saved_variables.size() == 1);
    torch::Tensor x = saved_variables[0];
    torch::Tensor z = ctx->saved_data["dynamic"].toTensor();

    torch::autograd::variable_list grad_inputs(1);
    grad_inputs[0] = x + torch::sum(z);
    return grad_inputs;
  }
};

torch::Tensor custom_op_backed_by_autograd_fn(const torch::Tensor& x) {
  return CustomOpAutogradFunction::apply(x);
}

TORCH_LIBRARY(test_autograd_cpp_node_saved_dynamic, m) {
    m.def("custom_op_backed_by_autograd_fn", custom_op_backed_by_autograd_fn);
}
        """

        module = torch.utils.cpp_extension.load_inline(
            name="test_autograd_cpp_node_saved_dynamic",
            cpp_sources=cpp_source,
            functions="custom_op_backed_by_autograd_fn",
            verbose=True,
        )

        def fn():
            for i in [10, 100, 10, 20, 10]:
                x = torch.ones(i, i, requires_grad=True)
                out = torch.ops.test_autograd_cpp_node_saved_dynamic.custom_op_backed_by_autograd_fn(
                    x
                )
                loss = out.sum()
                loss.backward()
                yield x.grad

        # can bring this down to 2 if we support dynamic shapes
        # instead of collecting the saved_data's tensor hash
        self.check_output_and_recompiles(fn, 5)

    def test_autograd_cpp_node_data_dependent(self):
        cpp_source = """
struct CustomOpAutogradFunction : public torch::autograd::Function<CustomOpAutogradFunction> {
  static constexpr bool is_traceable = true;
  static int iteration;

  static torch::autograd::variable_list forward(
      torch::autograd::AutogradContext* ctx,
      const torch::Tensor& x,
      const torch::Tensor& y) {
    ctx->save_for_backward({x, y});
    ctx->saved_data["bool"] = true;
    ctx->saved_data["int"] = 1;

    switch (iteration) {
        case 0: {
            break;
        }
        case 1: {
            // recompile
            ctx->saved_data["forces_recompile"] = iteration;
            break;
        }
        case 2: {
            // recompile
            ctx->set_materialize_grads(false);
            break;
        }
        case 3: {
            // reuse
            break;
        }
        default: {
            throw std::runtime_error("unexpected iteration");
        }
    }
    iteration++;
    return {x, y};
  }

  static torch::autograd::variable_list backward(
      torch::autograd::AutogradContext *ctx,
      torch::autograd::variable_list grad_output) {
    const auto& saved_variables = ctx->get_saved_variables();
    assert(saved_variables.size() == 2);
    torch::Tensor x = saved_variables[0];
    torch::Tensor y = saved_variables[1];
    assert(ctx->saved_data["bool"].isBool());
    assert(ctx->saved_data["int"].isInt());
    int i = ctx->saved_data["int"].toInt();

    torch::autograd::variable_list grad_inputs(2);
    grad_inputs[0] = x + y + i;
    return grad_inputs;
  }
};

int CustomOpAutogradFunction::iteration = 0;

torch::autograd::variable_list custom_op_backed_by_autograd_fn(const torch::Tensor& x, const torch::Tensor& y) {
  return CustomOpAutogradFunction::apply(x, y);
}

void reset() {
    CustomOpAutogradFunction::iteration = 0;
}

TORCH_LIBRARY(test_autograd_cpp_node_data_dependent, m) {
    m.def("custom_op_backed_by_autograd_fn", custom_op_backed_by_autograd_fn);
    m.def("reset", reset);
}
        """

        module = torch.utils.cpp_extension.load_inline(
            name="test_autograd_cpp_node_data_dependent",
            cpp_sources=cpp_source,
            functions="custom_op_backed_by_autograd_fn",
            verbose=True,
        )

        def fn():
            torch.ops.test_autograd_cpp_node_data_dependent.reset()
            for i in [10, 10, 10, 10]:
                x = torch.ones(i, i, requires_grad=True)
                y = torch.randn(i, i)
                (
                    out1,
                    out2,
                ) = torch.ops.test_autograd_cpp_node_data_dependent.custom_op_backed_by_autograd_fn(
                    x, y
                )
                loss = (out1 + out2).sum()
                loss.backward()
                yield x.grad

        self.check_output_and_recompiles(fn, 3)

    @unittest.skipIf(not HAS_CUDA, "requires cuda")
    def test_free_activation_memory(self):
        self.assertTrue(torch.cuda.memory_allocated() == 0)

        # Use an op to check that the memory is freed by the time the op is executed
        def assertion_impl(to_clone):
            mem_allocated = torch.cuda.memory_allocated()
            self.assertTrue(
                mem_allocated < 4000000, "activations should have been freed"
            )
            return to_clone.clone()

        with torch.library._scoped_library("test_compiled_autograd", "FRAGMENT") as lib:
            lib.define(
                "assertion_op(Tensor x) -> Tensor", tags=(torch.Tag.pt2_compliant_tag,)
            )
            lib.impl("assertion_op", assertion_impl, "CPU")
            lib.impl("assertion_op", lambda x: x.clone(), "Meta")

            # Create a graph that allows inputs stealing
            def forward(activations):
                add = activations[0] + 1
                out = add.cpu()
                cloned_out = torch.ops.test_compiled_autograd.assertion_op(out)
                return (cloned_out,)

            gm = torch.fx.symbolic_trace(forward)
            torch._dynamo.utils.set_locals_to_steal(gm, ["activations"])
            compiled_fn = torch.compile(gm)

            # allocate at least 4,000,000 bytes (1,000,000 * 4 bytes)
            activations = [torch.ones(1000000, dtype=torch.float32, device="cuda")]
            self.assertTrue(torch.cuda.memory_allocated() > 4000000)

            out = compiled_fn(activations)
            self.assertTrue(len(activations) == 0)

    @unittest.skipIf(not HAS_CUDA, "requires cuda")
    def test_free_activation_memory_subclass(self):
        # cover the case when aot inputs have subclasses, resulting in a different runtime wrapper
        self.assertTrue(torch.cuda.memory_allocated() == 0)

        # Use an op to check that the memory is freed by the time the op is executed
        def assertion_impl(to_clone):
            mem_allocated = torch.cuda.memory_allocated()
            self.assertTrue(
                mem_allocated < 1200000, "some activations should have been freed"
            )
            self.assertTrue(
                mem_allocated > 800000,
                "currently subclasses don't seem to be freed in inductor",
            )
            return to_clone.clone()

        with torch.library._scoped_library("test_compiled_autograd", "FRAGMENT") as lib:
            lib.define(
                "assertion_op(Tensor x) -> Tensor", tags=(torch.Tag.pt2_compliant_tag,)
            )
            lib.impl("assertion_op", assertion_impl, "CPU")
            lib.impl("assertion_op", lambda x: x.clone(), "Meta")
            lib.impl("assertion_op", lambda x: x.clone(), "NestedTensor")

            def fn(inputs):
                _, y = inputs
                out = y.cpu()
                cloned_out = torch.ops.test_compiled_autograd.assertion_op(out)
                return cloned_out

            gm = torch.fx.symbolic_trace(fn)
            torch._dynamo.utils.set_locals_to_steal(gm, ["inputs"])
            compiled_fn = torch.compile(gm)

            from torch.nested._internal.nested_tensor import jagged_from_list

            activations = [
                jagged_from_list(
                    [
                        torch.ones((1, 100000), device="cuda"),  # 400,000 bytes
                        torch.ones((1, 100000), device="cuda"),  # 400,000 bytes
                    ],
                    None,
                )[
                    0
                ],  # NestedTensor
                torch.ones((1, 100000), device="cuda"),  # 400,000 bytes
            ]
            # 1,200,000 bytes (3 * 4 * 100,000 bytes)
            self.assertTrue(torch.cuda.memory_allocated() > 1200000)

            out = compiled_fn(activations)
            self.assertTrue(len(activations) == 0)

    @unittest.skipIf(not HAS_CUDA, "requires cuda")
    def test_cudagraphs_cpu_division(self):
        from torch._dynamo.testing import reduce_to_scalar_loss

        model = torch.nn.Linear(10, 10, dtype=torch.float16).cuda()
        inputs = torch.randn(10, 10, dtype=torch.float16).cuda()
        out = model(inputs)
        loss = reduce_to_scalar_loss(out)

        stderr_msgs = io.StringIO()
        with mock.patch("sys.stderr", stderr_msgs), compiled_autograd.enable(
            compiler_fn
        ):
            torch._inductor.config.triton.cudagraphs = True
            loss.backward()
            torch._inductor.config.triton.cudagraphs = False

        self.assertFalse("skipping cudagraphs" in stderr_msgs.getvalue())

    def test_cudagraphs_cpu_graph(self):
        from torch._dynamo.testing import reduce_to_scalar_loss

        model = torch.nn.Linear(10, 10, dtype=torch.float16)
        inputs = torch.randn(10, 10, dtype=torch.float16)
        out = model(inputs)
        loss = reduce_to_scalar_loss(out)

        with compiled_autograd.enable(compiler_fn):
            torch._inductor.config.triton.cudagraphs = True
            loss.backward()
            torch._inductor.config.triton.cudagraphs = False

        self.assertEqual(counters["inductor"]["cudagraph_skips"], 1)

    @unittest.skipIf(not HAS_CUDA, "requires cuda")
    def test_cudagraphs_sdpa(self):
        query = torch.rand(
            32, 8, 128, 64, dtype=torch.float16, device="cuda", requires_grad=True
        )
        key = torch.rand(32, 8, 128, 64, dtype=torch.float16, device="cuda")
        value = torch.rand(32, 8, 128, 64, dtype=torch.float16, device="cuda")
        out = torch.nn.functional.scaled_dot_product_attention(query, key, value)

        with config.patch(compiled_autograd=True), inductor_config.patch(
            "triton.cudagraphs", True
        ):
            opt_bwd = torch.compile(lambda: out.sum().backward())
            opt_bwd()

        self.assertEqual(counters["compiled_autograd"]["captures"], 1)
        self.assertEqual(counters["inductor"]["cudagraph_skips"], 0)

    @unittest.skipIf(not HAS_CUDA, "requires cuda")
    def test_cudagraphs_cpu_scalar_used_in_python_custom_op(self):
        class MyFn(torch.autograd.Function):
            @staticmethod
            def forward(ctx, x):
                cpu_tensor = torch.tensor(5)
                ctx.save_for_backward(x, cpu_tensor)  # visible to c++/autograd
                ctx.cpu_scalar = 5  # opaque to c++/autograd
                return x.sum()

            @staticmethod
            def backward(ctx, gO):
                x, cpu_tensor = ctx.saved_tensors
                expand = gO * torch.ones_like(x)
                return expand * cpu_tensor * ctx.cpu_scalar

        x = torch.randn(10, requires_grad=True, device="cuda")
        out = MyFn.apply(x)
        with config.patch(compiled_autograd=True), inductor_config.patch(
            "triton.cudagraphs", True
        ):
            opt_bwd = torch.compile(lambda: out.backward())
            opt_bwd()

        self.assertEqual(counters["compiled_autograd"]["captures"], 1)
        # Compiled autograd lifts custom autograd.Function bwd instead of tracing it.
        # Must skip since we do not know if the cpu scalar will be used only in ATen/prim ops.
        self.assertEqual(counters["inductor"]["cudagraph_skips"], 1)

    @unittest.skipIf(not HAS_CUDA, "requires cuda")
    def test_cudagraphs_cpu_scalar_used_in_cpp_custom_op(self):
        cpp_source = """
struct CustomOpAutogradFunction : public torch::autograd::Function<CustomOpAutogradFunction> {
  static constexpr bool is_traceable = true;

  static torch::Tensor forward(
      torch::autograd::AutogradContext* ctx,
      const torch::Tensor& x) {
    const auto& cpu_tensor = torch::tensor(1);
    ctx->save_for_backward({x, cpu_tensor});
    ctx->saved_data["cpu_scalar"] = 1;
    return x;
  }

  static torch::autograd::variable_list backward(
      torch::autograd::AutogradContext *ctx,
      torch::autograd::variable_list grad_output) {
    const auto& saved_variables = ctx->get_saved_variables();
    assert(saved_variables.size() == 2);
    torch::Tensor x = saved_variables[0];
    torch::Tensor cpu_tensor = saved_variables[1];
    int cpu_scalar = ctx->saved_data["cpu_scalar"].toInt();
    auto expand = grad_output[0] * torch::ones_like(x);
    torch::autograd::variable_list grad_inputs(1);
    grad_inputs[0] = expand * cpu_tensor * cpu_scalar;  // autograd engine asserts that tensors are on same device
    return grad_inputs;
  }
};

torch::Tensor custom_op_backed_by_autograd_fn(const torch::Tensor& x) {
  return CustomOpAutogradFunction::apply(x);
}

TORCH_LIBRARY(test_cudagraphs_cpu_scalar_used_in_cpp_custom_op, m) {
    m.def("custom_op_backed_by_autograd_fn", custom_op_backed_by_autograd_fn);
}
        """

        module = torch.utils.cpp_extension.load_inline(
            name="test_cudagraphs_cpu_scalar_used_in_cpp_custom_op",
            cpp_sources=cpp_source,
            functions="custom_op_backed_by_autograd_fn",
            verbose=True,
        )

        x = torch.randn(2, 2, requires_grad=True, device="cuda")
        with config.patch(compiled_autograd=True), inductor_config.patch(
            "triton.cudagraphs", True
        ):
            out = torch.ops.test_cudagraphs_cpu_scalar_used_in_cpp_custom_op.custom_op_backed_by_autograd_fn(
                x
            )
            opt_bwd = torch.compile(lambda: out.sum().backward())
            opt_bwd()

        self.assertEqual(counters["compiled_autograd"]["captures"], 1)
        # always safe to move, since we trace into the autograd::function bwd and can see if it's only used by aten ops
        self.assertEqual(counters["inductor"]["cudagraph_skips"], 0)

    def test_verbose_logs_graph(self):
        torch._logging.set_logs(compiled_autograd_verbose=True)

        def fn():
            model = torch.nn.Sequential(
                torch.nn.Linear(4, 4),
                torch.nn.ReLU(),
                torch.nn.Linear(4, 4),
                torch.nn.ReLU(),
            )
            x = torch.randn([2, 4])
            result = model(x).sum()
            result.backward()
            yield model[0].weight.grad
            yield model[0].bias.grad
            yield model[2].weight.grad
            yield model[2].bias.grad

        logs, ctx = logs_to_string(
            torch._dynamo.compiled_autograd.__name__, "compiled_autograd_verbose"
        )
        with ctx():
            self.check_output_and_recompiles(fn)

        expected_logs = [
            "SumBackward0 (NodeCall 1)",
            "ReluBackward0 (NodeCall 2)",
            "AddmmBackward0 (NodeCall 3)",
            "TBackward0 (NodeCall 4)",
            "torch::autograd::AccumulateGrad (NodeCall 5)",
            "ReluBackward0 (NodeCall 6)",
            "AddmmBackward0 (NodeCall 7)",
            "TBackward0 (NodeCall 8)",
            "torch::autograd::AccumulateGrad (NodeCall 9)",
            "torch::autograd::AccumulateGrad (NodeCall 10)",
            "torch::autograd::AccumulateGrad (NodeCall 11)",
        ]

        self.assertEqual(
            sum(1 for e in expected_logs if e in logs.getvalue()), len(expected_logs)
        )

    def test_verbose_logs_cpp(self):
        torch._logging.set_logs(compiled_autograd_verbose=True)

        def fn():
            model = torch.nn.Sequential(
                torch.nn.Linear(4, 4),
                torch.nn.ReLU(),
                torch.nn.Linear(4, 4),
                torch.nn.ReLU(),
            )
            for i in [10, 11, 12]:
                model.zero_grad()
                x = torch.randn([i, 4])
                result = model(x).sum()
                result.backward()
                yield model[0].weight.grad
                yield model[0].bias.grad
                yield model[2].weight.grad
                yield model[2].bias.grad

        logs, ctx = logs_to_string(
            torch._dynamo.compiled_autograd.__name__, "compiled_autograd_verbose"
        )
        with ctx():
            self.check_output_and_recompiles(fn, count=2)

        patterns1 = [
            r".*Cache miss due to new autograd node: torch::autograd::GraphRoot \(NodeCall 0\) with key size (\d+), "
            r"previous key sizes=\[\]\n",
        ]

        # recompile
        patterns2 = [
            r".*Cache miss due to changed shapes: marking size idx (\d+) of torch::autograd::GraphRoot \(NodeCall 0\) as dynamic\n",
            r".*Cache miss due to changed shapes: marking size idx (\d+) of SumBackward0 \(NodeCall 1\) as dynamic\n",
            r".*Cache miss due to changed shapes: marking size idx (\d+) of SumBackward0 \(NodeCall 1\) as dynamic\n",
            r".*Cache miss due to changed shapes: marking size idx (\d+) of ReluBackward0 \(NodeCall 2\) as dynamic\n",
            r".*Cache miss due to changed shapes: marking size idx (\d+) of AddmmBackward0 \(NodeCall 3\) as dynamic\n",
            r".*Cache miss due to changed shapes: marking size idx (\d+) of torch::autograd::AccumulateGrad "
            r"\(NodeCall 5\) as dynamic\n",
            r".*Cache miss due to changed shapes: marking size idx (\d+) of ReluBackward0 \(NodeCall 6\) as dynamic\n",
        ]

        all_logs = logs.getvalue()

        pattern1 = r"".join(patterns1)
        matches1 = re.findall(pattern1, all_logs)
        self.assertEqual(len(matches1), 1)
        assert isinstance(
            matches1[0], str
        )  # for a single match: matches1=['match'], for multiple matches: matches1=[('match1', 'match2')]...
        self.assertEqual(len(matches1), len(patterns1))

        pattern2 = r"".join(patterns2)
        matches2 = re.findall(pattern2, all_logs)
        self.assertEqual(len(matches2), 1)
        self.assertEqual(len(matches2[0]), len(patterns2))

    def test_snapshot_verbose_logs_flag(self):
        def fn():
            model = torch.nn.Sequential(
                torch.nn.Linear(4, 4),
                torch.nn.ReLU(),
                torch.nn.Linear(4, 4),
                torch.nn.ReLU(),
            )
            x = torch.randn([2, 4])
            result = model(x).sum()
            result.backward()
            yield model[0].weight.grad
            yield model[0].bias.grad
            yield model[2].weight.grad
            yield model[2].bias.grad

        logs, ctx = logs_to_string(
            torch._dynamo.compiled_autograd.__name__, "compiled_autograd_verbose"
        )
        with ctx():
            with compiled_autograd.enable(compiler_fn):
                # unused, verbose level already snapshot with contextmanager
                torch._logging.set_logs(compiled_autograd_verbose=True)
                fn()

        unexpected_logs = [
            "SumBackward0 (NodeCall 1)",
            "ReluBackward0 (NodeCall 2)",
            "AddmmBackward0 (NodeCall 3)",
            "TBackward0 (NodeCall 4)",
            "torch::autograd::AccumulateGrad (NodeCall 5)",
            "ReluBackward0 (NodeCall 6)",
            "AddmmBackward0 (NodeCall 7)",
            "TBackward0 (NodeCall 8)",
            "torch::autograd::AccumulateGrad (NodeCall 9)",
            "torch::autograd::AccumulateGrad (NodeCall 10)",
            "torch::autograd::AccumulateGrad (NodeCall 11)",
        ]

        self.assertEqual(sum(1 for e in unexpected_logs if e in logs.getvalue()), 0)


def load_test_module(name):
    testdir = Path(__file__).absolute().parent.parent
    with mock.patch("sys.path", [*sys.path, str(testdir)]):
        return SourceFileLoader(
            name, str(testdir / f"{name.replace('.', '/')}.py")
        ).load_module()


def make_wrapped(fn, fullgraph):
    @functools.wraps(fn)
    def wrapped(self):
        torch._dynamo.reset()
        with compiled_autograd.enable(make_compiler_fn(fullgraph=fullgraph)):
            out = fn(self)

        return out

    return wrapped


def wrap_test_class(orig_cls):
    dct = orig_cls.__dict__.copy()
    for name in list(dct.keys()):
        fn = dct[name]
        if not callable(fn):
            continue
        elif known_failures_re.match(name) or name in known_failing_tests:
            dct[name] = unittest.expectedFailure
        elif name.startswith("test_"):
            fullgraph = name not in known_graph_breaks_tests
            dct[name] = make_wrapped(fn, fullgraph)

    cls = type(
        orig_cls.__name__ + "WithCompiledAutograd",
        orig_cls.__bases__,
        dct,
    )
    cls.__file__ = __file__
    return cls


known_graph_breaks_tests = {}

# These groups of tests aren't supported yet
known_failures_re = re.compile(
    r"^test_(sparse|profiler|gradcheck|checkpoint|named_tensor)"
)

# Bugs needing investigation:
known_failing_tests = {
    "test_current_graph_task_execution_order",  # torch._dynamo.exc.TorchRuntimeError: Failed running call_function <
    "test_input_buffer_accum",  # RuntimeError: Cannot access data pointer of Tensor that doesn't have storage
    "test_graph_save_on_cpu_cuda",  # AssertionError: 0 not greater than 0
    "test_graph_save_on_cpu",  # torch._dynamo.exc.BackendCompilerFailed: backend='inner_compiler' raised:
    "test_reentrant_with_leaf_variable_hook",  # torch._dynamo.exc.Unsupported: inline in skipfiles: RemovableHandle.
    "test_reentrant_with_non_leaf_variable_hook",  # torch._dynamo.exc.Unsupported: inline in skipfiles: RemovableHan
    "test_saved_variable_saved_original_inplace_detach",  # AssertionError: RuntimeError not raised
    "test_saving_variable_to_disk",  # Cannot call numel() on tensor with symbolic sizes/strides
    "test_setitem_mask",  # torch.fx.experimental.symbolic_shapes.GuardOnDataDependentSymNode: It appears that you're
    "test_tensor_hooks_inplace_over_view",  # torch._dynamo.exc.Unsupported: call_function UserDefinedClassVariable() [] {}
    "test_tensor_hooks_inplace",  # torch._dynamo.exc.Unsupported: call_function UserDefinedClassVariable() [] {}
    "test_wrapped_number_saved_variable_hooks",  # RuntimeError: this hook should not be called
    "test_accumulate_grad_posthooks_can_observe_tensor_prehook",  # data dependent operator: aten.allclose.default
    "test_accumulate_grad_tensor_reference",  # backend='inner_compiler' raised:
    "test_anomaly_grad_warnings",  # "one of the variables needed for gradient computation has been modified by an...
    "test_autograd_inplace_views_cross_dtype",  # view_fn not supported by compiled autograd
    "test_backward_with_inputs",  # specifying inputs= with .backward() not yet implemented for compiled autograd
    "test_current_node",  # TorchDispatchMode not yet implemented for compiled autograd
    "test_custom_function_exception",  # "Simulate error on backward pass" does not match "type object 'SimulateBackwa...
    "test_grad_batched_grad",  # Cannot access storage of BatchedTensorImpl
    "test_grad_unreachable_discovery",  # specifying inputs= with .backward() not yet implemented for compiled autograd
    "test_index_backward_does_not_save_tensor",  # dynamic shape operator: aten.nonzero.default
    "test_post_accumulate_grad_hook_e2e",  # tensor_post_acc_grad_hooks not implemented for compiled autograd
    "test_post_accumulate_grad_hook_gets_cleaned_up",  # tensor_post_acc_grad_hooks not implemented for compiled autograd
    "test_post_accumulate_grad_hook_multiple_hooks",  # tensor_post_acc_grad_hooks not implemented for compiled autograd
    "test_post_accumulate_grad_hook_multiple_tensors",  # tensor_post_acc_grad_hooks not implemented for compiled autograd
    "test_post_accumulate_grad_hook_ordering",  # tensor_post_acc_grad_hooks not implemented for compiled autograd
    "test_post_accumulate_grad_hook_returns_not_None",  # "hooks should return None." does not match
    "test_reentrant_child_error",  # "Simulate error" does not match "type object 'ReentrantFunc' has no attribute...
    "test_retain_grad_cycle",  # retains_grad_hooks not implemented for compiled autograd
    "test_retain_grad_inplace",  # retains_grad_hooks not implemented for compiled autograd
    "test_retain_grad_inplace_over_view",  # retains_grad_hooks not implemented for compiled autograd
    "test_retains_grad_can_always_observe_tensor_prehook",  # retains_grad_hooks not implemented for compiled autograd
    "test_retains_grad_inplace_multiple_outputs",  # retains_grad_hooks not implemented for compiled autograd
    "test_to_sparse_backward",  # backend='inner_compiler' raised:
    "test_accumulate_grad",  # RuntimeError: compiled_autograd does not support create_graph
    "test_anomaly_assign_parent_cleanup",  # RuntimeError: compiled_autograd does not support create_graph
    "test_anomaly_mode_no_check_nan",  # RuntimeError: compiled_autograd does not support AnomalyMode
    "test_backward_create_graph_warns",  # RuntimeError: compiled_autograd does not support create_graph
    "test_backward_with_nonleaf_inputs",  # RuntimeError: compiled_autograd does not support create_graph
    "test_create_graph_and_full_backward_hook_cycle",  # RuntimeError: compiled_autograd does not support create_graph
    "test_current_graph_task_id",  # torch._dynamo.exc.Unsupported: torch.* op returned non-Tensor int
    "test_custom_autograd_repeated_grad_grad",  # RuntimeError: compiled_autograd does not support create_graph
    "test_custom_function_forward_mode_forward_is_no_op",  # AttributeError: type object 'MyFn'
    "test_custom_function_forward_mode_inplace_checks",  # AttributeError: type object 'InplaceFn'
    "test_custom_function_forward_mode_view_checks",  # AttributeError: type object 'ViewFn'
    "test_custom_function_forward_mode_wrong_formula",  # AttributeError: type object 'UserFn'
    "test_default_saved_variable_hooks_double_backward",  # RuntimeError: compiled_autograd does not support create_graph
    "test_full_backward_hook_double_backward",  # RuntimeError: compiled_autograd does not support create_graph
    "test_function",  # RuntimeError: compiled_autograd does not support create_graph
    "test_grad",  # RuntimeError: compiled_autograd does not support create_graph
    "test_grad_materialize_grads",  # RuntimeError: compiled_autograd does not support create_graph
    "test_grad_nonleaf",  # RuntimeError: compiled_autograd does not support create_graph
    "test_grad_nonleaf_many_outputs",  # RuntimeError: compiled_autograd does not support create_graph
    "test_hessian_vector",  # RuntimeError: compiled_autograd does not support create_graph
    "test_hook_closure_cycle_use_custom_function_True_use_tensor_hook_False",  # AttributeError: type object
    "test_hook_closure_cycle_use_custom_function_True_use_tensor_hook_True",  # AttributeError: type object
    "test_hook_edge_case_when_called_with_grad",  # RuntimeError: specifying inputs= with .backward() not yet
    "test_hooks",  # torch._dynamo.exc.Unsupported: inline in skipfiles
    "test_inplace_on_view_backward",  # RuntimeError: compiled_autograd does not support create_graph
    "test_multi_grad_any_hooks",  # RuntimeError: specifying inputs= with .backward() not yet implemented for compiled autograd
    "test_multi_grad_all_hooks",  # RuntimeError: specifying inputs= with .backward() not yet implemented for compiled autograd
    "test_nested_anomaly_detect_nan",  # RuntimeError: compiled_autograd does not support create_graph
    "test_nested_anomaly_printstack_cleanup",  # RuntimeError: compiled_autograd does not support create_graph
    "test_once_differentiable",  # RuntimeError: compiled_autograd does not support create_graph
    "test_prehook_ordering",  # RuntimeError: specifying inputs= with .backward() not yet implemented for compiled autograd
    "test_retain_grad",  # RuntimeError: retains_grad_hooks not implemented for compiled autograd
    "test_saved_variable_packing_unpacking_saved_original_with_hooks",  # RuntimeError: compiled_autograd
    "test_select_sum",  # torch.autograd.gradcheck.GradcheckError: While computing batched gradients
    "test_unrelated_inputs",  # torch.autograd.gradcheck.GradcheckError: While computing batched gradients
    "test_will_engine_execute_node",  # RuntimeError: specifying inputs= with .backward() not yet implemented for compiled autograd
    "test_backward_to_node",  # RuntimeError: specifying inputs= with .backward() not yet implemented for compiled autograd
    "test_anomaly_detect_nan",  # torch._dynamo.exc.TorchRuntimeError: Failed running call_function aten.add.Tensor(
    "test_autograd_multiple_views_python",  # torch._dynamo.exc.Unsupported: call_function args: TensorVariable(
    "test_autograd_node_isinstance",  # torch._dynamo.exc.Unsupported: 'inline in skipfiles: TestCase.assertIsInstance
    "test_autograd_simple_views_python",  # torch._dynamo.exc.TorchRuntimeError: Failed running call_function
    "test_callback_adds_callback",  # torch._dynamo.exc.Unsupported: call_method UserDefinedObjectVariable
    "test_callback_propagates_errors_from_device_thread",  # AssertionError: "blah" does not match "call_method
    "test_custom_autograd_no_early_free",  # torch.autograd.gradcheck.GradcheckError: While computing batched gradients
    "test_custom_function_cycle",  # torch._dynamo.exc.Unsupported: call_function UserDefinedClassVariable() [] {}
    "test_custom_function_error",  # AssertionError: "must implement either the backward" does not match "call_function
    "test_custom_function_non_tensor_inputs_outputs",  # torch._dynamo.exc.Unsupported: call_function
    "test_custom_function_save_for_forward",  # torch._dynamo.exc.Unsupported: call_function
    "test_custom_function_setup_context_multi_input",  # torch._dynamo.exc.Unsupported: call_function args
    "test_custom_function_setup_context_multi_output",  # torch._dynamo.exc.Unsupported: call_function args
    "test_deep_reentrant",  # torch._dynamo.exc.InternalTorchDynamoError: '<' not supported between instances of
    "test_dont_materialize_grads",  # torch._dynamo.exc.Unsupported: 'inline in skipfiles: TestCase.assertIsNone
    "test_function_returns_undefined_tensor",  # torch._dynamo.exc.TorchRuntimeError: Failed running call_function
    "test_grad_fn_prehooks",  # torch._dynamo.exc.Unsupported: call_function UserDefinedClassVariable() [] {}
    "test_grad_fn_prehooks_multiple_outputs",  # torch._dynamo.exc.Unsupported: 'inline in skipfiles:
    "test_grad_fn_prehooks_remove_hooks",  # torch._dynamo.exc.Unsupported: 'inline in skipfiles: RemovableHandle.remove
    "test_grad_mode_restored_reentrant",  # torch._dynamo.exc.Unsupported: 'inline in skipfiles: TestCase.assertTrue
    "test_hook_none",  # torch._dynamo.exc.Unsupported: 'inline in skipfiles: TestCase.assertIsNotNone
    "test_invalid_gradients",  # AssertionError: "expected shape" does not match "The size of tensor a (5) must match
    "test_mark_non_differentiable_mixed",  # torch._dynamo.exc.Unsupported: 'inline in skipfiles: TestCase.assertTrue
    "test_materialize_grads",  # torch._dynamo.exc.Unsupported: call_function UserDefinedClassVariable() [] {}
    "test_naughty_autograd_function_stashing_ctx",  # torch._dynamo.exc.TorchRuntimeError: Failed running call_function
    "test_no_grad_copy",  # torch._dynamo.exc.Unsupported: call_function args: TensorVariable() SkipFunctionVariable()
    "test_no_grad_copy_sparse",  # torch._dynamo.exc.Unsupported: Tensor.data_ptr
    "test_reentrant_priority",  # torch._dynamo.exc.InternalTorchDynamoError: '<' not supported between instances of
    "test_reentrant_with_callbacks_both_depths",  # torch._dynamo.exc.Unsupported: call_method UserDefinedObjectVariable
    "test_reentrant_with_callbacks_depth_0",  # torch._dynamo.exc.Unsupported: call_method UserDefinedObjectVariable
    "test_reentrant_with_callbacks_depth_1",  # torch._dynamo.exc.Unsupported: Tensor.requires_grad_
    "test_return_duplicate",  # torch.autograd.gradcheck.GradcheckError: While computing batched gradients
    "test_return_duplicate_inplace",  # torch.autograd.gradcheck.GradcheckError: While computing batched gradients
    "test_return_leaf",  # torch._dynamo.exc.Unsupported: call_function UserDefinedClassVariable() [] {}
    "test_save_none_for_backward",  # AssertionError:
    "test_save_output_nr",  # torch._dynamo.exc.Unsupported: call_function UserDefinedClassVariable() [] {}
    "test_saved_variables_deprecated",  # torch._dynamo.exc.Unsupported: UNPACK_SEQUENCE SkipFunctionVariable()
    "test_set_materialize_non_diff_grads",  # torch._dynamo.exc.Unsupported: 'inline in skipfiles: TestCase.assertIsNone
    "test_setup_context_when_forward_has_default_args",  # torch._dynamo.exc.Unsupported: call_function args
    "test_simple_reentrant",  # torch._dynamo.exc.Unsupported: call_method SkipFunctionVariable() sum [] {}
    "test_tensor_hooks_inplace_multiple_outputs",  # torch._dynamo.exc.Unsupported: call_function UserDefinedClassVariable() [] {}
    "test_lobpcg",  # torch._dynamo.exc.Unsupported: 'call_function LOBPCGAutogradFunction.backward in skip_files
    "test_backward_dict_grad_for_nontensor",  # AssertionError: "non-Tensor-like types" does not match "'skip function
    "test_backward_dict_invalid_keys",  # AssertionError: "to have keys {'x'}" does not match "'skip function
    "test_backward_dict_requires_keys_for_input_optional_tensors",  # AssertionError: "to have keys {.*'y'.*}"
    "test_backward_dict_requires_keys_for_input_tensors",  # AssertionError: "to have keys {.*'y'.*}" does not
    "test_backward_grads_are_tensor_or_none",  # AssertionError: "either None or a Tensor" does not match "'
    "test_backward_impl_on_existing_op",  # torch._dynamo.exc.Unsupported: 'skip function
    "test_backward_returns_dict",  # AssertionError: "to be a dict" does not match "'skip function
    "test_backward_tensorlist_input_requires_list_grads",  # AssertionError: "list of gradients" does not
    "test_backward_tensorlist_input_requires_list_grads_none_or_Tensor",  # AssertionError: "None or Tensor"
    "test_backward_tensorlist_input_requires_list_grads_with_same_numel",  # AssertionError: "3 gradients
    "test_save_for_backward_inputs_are_namedtuple",  # torch._dynamo.exc.Unsupported: 'skip function
    "test_autograd_function_backed_op",  # RuntimeError: compiled_args not implemented
    "test_setitem",  # AssertionError: Tensor-likes are not close!
    "test_grad_nonleaf_register_hook",  # IndexError: list index out of range (NB: x.grad = y where both x and y are input tensors)
<<<<<<< HEAD
    "test_unpack_hooks_exec_count",  # pack/unpack saved tensor hooks firing more than once
=======
    "test_scalar_grad_mixed_device",  # Fake Tensors aren't propagating device properly for 0-dim grads
>>>>>>> f9d2f76d
}

if not HAS_CUDA:
    # Found Tesla M60 which is too old to be supported by the triton GPU compiler
    known_failing_tests.add("test_type_conversions")

test_autograd = load_test_module("test_autograd")
test_custom_ops = load_test_module("test_custom_ops")

TestAutogradWithCompiledAutograd = wrap_test_class(test_autograd.TestAutograd)
TestCustomOpWithCompiledAutograd = wrap_test_class(test_custom_ops.TestCustomOp)

if __name__ == "__main__":
    if HAS_CPU:
        run_tests(needs="filelock")<|MERGE_RESOLUTION|>--- conflicted
+++ resolved
@@ -2123,11 +2123,8 @@
     "test_autograd_function_backed_op",  # RuntimeError: compiled_args not implemented
     "test_setitem",  # AssertionError: Tensor-likes are not close!
     "test_grad_nonleaf_register_hook",  # IndexError: list index out of range (NB: x.grad = y where both x and y are input tensors)
-<<<<<<< HEAD
     "test_unpack_hooks_exec_count",  # pack/unpack saved tensor hooks firing more than once
-=======
     "test_scalar_grad_mixed_device",  # Fake Tensors aren't propagating device properly for 0-dim grads
->>>>>>> f9d2f76d
 }
 
 if not HAS_CUDA:
