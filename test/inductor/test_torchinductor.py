--- conflicted
+++ resolved
@@ -8673,13 +8673,8 @@
         for dtype in [torch.int32, torch.int64]:
             self.common(fn, (torch.ones(1, 1, 13, dtype=dtype),))
 
-<<<<<<< HEAD
     @unittest.skipIf(not HAS_CPU, "requires C++ compiler")
     def test_data_type_propogation(self):
-=======
-    @unittest.skipIf(not HAS_CPU or not RUN_CPU, "requires C++ compiler")
-    def test_data_type_propagation(self):
->>>>>>> 08480518
         from torch._dynamo.utils import detect_fake_mode
         from torch._inductor.codegen.common import boolean_ops
         from torch._inductor.compile_fx import _shape_env_from_inputs
