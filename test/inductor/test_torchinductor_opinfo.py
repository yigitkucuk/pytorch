--- conflicted
+++ resolved
@@ -412,11 +412,6 @@
     "_segment_reduce.offsets": {f16},
     "addmv": {f16},
     "as_strided.partial_views": {f16},
-<<<<<<< HEAD
-    "clamp_max": {b8},
-    "clamp_min": {b8},
-=======
->>>>>>> 54b0006c
     "corrcoef": {f16},
     "diff": {f16},
     "einsum": {f16, i32},
@@ -430,16 +425,7 @@
     "logspace": {f16},
     "logspace.tensor_overload": {f16, f32, f64, i32, i64},
     "masked_logsumexp": {i64},
-<<<<<<< HEAD
-    "max.binary": {b8},
     "max_pool2d_with_indices_backward": {f16, f32, f64},
-    "maximum": {b8},
-    "min.binary": {b8},
-    "minimum": {b8},
-    "ne": {b8},
-=======
-    "max_pool2d_with_indices_backward": {f16, f32, f64},
->>>>>>> 54b0006c
     "new_empty_strided": {f16},
     "nn.functional.adaptive_avg_pool3d": {f16},
     "nn.functional.adaptive_max_pool1d": {f16, f32},
@@ -457,11 +443,6 @@
     "nn.functional.nll_loss": {f16, f32, f64},
     "normal": {f16, f32, f64},
     "put": {f16, f32, f64},
-<<<<<<< HEAD
-=======
-    "rot90": {b8, f16, f32, f64, i32, i64},
-    "scatter": {b8, i64},
->>>>>>> 54b0006c
     "take": {b8, f16, f32, f64, i32, i64},
     ("__rdiv__", "cuda"): {f16},
     ("__rmod__", "cuda"): {f16, i64},
