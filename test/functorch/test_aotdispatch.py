--- conflicted
+++ resolved
@@ -3528,7 +3528,33 @@
             str(out2.grad_fn.__class__), """<class 'ViewBackward0'>"""
         )
 
-<<<<<<< HEAD
+    @skipIfTorchDynamo()
+    @patch("torch._dynamo.config.assume_static_by_default", False)
+    def test_dynamic_output_aliases_input_view_meta_replay(self):
+        # - torch.compile: using it so we can have a SymInt in the FX graph.
+        # - Compiling with inductor, so that tensor._base isn't tracked.
+        #
+        # This should force the use of as_strided in the view reconstruction path.
+        # The first 2 view-replay paths won't be taken because:
+        #   - target_functional_tensor will be symbolic (_functionalize_is_symbolic call)
+        #   - tensor._base will be None
+        @torch.compile(backend="inductor")
+        def f(a, sz):
+            return a.view(sz), a.view(-1)
+
+        inp = torch.ones(2, 2, requires_grad=True)
+        out1, out2 = f(inp, (4,))
+
+        self.assertIsNotNone(out1.grad_fn)
+        self.assertExpectedInline(
+            str(out1.grad_fn.__class__), """<class 'AsStridedBackward0'>"""
+        )
+
+        self.assertIsNotNone(out2.grad_fn)
+        self.assertExpectedInline(
+            str(out2.grad_fn.__class__), """<class 'ViewBackward0'>"""
+        )
+
     def test_tensor_subclass_simple(self):
         def f(tt):
             return tt * tt.size()[0]
@@ -3660,35 +3686,6 @@
         self.assertEqual(tt.view(2 * 3), out)
         self.assertEqual(out.shape, (6,))
 
-=======
-    @skipIfTorchDynamo()
-    @patch("torch._dynamo.config.assume_static_by_default", False)
-    def test_dynamic_output_aliases_input_view_meta_replay(self):
-        # - torch.compile: using it so we can have a SymInt in the FX graph.
-        # - Compiling with inductor, so that tensor._base isn't tracked.
-        #
-        # This should force the use of as_strided in the view reconstruction path.
-        # The first 2 view-replay paths won't be taken because:
-        #   - target_functional_tensor will be symbolic (_functionalize_is_symbolic call)
-        #   - tensor._base will be None
-        @torch.compile(backend="inductor")
-        def f(a, sz):
-            return a.view(sz), a.view(-1)
-
-        inp = torch.ones(2, 2, requires_grad=True)
-        out1, out2 = f(inp, (4,))
-
-        self.assertIsNotNone(out1.grad_fn)
-        self.assertExpectedInline(
-            str(out1.grad_fn.__class__), """<class 'AsStridedBackward0'>"""
-        )
-
-        self.assertIsNotNone(out2.grad_fn)
-        self.assertExpectedInline(
-            str(out2.grad_fn.__class__), """<class 'ViewBackward0'>"""
-        )
-
->>>>>>> fae68555
 
 def extract_graph(fx_g, _, graph_cell):
     graph_cell[0] = fx_g
