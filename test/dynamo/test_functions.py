# Owner(s): ["module: dynamo"]
# flake8: noqa: E731, C405, F811, C418, C417
import collections
import functools
import inspect
import itertools
import math
import operator
import random
import sys
import unittest
from dataclasses import dataclass, field
from typing import Any, Dict, List, NamedTuple
from unittest.mock import patch

import numpy as np

import torch

import torch._dynamo.test_case
import torch._dynamo.testing
from torch import sub
from torch._dynamo.testing import (
    CompileCounterWithBackend,
    EagerAndRecordGraphs,
    expectedFailureDynamic,
    normalize_gm,
)
from torch._dynamo.utils import ifdynstaticdefault, same

from torch.nn import functional as F
from torch.testing._internal.common_utils import (
    disable_translation_validation_if_dynamic_shapes,
    instantiate_parametrized_tests,
    parametrize,
)

# Defines all the kernels for tests
from torch.testing._internal.triton_utils import *  # noqa: F403

d = torch.ones(10, 10)
e = torch.nn.Linear(10, 10)
flag = True


class CustomDictSubclass(collections.OrderedDict):
    pass


clip01 = functools.partial(torch.clip, min=0.0, max=1.0)


def constant3(a, b):
    return a - b + (1.0 + 2)


_variable = 0


def update_global(x):
    global _variable
    _variable += 1
    # Check that updated global variable value is picked up
    return x * _variable


def func_with_default(a, b, some_default_arg=True):
    if some_default_arg:
        return a - b


def make_test(fn=None, expected_frame_count=1):
    if fn is None:
        return lambda fn: make_test(fn, expected_frame_count=expected_frame_count)

    nargs = len(inspect.signature(fn).parameters)

    def test_fn(self):
        return torch._dynamo.testing.standard_test(
            self,
            fn=fn,
            nargs=nargs,
            expected_frame_count=expected_frame_count,
        )

    return test_fn


class MyCls:
    a = 1


@torch.jit.script_if_tracing
def inline_script_if_tracing(x):
    return x + 1.2


@torch.jit.ignore
def inline_ignore(x):
    return x + 3.4


@torch.jit.unused
def inline_unused(x):
    return x + 5.6


@functools.lru_cache
def inline_lru_cache_fn_with_default_args(x, y, _=None):
    return torch.sin(x * y)


@torch.jit.script_if_tracing
def inline_script_if_tracing_fn_with_default_args(x, y, _=None):
    return torch.cos(x * y)


class FunctionTests(torch._dynamo.test_case.TestCase):
    @make_test
    def test_inline_jit_annotations(x):
        x = inline_script_if_tracing(x)
        x = inline_ignore(x)
        x = inline_unused(x)
        return

    @make_test
    def test_inline_script_if_tracing_fn_with_default_args(a, b):
        return inline_script_if_tracing_fn_with_default_args(a, 2, b)

    @make_test
    def test_inline_lru_cache_fn_with_default_args(a, b):
        return inline_lru_cache_fn_with_default_args(a, 2, b)

    @make_test
    def test_add(a, b):
        return a + b

    @make_test
    def test_add_(a, b):
        a_copy = torch.tensor(a)
        return a_copy.add_(b, alpha=5.0)

    @make_test
    def test_addcdiv(a, b, c):
        # dynamo decomposes this to avoid a graph break when
        # the value kwarg is populated
        return torch.addcdiv(a, b, c, value=5.0)

    @make_test
    def test_addcdiv_(a, b, c):
        a_copy = torch.tensor(a)
        return a_copy.addcdiv_(b, c, value=5.0)

    @make_test
    def test_is_not_null(a, b):
        if a is not None and b is not None:
            return a + b

    @make_test
    def test_functools_partial(a, b):
        return clip01(a + b)

    @make_test
    def test_itertools_product(a, b):
        v = a
        for x, i in itertools.product([a, b], [1, 2]):
            v = v + x * i
        return v

    @make_test
    def test_itertools_chain(a, b):
        v = a
        for x in itertools.chain([a, b], [1, 2]):
            v = v + x
        return v

    @make_test
    def test_itertools_chain_from_iterable(a, b):
        v = a
        for x in itertools.chain.from_iterable([[a, b], [1, 2]]):
            v = v + x
        return v

    @make_test
    def test_obj_eq(a, b):
        v = a + b
        if MyCls() == None:  # noqa: E711
            return -1
        if MyCls() != None:  # noqa: E711
            v = v.sin()
        if MyCls() == MyCls():
            return -2
        if MyCls() != MyCls():
            return v + 1
        return -3

    @make_test
    def test_cls_eq(a, b):
        v = a + b
        if MyCls == None:  # noqa: E711
            return -1
        if MyCls != None:  # noqa: E711
            v = v.sin()
        if MyCls != MyCls:
            return -2
        if MyCls == MyCls:
            return v + 1
        return -3

    @make_test
    def test_obj_is(a, b):
        v = a + b
        if MyCls() is None:  # noqa: E711
            return -1
        if MyCls() is not None:  # noqa: E711
            v = v.sin()
        if MyCls() is MyCls():
            return -2
        if MyCls() is not MyCls():
            return v + 1
        return -3

    @make_test
    def test_cls_is(a, b):
        v = a + b
        if MyCls is None:  # noqa: E711
            return -1
        if MyCls is not None:  # noqa: E711
            v = v.sin()
        if MyCls is not MyCls:
            return -2
        if MyCls is MyCls:
            return v + 1
        return -3

    @make_test
    def test_itertools_combinations(a, b):
        combs = []
        for size in itertools.combinations((1, 2, 3, 4), 2):
            combs.append(torch.ones(size))
        return combs

    @make_test
    def test_np_iinfo(a):
        max_dim = np.iinfo(np.int16).max
        return a + max_dim

    @make_test
    def test_np_finfo(a):
        min_dim = np.finfo(np.float32).min
        return a + min_dim

    @make_test
    def test_constant1(a, b, c):
        return a - b * c + 1.0

    @make_test
    def test_constant2(a, b, c):
        return a - b * c + 1

    @make_test
    def test_constant3(a):
        b = 1
        c = 2
        d = 3
        return b + c - d + a

    @make_test
    def test_constant4(a, b):
        c = 2
        d = 3
        if c > d:
            return a - b
        return b - a

    @make_test
    def test_cls_hasattr(self, x):
        if hasattr(MyCls, "a"):
            x = x + 1
        if hasattr(MyCls, "b"):
            x = x + 2
        return x

    @make_test
    def test_finfo(a, b):
        if torch.iinfo(torch.int32).bits == 32:
            return torch.finfo(a.dtype).min * b

    @make_test
    def test_globalfn(a, b):
        return sub(a, b)

    @make_test
    def test_viatorch(a, b):
        return torch.sub(a, b)

    @make_test
    def test_viamethod(a, b):
        return a.sub(b)

    @make_test
    def test_indirect1(a, b):
        t = a.sub
        return t(b)

    @make_test
    def test_indirect2(a, b):
        t = a.sub
        args = (b,)
        return t(*args)

    @make_test
    def test_indirect3(a, b):
        t = a.sub
        args = (b,)
        kwargs = {}
        return t(*args, **kwargs)

    @make_test
    def test_methodcall1(a, b, c):
        return constant3(a, b) * c

    @make_test
    def test_methodcall2(a, b):
        return constant3(a=b, b=a) + 1

    @make_test
    def test_methodcall3(a, b):
        return constant3(a, b=1.0) + b

    @make_test
    def test_device_constant(a):
        return a + torch.ones(1, device=torch.device("cpu"))

    @make_test
    def test_tuple1(a, b):
        args = (a, b)
        return sub(*args)

    @make_test
    def test_tuple2(a, b):
        args = [a, b]
        return sub(*args)

    @make_test
    def test_is_in_onnx_export(x, y):
        if torch.onnx.is_in_onnx_export():
            return x - 1
        else:
            return y + 1

    @make_test
    def test_is_fx_tracing(x, y):
        if torch.fx._symbolic_trace.is_fx_tracing():
            return x - 1
        else:
            return y + 1

    @make_test
    def test_listarg1(a, b):
        return torch.cat([a, b])

    @make_test
    def test_listarg2(a, b):
        return torch.cat((a, b), dim=0)

    @make_test
    def test_listarg3(a, b):
        kwargs = {"tensors": (a, b), "dim": 0}
        return torch.cat(**kwargs)

    @make_test
    def test_listarg4(a, b):
        return torch.cat(tensors=[a, b], dim=0)

    @make_test
    def test_listarg5(a, b):
        args = [(a, b)]
        kwargs = {"dim": 0}
        return torch.cat(*args, **kwargs)

    @make_test
    def test_deque(a, b):
        d = collections.deque([a, b])
        d.append(a + 1)
        d.extend([a, b])
        d.insert(0, "foo")
        tmp = d.pop()

        another_deque = collections.deque([tmp])
        d.extendleft(another_deque)
        another_deque.clear()
        d.extend(another_deque)

        d[2] = "setitem"
        d = d.copy()
        d.append(d.popleft())

        empty = collections.deque()
        d.extend(empty)

        # dynamo same() util doesn't support deque so just return a list
        return list(d)

    @make_test
    def test_slice1(a):
        return a[5]

    @make_test
    def test_slice2(a):
        return a[:5]

    @make_test
    def test_slice3(a):
        return a[5:]

    @make_test
    def test_slice4(a):
        return a[2:5]

    @make_test
    def test_slice5(a):
        return a[::2]

    @make_test
    def test_slice6(a):
        return torch.unsqueeze(a, 0)[:, 2:]

    @make_test
    def test_range1(a):
        return torch.tensor(range(a.size(0)))

    @make_test
    def test_range2(x, y):
        r = x + y
        for i in range(x.size(0) + 2):
            r = r / y
        return r

    @make_test
    def test_unpack1(a):
        a, b = a[:5], a[5:]
        return a - b

    @make_test
    def test_unpack2(a):
        packed = [a[:5], a[5:]]
        a, b = packed
        return a - b

    @make_test
    def test_unpack3(a):
        packed = (a[:5], a[5:])
        a, b = packed
        return a - b

    @make_test
    def test_fn_with_self_set(a, b):
        # avg_pool2d is an odd one with __self__ set
        return F.avg_pool2d(
            torch.unsqueeze(a, 0) * torch.unsqueeze(b, 1), kernel_size=2, padding=1
        )

    @make_test
    def test_return_tuple1(a, b):
        return (a - b, b - a, a, b)

    @make_test
    def test_globalvar(a, b):
        return a - b + d

    @make_test
    def test_globalmodule(x):
        return e(x)

    @make_test
    def test_inline_with_default(a, b, c):
        return func_with_default(a, b) * c

    @make_test
    def test_inner_function(x):
        def fn(x):
            return torch.add(x, x)

        return fn(x)

    @make_test
    def test_transpose_for_scores(x):
        new_x_shape = x.size()[:-1] + (2, 5)
        x = x.view(*new_x_shape)
        return x.permute(0, 2, 1)

    @make_test
    def test_return_tuple2(x):
        return (torch.add(x, x), x)

    @make_test
    def test_load_global_bool(x):
        if flag:
            return torch.add(x, x)
        else:
            return x

    @make_test
    def test_len_tensor(x):
        z = len(x)
        return torch.add(x, z)

    @make_test
    def test_len_constant_list(x):
        z = len([1, 2, 3])
        return torch.add(x, z)

    @make_test
    def test_len_constant_dict(x):
        z = len({"foo": "bar"})
        return torch.add(x, z)

    @make_test
    def test_dict_copy(x):
        z = dict({"foo": x + 1})
        return z

    @make_test
    def test_dict_keys(x):
        d = {3: x}
        keys = d.keys()
        d[4] = x + 1
        d2 = {3: 2, 4: "aa"}
        return 3 in keys, 4 in keys, 5 in keys, d2.keys() == keys

    @make_test
    def test_dict_values(x):
        d = {3: x}
        values = d.values()
        d[3] = x + 1
        d[4] = x + 2
        return len(values)

    @make_test
    def test_callable_lambda(x):
        if callable(lambda x: True):
            return x + 1
        else:
            return x - 1

    @make_test
    def test_callable_torch(x):
        if callable(torch.abs):
            return x + 1
        else:
            return x - 1

    @make_test
    def test_callable_builtin(x):
        if callable(sum):
            return x + 1
        else:
            return x - 1

    def test_callable_class(self):
        class CallableClass:
            def __call__():
                pass

        class NotCallableClass:
            pass

        @torch.compile(backend="eager", fullgraph=True)
        def fn1(x, arg):
            if callable(arg):
                return x
            return x + 1

        @torch.compile(backend="eager", fullgraph=True)
        def fn2(x, arg):
            if callable(arg):
                return x * 2
            return x + 1

        input = torch.randn(4)

        for f in [fn1, fn2]:
            self.assertEqual(f(input, NotCallableClass()), input + 1)
            self.assertEqual(
                f(input, CallableClass()), input if f is fn1 else input * 2
            )

            # passing tensor and scalars
            self.assertEqual(f(input, 1), input + 1)
            self.assertEqual(f(input, 1.1), input + 1)
            self.assertEqual(f(input, True), input + 1)
            self.assertEqual(f(input, input), input + 1)

    @make_test
    def test_len_constant_misc_iterables(x):
        a = len((1, 2, 3))
        b = len("test str")
        c = a + b
        return torch.add(x, c)

    @make_test
    def test_dict_kwargs(x):
        z = dict(text_embed=x + 1, other=x + 2)
        return z

    @make_test
    def test_ordered_dict_kwargs(x):
        z = collections.OrderedDict(sample=torch.ones(10))
        return z

    @make_test
    def test_custom_dict_kwargs(x):
        z = CustomDictSubclass(sample=torch.ones(10))
        return z

    @make_test
    def test_float(x):
        y = float(1.2)  # noqa: UP018
        y += float("1.2")
        return torch.add(x, y)

    @make_test
    def test_is_floating_point(x):
        y = x + 1
        return torch.is_floating_point(y), torch.is_floating_point(input=y)

    @make_test
    def test_dtype(x):
        if x.dtype == torch.float32:
            return x + 1

    @make_test
    def test_get_default_dtype(x):
        if x.dtype == torch.get_default_dtype():
            return x + 1
        else:
            return x - 1

    @make_test
    def test_get_autocast_gpu_dtype(x):
        dtype = torch.get_autocast_gpu_dtype()
        return x.type(dtype)

    @make_test
    def test_is_any_autocast_enabled(x):
        if torch._C._is_any_autocast_enabled():
            return x + 1
        else:
            return x - 1

    @make_test
    def test_list_compare_polyfill(x):
        for a, b, c in [
            [(1, 2, 3), (1, 2, 3), 7.77],
            [(1, 4, 3), (1, 2, 3), 3.33],
            [(1, 2), (1, 2, 3), 5.55],
            [(1, 2, 3), (1, 2), 11.11],
            [(1, -1, 3), (1, 2, 3), 13.33],
        ]:
            if a != b:
                x += 1 * c
            if a == b:
                x += 2 * c
            if a < b:
                x += 4 * c
            if a > b:
                x += 8 * c
            if a <= b:
                x += 16 * c
            if a >= b:
                x += 32 * c
        return x

    @make_test
    def test_promote_types(x):
        if x.dtype == torch.promote_types(torch.int32, torch.float32):
            return x + 1
        else:
            return x - 1

    @make_test
    def test_cublas_allow_tf32(x):
        if torch.backends.cuda.matmul.allow_tf32:
            return x.sin() + 1

        return x.cos() - 1

    @make_test
    def test_get_calculate_correct_fan(x):
        fan_in = torch.nn.init._calculate_correct_fan(x, "fan_in")
        return x + fan_in

    @make_test
    def test_is_complex(x):
        if torch.is_complex(x):
            return x + 1
        else:
            return x - 1

    @make_test
    def test_tensor_is_complex(x):
        if x.is_complex():
            return x + 1
        else:
            return x - 1

    @make_test
    def test_get_privateuse1_name(x):
        if torch._C._get_privateuse1_backend_name() == "privateuseone":
            return x + 1
        else:
            return x - 1

    @make_test
    def test_device(x):
        if not x.is_cuda:
            return x + 1

    @unittest.skipIf(not torch.cuda.is_available(), "requires cuda")
    @make_test
    def test_get_device_properties_tensor_device(a):
        x = a.to("cuda")
        prop = torch.cuda.get_device_properties(x.device)
        if prop.major == 8:
            return x + prop.multi_processor_count
        return x + prop.max_threads_per_multi_processor

    @make_test
    def test_tensor_type(a, b):
        m = a.to(torch.float16)
        return b.type(m.type())

    @unittest.skipIf(not torch.cuda.is_available(), "requires cuda")
    @make_test
    def test_tensor_type2(a, b):
        m = a.to("cuda")
        return m + b.type(m.type())

    @make_test
    def test_tensor_type3(a, b):
        m = a.type(torch.HalfTensor)
        return b.type(m.type())

    @make_test
    def test_tensor_type4(a, b):
        m = a.type("torch.HalfTensor")
        return b.type(m.type())

    @unittest.skipIf(not torch.cuda.is_available(), "requires cuda")
    @make_test
    def test_tensor_type5(a, b):
        m = a.type(torch.cuda.HalfTensor)
        return b.type(m.type())

    @make_test
    def test_tensor_element_size(a):
        if a.element_size() > 1:
            return (a + a.element_size(), a - a.element_size())
        return (a - a.element_size(), a + a.element_size())

    @make_test
    def test_ndim(x):
        if x.ndim == 2 and x.ndimension() == 2 and x.dim() == 2:
            return x + 1

    @make_test
    def test_T(x):
        return torch.ones_like(x.T)

    @make_test
    def test_mT(x):
        return torch.ones_like(x.mT)

    @make_test
    def test_is_sparse(x):
        if not x.is_sparse:
            return x + 1

    @make_test
    def test_shape1(x):
        if x.shape[0] == 10:
            return x + 1

    @make_test
    def test_shape2(x):
        if x.size(1) == 10:
            return x + 1

    @make_test
    def test_del(a, b):
        c = a + 1
        d = c + 2
        del c, a
        return b + d

    @make_test
    def test_chunks1(x):
        chunk_size = 5
        assert x.shape[0] % chunk_size == 0
        assert x.shape[0] // chunk_size == 2
        return x[:chunk_size] - x[chunk_size:]

    @make_test
    def test_import1(x, y):
        import torch
        from torch import sub

        return sub(torch.add(x, y), y)

    @make_test
    def test_return_dict(x, y):
        z = [x + y, y, False]
        return {"x": x, "z": z, "a": x, "b": z, "c": x}

    @make_test
    def test_return_dict2(x, y):
        tmp = {"x": x}
        tmp["z"] = [x + y, y]
        tmp["y"] = y
        tmp["z"].append(False)
        return tmp

    @make_test
    def test_funcdef_closure(x, y):
        x = x + y + 1.0

        def inner(z):
            nonlocal x, y
            y = x + z + 20.0
            x = y + z + 10.0

        inner(2.0)
        inner(3.0)

        return x, y

    @make_test
    def test_module_constant(x, y):
        r = x + y
        for i in range(torch._dynamo.testing.three):
            r = r / y
        return r

    @make_test
    def test_inline_softmax(x, y):
        # This is common in sme huggingface models
        return torch.nn.Softmax(dim=-1)(x + y * 2)

    @make_test
    def test_dtype_compare(a, b):
        if a.dtype == torch.float16:
            return a + 10
        if a.dtype == torch.float32:
            return a - b * 32

    @make_test
    def test_build_list_unpack(a, b):
        it1 = (x + 1 for x in (a, b))
        it2 = (x - 1 for x in (a, b))
        return torch.cat([*it1, *it2], dim=-1)

    @make_test
    def test_tensor_len(a, b):
        return a + b + len(a) + b.__len__()

    @make_test
    def test_pop(a, b):
        ll = [a, b]
        ll.append(a + 1)
        ll.extend(
            [
                b + 2,
                a + b,
            ]
        )
        ll.pop(-1)
        ll.pop(0)
        ll.pop()
        v1, v2 = ll
        return v1 - v2

    @make_test
    def test_list_convert(a, b):
        ll = [a + 2, b]
        ll = tuple(ll)
        tmp = b + 3
        ll = list(ll)
        v1, v2 = ll
        return v1 - v2 + tmp

    @make_test
    def test_list_add(a, b):
        l1 = (a, b)
        l2 = ()  # being a LOAD_CONST in the bytecode
        l3 = l1 + l2
        return l3[0] + l3[1]

    @make_test
    def test_list_index_with_constant_tensor(a, b):
        l1 = [a, b, a + 1, b + 1]
        return l1[torch.as_tensor(2)]

    @make_test
    def test_startswith(a, b):
        x = a + b
        if "foobar".startswith("foo") and "test" in constant3.__module__:
            x = x + 1
        return x

    @make_test
    def test_dict_ops(a, b):
        tmp = {"a": a + 1, "b": b + 2}
        assert tmp.get("zzz") is None
        v = tmp.pop("b") + tmp.get("a") + tmp.get("missing", 3) + tmp.pop("missing", 4)
        tmp.update({"d": 3})
        tmp["c"] = v + tmp["d"]
        if "c" in tmp and "missing" not in tmp:
            return tmp["c"] - tmp["a"] + len(tmp)

    @make_test
    def test_inline_jit__unwrap_optional(x):
        if torch.jit._unwrap_optional(x) is None:
            return torch.ones(2, 2)
        return x.sin()

    def test_dict_param_keys(self):
        a_param = torch.nn.Parameter(torch.ones([4, 4]))

        def fn(a):
            tmp = {"a": a, a_param: 3}
            return tmp["a"] + tmp[a_param]

        test = make_test(fn)
        test(self)

    def _test_default_dict_helper(self, factory):
        dd = collections.defaultdict(factory)
        param = torch.nn.Parameter(torch.ones([2, 2]))

        def fn(x):
            dd["a"] = x + 1
            dd[param] = 123
            dd["c"] = x * 2
            return dd["b"], dd

        x = torch.randn(10, 10)
        ref = fn(x)
        opt_fn = torch._dynamo.optimize_assert("eager")(fn)
        res = opt_fn(x)

        self.assertTrue(same(ref[0], res[0]))
        self.assertTrue(same(ref[1]["a"], res[1]["a"]))
        self.assertTrue(same(ref[1]["c"], res[1]["c"]))
        self.assertTrue(same(ref[1][param], res[1][param]))

    def test_default_dict(self):
        self._test_default_dict_helper(dict)

    def test_default_dict_lambda(self):
        self._test_default_dict_helper(lambda: dict())

    def test_default_dict_closure(self):
        def factory():
            return dict()

        self._test_default_dict_helper(factory)

    def test_default_dict_constr(self):
        param = torch.nn.Parameter(torch.ones([2, 2]))

        def fn(x):
            dd = collections.defaultdict(lambda: dict())
            dd["a"] = x + 1
            dd[param] = 123
            dd["c"] = x * 2
            dd.update({"b": x * 3})
            dd.update([["d", x - 2], ("e", x + 2)])
            dd.update(zip("ab", [x + 3, x + 4]))
            return dd["b"], dd

        x = torch.randn(10, 10)
        ref = fn(x)
        opt_fn = torch._dynamo.optimize_assert("eager")(fn)
        res = opt_fn(x)

        self.assertTrue(same(ref[0], res[0]))
        self.assertTrue(same(ref[1]["a"], res[1]["a"]))
        self.assertTrue(same(ref[1]["b"], res[1]["b"]))
        self.assertTrue(same(ref[1]["c"], res[1]["c"]))
        self.assertTrue(same(ref[1]["d"], res[1]["d"]))
        self.assertTrue(same(ref[1]["e"], res[1]["e"]))
        self.assertTrue(same(ref[1][param], res[1][param]))

    def test_dict_tuple_lazy_guard(self):
        @torch.compile(backend="eager")
        def fn(x, y):
            return torch.sin(x) * y[1]

        fn(torch.randn(3), {1: 1, 2: 2})
        # Changing the value of other key should not causing recompilation
        with unittest.mock.patch("torch._dynamo.config.error_on_recompile", True):
            fn(torch.randn(3), {1: 1, 2: 3})

        fn(torch.randn(3), (1, 2, 3))
        # Changing the value of index 0, 2 (not 1) should not cause recompilation
        with unittest.mock.patch("torch._dynamo.config.error_on_recompile", True):
            fn(torch.randn(3), (11, 2, 13))

    @make_test
    def test_call_dict1(x):
        d1 = dict()
        d1["x"] = x + 1
        d2 = collections.OrderedDict()
        d2["x"] = x + 2
        return d1["x"] + d2["x"] + 1

    @make_test
    def test_call_dict2(x):
        d1 = dict()
        d1["x"] = x
        d2 = collections.OrderedDict(d1)
        if isinstance(d2, collections.OrderedDict):
            return x + 1
        else:
            return x - 1

    @make_test
    def test_call_dict3(x):
        my_list = [("a", x), ("b", x + 1), ("c", x + 2)]
        d1 = dict(my_list)
        d1["a"] = x + 10
        d2 = collections.OrderedDict(my_list)
        d2["c"] = x + 20
        return d1["a"] + d2["c"] + 1

    @make_test
    def test_call_dict4(x):
        my_list = (("a", x), ("b", x + 1), ("c", x + 2))
        d1 = dict(my_list)
        d1["a"] = x + 10
        d2 = collections.OrderedDict(my_list)
        d2["c"] = x + 20
        return d1["a"] + d2["c"] + 1

    @make_test
    def test_call_dict5(x):
        my_list = iter([("a", x), ("b", x + 1), ("c", x + 2)])
        d1 = dict(my_list)
        d1["a"] = x + 10
        d2 = collections.OrderedDict(my_list)
        d2["c"] = x + 20
        return d1["a"] + d2["c"] + 1

    @make_test
    def test_dict_fromkeys(x, y):
        lst = ["a", "b"]
        d = dict.fromkeys(lst)
        d1 = dict.fromkeys(d, x + 1)
        d2 = collections.defaultdict.fromkeys(iter(d1), x - 2)
        d3 = collections.OrderedDict.fromkeys(tuple(lst), value=y)
        return d1["a"] * d2["b"] + d2["a"] + d1["b"] + d3["a"] + d3["b"] + 1

    @make_test
    def test_dict_copy(x):
        my_list = [("a", x), ("b", x + 1), ("c", x + 2)]
        d1 = dict(my_list)
        d1["a"] = x + 10
        d2 = d1.copy()
        d2["a"] = x - 5
        d2["b"] = x + 3
        d3 = collections.OrderedDict(my_list)
        d3["c"] = x + 20
        d4 = d3.copy()
        d4["c"] = x - 10
        return d1["a"] * d2["a"] + d2["b"] + d3["c"] * d4["c"] + 1

    @make_test
    def test_dict_update(x, y, z):
        d = {"a": x, "b": y}
        d.update({"a": y - 1})
        d.update([("b", z + 1), ["c", z]])
        d.update(zip("ab", [z + 3, y + 2]))

        od = collections.OrderedDict(a=x * 3, b=y + 2)
        od.update({"a": y + 5})
        od.update([["b", z + 6], ("c", z - 7)])
        od.update(zip("ab", [z - 3, x + 2]))
        return d["a"] * od["a"] + od["c"] + d["b"] + od["b"] * d["c"]

    @make_test
    def test_min_max(a, b):
        c = a + b
        a = a.sum()
        b = b.sum()
        a = min(max(a, 0), 1)
        b = max(0, min(1, b))
        return max(a, b) - min(a, b) + c

    @make_test
    def test_symbool_to_int(x):
        # this is roughly the pattern found in einops.unpack()
        if sum(s == -1 for s in x.size()) == 0:
            return x + 1
        else:
            return x - 1

    @make_test
    def test_map_sum(a, b, c, d):
        return sum(map(lambda x: x + 1, [a, b, c, d]))

    @make_test
    def test_sum(a, b, c, d):
        return sum([a, b, c, d])

    @make_test
    def test_sum_with_start_arg(a, b, c, d):
        return sum([b, c, d], a)

    @make_test
    def test_sum_with_start_kwarg(a, b, c, d):
        return sum([b, c, d], start=a)

    @make_test(expected_frame_count=0)
    def test_sum_shortcut():
        return sum([0, 1.0, 2, 3.0])

    @make_test(expected_frame_count=0)
    def test_sum_shortcut_with_start_arg():
        return sum([0, 1.0, 2, 3.0], -10)

    @make_test(expected_frame_count=0)
    def test_sum_shortcut_with_start_kwarg():
        return sum([0, 1.0, 2, 3.0], start=-10)

    @make_test
    def test_reduce(a, b, c, d):
        return functools.reduce(operator.add, [a, b, c, d])

    @make_test
    def test_reduce_with_initial(a, b, c, d):
        return functools.reduce(operator.add, [b, c, d], a)

    @make_test(expected_frame_count=0)
    def test_reduce_with_single(x):
        return functools.reduce(lambda a, b: (a, b), [x])

    @make_test(expected_frame_count=0)
    def test_reduce_with_single_with_initial(x, y):
        return functools.reduce(lambda a, b: (a, b), [y], x)

    @make_test(expected_frame_count=0)
    def test_reduce_with_none_initial(x):
        return functools.reduce(lambda a, b: (a, b), [x], None)

    @make_test
    def test_tuple_contains(a, b):
        v1 = "a"
        v2 = "b"
        v3 = "c"
        vals1 = (v1, v2, v3)
        vals2 = ("d", "e", "f")
        if "a" in vals1 and "b" not in vals2:
            return a + b
        return a - b

    @unittest.skipIf(
        sys.version_info < (3, 9),
        "SET_UPDATE was added at Python 3.9",
    )
    @make_test
    def test_set_update_bytecode(x):
        # This produces bytecode SET_UPDATE since python 3.9
        var = {"apple", "banana", "cherry"}
        if isinstance(var, set):
            return x + 1
        else:
            return x - 1

    @unittest.skipIf(
        sys.version_info < (3, 9),
        "SET_UPDATE was added at Python 3.9",
    )
    @make_test
    def test_set_update_list_with_duplicated_items(x):
        list1 = ["apple", "banana", "apple"]
        list2 = ["orange", "banana"]
        if len({*list1, *list2}) == 3:
            return x + 1
        else:
            return x - 1

    @make_test
    def test_set_contains(a, b):
        vals = set(["a", "b", "c"])
        if "a" in vals:
            x = a + b
        else:
            x = a - b
        if "d" in vals:
            y = a + b
        else:
            y = a - b
        return x, y

    def test_set_isdisjoint(self):
        x = {"apple", "banana", "cherry"}
        y = {"google", "microsoft", "apple"}

        def fn(a):
            if x.isdisjoint(y):
                return a + 1
            else:
                return a - 1

        test = make_test(fn)
        test(self)

    @make_test
    def test_tuple_iadd(a, b):
        output = (a, b)
        output += (a + b, a - b)
        return output

    @make_test
    def test_unpack_ex1(x):
        output = (x, x + 1, x + 2, x + 3)
        a, b, *cd = output
        return a - b / cd[0]

    @make_test
    def test_unpack_ex2(x):
        output = (x, x + 1, x + 2, x + 3)
        *ab, c, d = output
        return c - d / ab[0]

    @make_test
    def test_unpack_ex3(x):
        output = (x, x + 1, x + 2, x + 3)
        a, *bc, d = output
        return a - d / bc[0]

    @make_test
    def test_const_tuple_add1(x):
        output = (x, x + 1, x + 2, x + 3)
        output = () + output + ()
        return output[2] + output[3]

    @make_test
    def test_const_tuple_add2(x):
        output = (x, x + 1, x + 2, x + 3)
        output = (None,) + output + (None,)
        return output[2] + output[3]

    @make_test
    def test_list_truth(a, b):
        tmp = [1, 2, 3]
        if tmp:
            return a + b
        else:
            return a - b

    @make_test
    def test_list_reversed(a, b):
        tmp = [a + 1, a + 2, a + 3]
        return a + b + next(iter(reversed(tmp)))

    @make_test
    def test_list_sorted1(x):
        tmp = [1, 10, 3, 0]
        return x + 1, sorted(tmp), sorted(tmp, reverse=True)

    @make_test
    def test_list_sorted2(x):
        y = [
            ("john", "A", 8),
            ("jane", "B", 5),
            ("dave", "B", 10),
        ]
        return (
            x + 1,
            sorted(y),
            sorted(y, key=lambda student: student[2]),
            sorted(y, key=lambda student: student[2], reverse=True),
        )

    @make_test
    def test_tuple_sorted(x):
        tmp = (1, 10, 3, 0)
        return x + 1, sorted(tmp), sorted(tmp, reverse=True)

    @make_test
    def test_dict_sorted(x):
        tmp = {1: "D", 10: "B", 3: "E", 0: "F"}
        return x + 1, sorted(tmp), sorted(tmp, reverse=True)

    @make_test
    def test_list_clear(a, b):
        tmp = [a + 1, a + 2]
        tmp.clear()
        tmp.append(a + b)
        return tmp

    @make_test
    def test_not_list(a):
        return not [a + 1]

    @make_test
    def test_islice_chain(a, b):
        tmp1 = [a + 1, a + 2]
        tmp2 = [a + 3, a + 4]
        a, b = list(itertools.islice(itertools.chain(tmp1, tmp2), 1, 3))
        c = next(itertools.islice(tmp1, 1, None))
        return a - b / c

    @make_test
    def test_namedtuple(a, b):
        mytuple = collections.namedtuple("mytuple", ["x", "y", "xy"])
        tmp = mytuple(a, b, a + b)
        return mytuple(tmp.x, tmp[1], tmp.xy + b)

    @make_test
    def test_namedtuple_defaults(a, b):
        mytuple = collections.namedtuple(
            "mytuple", ["x", "y", "xy"], defaults=(None, 1, None)
        )
        tmp = mytuple(a, xy=b)
        return mytuple(tmp.x, tmp[1], tmp.xy + b)

    class MyNamedTuple(NamedTuple):
        first: torch.Tensor
        second: torch.Tensor

        def add(self) -> torch.Tensor:
            return self.first + self.second

        @staticmethod
        def static_method() -> int:
            return 1

        @classmethod
        def class_method(cls) -> str:
            return cls.__name__

    @make_test
    def test_namedtuple_user_methods(a, b):
        mytuple = FunctionTests.MyNamedTuple(a, b)
        return mytuple.add(), mytuple.static_method(), mytuple.class_method()

    @make_test
    def test_namedtuple_hasattr(a, b):
        mytuple = FunctionTests.MyNamedTuple(a, b)

        def isinstance_namedtuple(obj) -> bool:
            return (
                isinstance(obj, tuple)
                and hasattr(obj, "_asdict")
                and hasattr(obj, "_fields")
            )

        if isinstance_namedtuple(mytuple):
            return a + b
        else:
            return a - b

    @make_test
    def test_torch_size_hasattr(x):
        if hasattr(x.shape, "_fields"):
            return x + 1
        else:
            return x - 1

    @make_test
    def test_is_quantized(a, b):
        if not a.is_quantized:
            return a + b

    @make_test
    def test_fstrings1(a, b):
        x = 1.229
        tmp = f"{x:.2f} bar"
        if tmp.startswith("1.23"):
            return a + b

    # https://github.com/pytorch/pytorch/issues/103602
    @expectedFailureDynamic
    @make_test
    def test_fstrings2(x):
        tmp = f"{x.shape[0]} bar"
        if tmp.startswith("10"):
            return x + 1

    @make_test
    def test_fstrings3(x):
        tmp = f"{x.__class__.__name__} foo"
        if tmp.startswith("Tensor"):
            return x + 1

    @make_test
    def test_tensor_new_with_size(x):
        y = torch.rand(5, 8)
        z = x.new(y.size())
        assert z.size() == y.size()

    @make_test
    def test_tensor_new_with_shape(x):
        y = torch.rand(5, 8)
        z = x.new(y.shape)
        assert z.size() == y.size()

    @make_test
    def test_jit_annotate(x):
        y = torch.jit.annotate(Any, x + 1)
        return y + 2

    @make_test
    def test_is_contiguous_memory_format(tensor):
        if torch.jit.is_scripting():
            return None
        elif tensor.is_contiguous(memory_format=torch.contiguous_format):
            return tensor + 1

    def test_is_contiguous_frame_counts(self):
        data = [
            torch.rand(10),
            torch.rand(2, 3, 32, 32),
            torch.rand(2, 3, 32, 32).contiguous(memory_format=torch.channels_last),
            torch.rand(10)[::2],
            torch.rand(12),
            torch.rand(2, 3, 24, 24).contiguous(memory_format=torch.channels_last),
            torch.rand(50)[::2],
            torch.rand(2, 3, 32, 32)[:, :, 2:-2, 3:-3],
        ]
        # dynamo should recompile for all inputs in static shapes mode
        expected_frame_counts_static = [1, 2, 3, 4, 5, 6, 7, 8]
        # dynamo should recompile for items 0, 1, 2, 6 in dynamic shapes mode
        expected_frame_counts_dynamic = [1, 2, 3, 4, 4, 4, 4, 5]
        expected_frame_counts = ifdynstaticdefault(
            expected_frame_counts_static, expected_frame_counts_dynamic
        )
        dynamic = ifdynstaticdefault(False, True)

        def func(x):
            if x.is_contiguous():
                return x + 1
            elif x.is_contiguous(memory_format=torch.channels_last):
                return x + 2
            else:
                return x + 3

        cnt = torch._dynamo.testing.CompileCounter()
        cfunc = torch._dynamo.optimize_assert(cnt, dynamic=dynamic)(func)

        assert cnt.frame_count == 0
        for i, x in enumerate(data):
            expected = func(x)
            output = cfunc(x)
            self.assertTrue(same(output, expected))
            assert cnt.frame_count == expected_frame_counts[i]

    @make_test
    def test_list_slice_assignment(x):
        m = [1, 2, 3, 4]
        m[1:] = [6] * (len(m) - 1)
        return x + 1

    @make_test
    def test_distributed_is_available(x):
        if torch.distributed.is_available():
            return x + 1
        else:
            return x - 1

    @unittest.skipIf(
        not torch.distributed.is_available(), "requires distributed package"
    )
    @make_test
    def test_distributed_is_initialized(x):
        if torch.distributed.is_initialized():
            return x + 1
        else:
            return x - 1

    @disable_translation_validation_if_dynamic_shapes
    @make_test
    def test_torch_distributions_functions(x):
        normal = torch.distributions.Normal(x, torch.tensor(1))
        independent = torch.distributions.Independent(normal, 1)
        return independent.log_prob(x)

    @make_test
    def test_context_wrapping_nested_functions_no_closure(x):
        @torch.no_grad()
        def augment(x: torch.Tensor) -> torch.Tensor:
            return (x + 1) * 2

        return augment(x)

    # # This is to test the new syntax for pattern matching
    # # ("match ... case ...") added on python 3.10.
    # # Uncomment these test cases if you run on 3.10+
    # @make_test
    # def test_match_sequence(a):
    #     point = (5, 8)
    #     match point:
    #         case (0, 0):
    #             return a
    #         case (0, y):
    #             return a - y
    #         case (x, 0):
    #             return a + x
    #         case (x, y):
    #             return a + x - y

    # @make_test
    # def test_match_mapping_and_match_keys(x):
    #     param = {"a": 0.5}
    #     match param:
    #         case {"a": param}:
    #             return x * param
    #         case {"b": param}:
    #             return x / param

    def test_math_radians(self):
        def func(x, a):
            return x + math.radians(a)

        cnt = torch._dynamo.testing.CompileCounter()
        cfunc = torch._dynamo.optimize_assert(cnt)(func)

        assert cnt.frame_count == 0
        x = torch.rand(10)
        expected = func(x, 12)
        output = cfunc(x, 12)
        self.assertTrue(same(output, expected))
        assert cnt.frame_count == 1

    @make_test
    def test_numpy_meshgrid(x, y):
        r1, r2 = np.meshgrid(x.numpy(), y.numpy())
        return torch.from_numpy(r1), torch.from_numpy(r2)

    @make_test
    def test_torch_from_numpy(x):
        a = x.numpy()
        b = torch.from_numpy(a)
        if b.size(0) == 1:
            return torch.tensor(True)
        else:
            return torch.tensor(False)

    @make_test
    def test_numpy_size(x):
        a = x.numpy()
        return a.size

    @make_test
    def test_numpy_attributes(x):
        a = x.numpy()
        return (
            a.itemsize,
            a.strides,
            a.shape,
            a.ndim,
            a.size,
            torch.from_numpy(a.T),
            torch.from_numpy(a.real),
            torch.from_numpy(a.imag),
        )

    @make_test
    def test_mean_sum_np(x: torch.Tensor):
        x_mean = np.mean(x.numpy(), 1)
        x_sum = np.sum(x_mean)
        x_sum_array = np.asarray(x_sum)
        return torch.from_numpy(x_sum_array)

    @make_test
    def test_return_numpy_ndarray(x):
        a = x.numpy()
        return a.T

    @make_test
    def test_return_multiple_numpy_ndarray(x):
        a = x.numpy()
        return a.T, a.imag, a.real

    @make_test
    def test_ndarray_method(x):
        a = x.numpy()
        return a.copy()

    @make_test
    def test_ndarray_transpose(x):
        a = x.numpy()
        return a.transpose(0, 1)

    @make_test
    def test_ndarray_reshape(x):
        a = x.numpy()
        return a.reshape([1, a.size])

    @make_test
    def test_ndarray_methods_returning_scalar(x):
        a = x.numpy()
        return a.max(axis=0), a.all(axis=0)

    @make_test
    def test_ndarray_builtin_functions(x):
        a = x.numpy()
        return a + a, a - a

    @make_test
    def test_numpy_dtype_argument_to_function(x):
        return np.ones_like(x, dtype=np.float64)

    @make_test
<<<<<<< HEAD
=======
    def test_numpy_dtype_call_in_function(x):
        dt = np.dtype("float")
        return np.full_like(x, 2.4, dtype=dt)

    @make_test
>>>>>>> f2d7f235
    def test_numpy_linalg(x):
        return np.linalg.norm(x.numpy(), axis=0)

    @make_test
    def test_numpy_fft(x):
        return np.fft.fftshift(x.numpy())

    @make_test
    def test_numpy_random():
        x = np.random.randn(2, 2)
        return x - x

    @make_test
    def test_partials_torch_op_kwarg(x):
        par_mul = functools.partial(torch.mul, other=torch.ones(10, 10))
        return par_mul(x)

    @make_test
    def test_partials_torch_op_arg(x):
        par_mul = functools.partial(torch.mul, torch.ones(10, 10))
        return par_mul(x)

    @make_test
    def test_partials_udf_arg(x):
        par_mul = functools.partial(udf_mul, torch.ones(10, 10))
        return par_mul(x)

    @make_test
    def test_list_add_then_mutate(x):
        my_list = [1, x]
        y = x / 4.0
        my_list = my_list + [x / 2.0, 4]
        my_list.append(y)
        return sum(my_list)

    @make_test
    def test_list_expand_lhs(x):
        return sum(4 * [x])

    @make_test
    def test_in_not_in(x):
        mylist = [1, 2, 3, 4, 5, x]
        myotherlist = [1, 2, 3, 4, 5]
        assert 3 in mylist
        assert 6 not in myotherlist
        return sum(mylist)

    @make_test
    def test_partials_udf_kwarg(x):
        par_mul = functools.partial(udf_mul, y=torch.ones(10, 10))
        return par_mul(x)

    @make_test
    def test_partials_udf_kwarg_module(x, y):
        par_mod = functools.partial(udf_module, mod=SmallNN())
        return par_mod(x=x, y=y)

    @make_test
    def test_partials_udf_kwarg_method(x, y):
        par_mod = functools.partial(udf_module, mod=SmallNN().forward)
        return par_mod(x=x, y=y)

    @make_test
    def test_partials_lambda(x):
        multiply = lambda x, y: x * y
        triple = functools.partial(multiply, y=3)
        return triple(x)

    @unittest.skipUnless(torch.distributed.is_available(), "requires torch.distributed")
    @make_test
    def test_flat_param_same_storage_size(x, y):
        import torch.distributed.fsdp._flat_param as flat_param

        if flat_param._same_storage_size(x, 100):
            x = x + 1
        else:
            x = x - 1
        if flat_param._same_storage_size(y, 123):
            y = y + 1
        else:
            y = y - 1
        return x, y

    @parametrize(
        "attr",
        (
            # True
            "__subclasshook__",
            "__lt__",
            "__hash__",
            "__ge__",
            "__le__",
            "__gt__",
            "__dict__",
            "__getattribute__",
            "__setattr__",
            "__doc__",
            "__repr__",
            "__dir__",
            "__init__",
            "__new__",
            "__class__",
            "__eq__",
            "__delattr__",
            "__reduce__",
            "__module__",
            "__format__",
            "__str__",
            "__sizeof__",
            "__ne__",
            "__call__",
            "__reduce_ex__",
            "__init_subclass__",
            "args",
            "keywords",
            "func",
            # False
            "__code__",
            "__kwdefaults__",
            "__defaults__",
            "__name__",
            "__annotations__",
            "__get__",
            "__builtins__",
            "__qualname__",
            "__globals__",
            "__closure__",
        ),
    )
    def test_partials_hasattr(self, attr):
        def fn(t):
            f = lambda x, y: torch.sin(x) + torch.cos(y)
            p = functools.partial(f, y=t)
            if hasattr(p, attr):
                return p(t)
            else:
                return torch.zeros_like(t)

        t = torch.randn(3, 4)
        counter = torch._dynamo.testing.CompileCounter()
        opt_fn = torch.compile(fullgraph=True, backend=counter)(fn)
        self.assertEqual(opt_fn(t), fn(t))
        self.assertGreater(counter.frame_count, 0)

    @unittest.expectedFailure
    def test_partials_hasattr_set_attr(self):
        def fn(t):
            f = lambda x, y: torch.sin(x) + torch.cos(y)
            p = functools.partial(f, y=t)
            p.__name__ = "test"
            if hasattr(p, "__name__"):
                return p(t)
            else:
                return torch.zeros_like(t)

        t = torch.randn(3, 4)
        counter = torch._dynamo.testing.CompileCounter()
        opt_fn = torch.compile(fullgraph=True, backend=counter)(fn)
        self.assertEqual(opt_fn(t), fn(t))

    def test_pow_int(self):
        def fn(a, b):
            return torch.pow(a, b)

        x = torch.ones(2, 2)
        opt_fn = torch.compile(fullgraph=True, backend="eager", dynamic=True)(fn)
        self.assertEqual(opt_fn(x, 2), fn(x, 2))

    def test_tensor_size_indexed_by_symint(self):
        def fn(x, y):
            index = x.shape[-1]
            return x + y.shape[index]

        x = torch.rand(10, 2)
        y = torch.rand(10, 8, 6)
        opt_fn = torch.compile(backend="eager", fullgraph=True)(fn)
        self.assertEqual(opt_fn(x, y), fn(x, y))

    def test_partials_as_input_partials_lambda(self):
        def fn(f0, f1, x):
            return f0(x) * f1(x)

        multiply = lambda x, y: x * y
        lambda0 = functools.partial(multiply, y=3)
        lambda1 = functools.partial(multiply, y=2)

        cnts = torch._dynamo.testing.CompileCounter()
        torch._dynamo.optimize(cnts, nopython=True)(fn)(
            lambda0, lambda1, torch.randn(2, 2)
        )
        self.assertEqual(cnts.frame_count, 1)

    def test_partials_as_input_partials_mod(self):
        def fn(f0, f1, x):
            return f0(x) * f1(x)

        lambda0 = functools.partial(SmallNN(), y=torch.randn(2, 2))
        lambda1 = functools.partial(SmallNN(), y=torch.randn(2, 2))

        cnts = torch._dynamo.testing.CompileCounter()
        x = torch.randn(2, 2)
        dynamo_result = torch._dynamo.optimize(cnts, nopython=True)(fn)(
            lambda0, lambda1, x
        )
        self.assertEqual(cnts.frame_count, 1)

        eager_result = fn(lambda0, lambda1, x)
        self.assertEqual(eager_result, dynamo_result)

    def test_partials_as_input_UDF(self):
        def fn(f0, f1, x):
            return f0(x) * f1(x)

        lambda0 = functools.partial(udf_mul, y=torch.randn(2, 2))
        lambda1 = functools.partial(udf_mul, y=torch.randn(2, 2))

        cnts = torch._dynamo.testing.CompileCounter()
        x = torch.randn(2, 2)
        dynamo_result = torch._dynamo.optimize(cnts, nopython=True)(fn)(
            lambda0, lambda1, x
        )
        self.assertEqual(cnts.frame_count, 1)

        eager_result = fn(lambda0, lambda1, x)
        self.assertEqual(eager_result, dynamo_result)

    def test_partials_graph_break_reconstruct(self):
        def fn(udf_mul_0, udf_mul_1, x):
            lambda0 = functools.partial(udf_mul_0, y=x)
            lambda1 = functools.partial(udf_mul_1, y=x)

            print("break")
            return torch.mul(lambda0(x), lambda1(x))

        backend = EagerAndRecordGraphs()
        cnts = CompileCounterWithBackend(backend)
        x = torch.randn(2, 2)
        dynamo_result = torch._dynamo.optimize(cnts)(fn)(udf_mul, udf_mul, x)

        eager_result = fn(udf_mul, udf_mul, x)
        gm = backend.graphs[0]
        self.assertEqual(eager_result, dynamo_result)
        if torch._dynamo.config.assume_static_by_default:
            self.assertExpectedInline(
                normalize_gm(backend.graphs[0].print_readable(print_output=False)),
                """\
class GraphModule(torch.nn.Module):
    def forward(self, L_lambda0_keywords_y_: "f32[2, 2]"):
        l_lambda0_keywords_y_ = L_lambda0_keywords_y_

        mul: "f32[2, 2]" = l_lambda0_keywords_y_ * l_lambda0_keywords_y_
        mul_1: "f32[2, 2]" = l_lambda0_keywords_y_ * l_lambda0_keywords_y_;  l_lambda0_keywords_y_ = None

        mul_2: "f32[2, 2]" = torch.mul(mul, mul_1);  mul = mul_1 = None
        return (mul_2,)
""",
            )
        else:
            self.assertExpectedInline(
                normalize_gm(backend.graphs[0].print_readable(print_output=False)),
                """\
class GraphModule(torch.nn.Module):
    def forward(self, s0: "Sym(s0)", L_lambda0_keywords_y_: "f32[s0, s0]"):
        l_lambda0_keywords_y_ = L_lambda0_keywords_y_

        mul: "f32[s0, s0]" = l_lambda0_keywords_y_ * l_lambda0_keywords_y_
        mul_1: "f32[s0, s0]" = l_lambda0_keywords_y_ * l_lambda0_keywords_y_;  l_lambda0_keywords_y_ = None

        mul_2: "f32[s0, s0]" = torch.mul(mul, mul_1);  mul = mul_1 = None
        return (mul_2,)
""",
            )

    def test_partials_graph_break_reconstruct_mix(self):
        def fn(udf_mul_0, udf_add_1, x):
            lambda0 = functools.partial(udf_mul_0, y=x)
            lambda1 = functools.partial(udf_add_1, x)

            print("break")
            return torch.mul(lambda0(x), lambda1(x))

        backend = EagerAndRecordGraphs()
        cnts = CompileCounterWithBackend(backend)
        x = torch.randn(2, 2)
        dynamo_result = torch._dynamo.optimize(cnts)(fn)(udf_mul, udf_add, x)

        eager_result = fn(udf_mul, udf_add, x)
        gm = backend.graphs[0]
        self.assertEqual(eager_result, dynamo_result)
        if torch._dynamo.config.assume_static_by_default:
            self.assertExpectedInline(
                normalize_gm(backend.graphs[0].print_readable(print_output=False)),
                """\
class GraphModule(torch.nn.Module):
    def forward(self, L_lambda0_keywords_y_: "f32[2, 2]"):
        l_lambda0_keywords_y_ = L_lambda0_keywords_y_

        mul: "f32[2, 2]" = l_lambda0_keywords_y_ * l_lambda0_keywords_y_

        add: "f32[2, 2]" = l_lambda0_keywords_y_ + l_lambda0_keywords_y_;  l_lambda0_keywords_y_ = None

        mul_1: "f32[2, 2]" = torch.mul(mul, add);  mul = add = None
        return (mul_1,)
""",
            )
        else:
            self.assertExpectedInline(
                normalize_gm(backend.graphs[0].print_readable(print_output=False)),
                """\
class GraphModule(torch.nn.Module):
    def forward(self, s0: "Sym(s0)", L_lambda0_keywords_y_: "f32[s0, s0]"):
        l_lambda0_keywords_y_ = L_lambda0_keywords_y_

        mul: "f32[s0, s0]" = l_lambda0_keywords_y_ * l_lambda0_keywords_y_

        add: "f32[s0, s0]" = l_lambda0_keywords_y_ + l_lambda0_keywords_y_;  l_lambda0_keywords_y_ = None

        mul_1: "f32[s0, s0]" = torch.mul(mul, add);  mul = add = None
        return (mul_1,)
""",
            )

    def test_partials_graph_break_reconstruct_mix_no_source(self):
        def fn(udf_mul_0, x):
            udf_add_1 = lambda x, y: x + y

            lambda0 = functools.partial(udf_mul_0, y=x)
            lambda1 = functools.partial(udf_add_1, x)

            print("break")
            return torch.mul(lambda0(x), lambda1(x))

        backend = EagerAndRecordGraphs()
        cnts = CompileCounterWithBackend(backend)
        x = torch.randn(2, 2)
        dynamo_result = torch._dynamo.optimize(cnts)(fn)(udf_mul, x)

        eager_result = fn(udf_mul, x)
        gm = backend.graphs[0]
        self.assertEqual(eager_result, dynamo_result)
        if torch._dynamo.config.assume_static_by_default:
            self.assertExpectedInline(
                normalize_gm(backend.graphs[0].print_readable(print_output=False)),
                """\
class GraphModule(torch.nn.Module):
    def forward(self, L_lambda0_keywords_y_: "f32[2, 2]"):
        l_lambda0_keywords_y_ = L_lambda0_keywords_y_

        mul: "f32[2, 2]" = l_lambda0_keywords_y_ * l_lambda0_keywords_y_

        add: "f32[2, 2]" = l_lambda0_keywords_y_ + l_lambda0_keywords_y_;  l_lambda0_keywords_y_ = None

        mul_1: "f32[2, 2]" = torch.mul(mul, add);  mul = add = None
        return (mul_1,)
""",
            )
        else:
            self.assertExpectedInline(
                normalize_gm(backend.graphs[0].print_readable(print_output=False)),
                """\
class GraphModule(torch.nn.Module):
    def forward(self, s0: "Sym(s0)", L_lambda0_keywords_y_: "f32[s0, s0]"):
        l_lambda0_keywords_y_ = L_lambda0_keywords_y_

        mul: "f32[s0, s0]" = l_lambda0_keywords_y_ * l_lambda0_keywords_y_

        add: "f32[s0, s0]" = l_lambda0_keywords_y_ + l_lambda0_keywords_y_;  l_lambda0_keywords_y_ = None

        mul_1: "f32[s0, s0]" = torch.mul(mul, add);  mul = add = None
        return (mul_1,)
""",
            )

    def test_partials_graph_break_reconstruct_args_and_kwargs(self):
        def fn(udf_mul_0, x):
            lambda0 = functools.partial(udf_mul_0, x, 4, z=x)
            lambda1 = functools.partial(udf_mul_0, 4, z=x)

            return torch.mul(lambda0(), lambda1(5))

        backend = EagerAndRecordGraphs()
        cnts = CompileCounterWithBackend(backend)
        x = torch.randn(2, 2)
        dynamo_result = torch._dynamo.optimize(cnts)(fn)(udf_mul2, x)

        eager_result = fn(udf_mul2, x)
        gm = backend.graphs[0]
        self.assertEqual(eager_result, dynamo_result)
        if torch._dynamo.config.assume_static_by_default:
            self.assertExpectedInline(
                normalize_gm(backend.graphs[0].print_readable(print_output=False)),
                """\
class GraphModule(torch.nn.Module):
    def forward(self, L_x_: "f32[2, 2]"):
        l_x_ = L_x_

        mul: "f32[2, 2]" = l_x_ * 4
        mul_1: "f32[2, 2]" = mul * l_x_;  mul = None
        mul_2: "f32[2, 2]" = 20 * l_x_;  l_x_ = None

        mul_3: "f32[2, 2]" = torch.mul(mul_1, mul_2);  mul_1 = mul_2 = None
        return (mul_3,)
""",
            )
        else:
            self.assertExpectedInline(
                normalize_gm(backend.graphs[0].print_readable(print_output=False)),
                """\
class GraphModule(torch.nn.Module):
    def forward(self, s0: "Sym(s0)", L_x_: "f32[s0, s0]"):
        l_x_ = L_x_

        mul: "f32[s0, s0]" = l_x_ * 4
        mul_1: "f32[s0, s0]" = mul * l_x_;  mul = None
        mul_2: "f32[s0, s0]" = 20 * l_x_;  l_x_ = None

        mul_3: "f32[s0, s0]" = torch.mul(mul_1, mul_2);  mul_1 = mul_2 = None
        return (mul_3,)
""",
            )

    def test_partials_recompilation(self):
        def fn(f0, f1, x):
            return f0(x) * f1(x)

        lambda0 = functools.partial(udf_mul, y=torch.randn(2, 2))
        lambda1 = functools.partial(udf_mul, y=torch.randn(2, 2))

        cnts = torch._dynamo.testing.CompileCounter()

        x = torch.randn(2, 2)
        fn = torch._dynamo.optimize(cnts, nopython=True)(fn)
        dynamo_result = fn(lambda0, lambda1, x)
        self.assertEqual(cnts.frame_count, 1)

        fn(lambda1, lambda0, x)
        self.assertEqual(
            cnts.frame_count, 1
        )  # No recompile! Tensor and udf_mul guarded

        lambda2 = functools.partial(udf_mul, y=torch.randn(3, 3))
        x = torch.randn(3, 3)
        fn(lambda2, lambda2, x)
        self.assertEqual(cnts.frame_count, 2)  # Recompile! Tensor size changed

        multiply = lambda x, y: x * y
        lambda3 = functools.partial(multiply, y=torch.randn(3, 3))
        x = torch.randn(3, 3)
        fn(lambda3, lambda3, x)

        self.assertEqual(cnts.frame_count, 3)  # Recompile! func id changed

        def fn2(f0, f1, args):
            return f0(*args) * f1(*args)

        cnts = torch._dynamo.testing.CompileCounter()

        x = torch.randn(2, 2)
        fn2 = torch._dynamo.optimize(cnts, nopython=True)(fn2)
        dynamo_result = fn2(lambda0, lambda1, [x])
        self.assertEqual(cnts.frame_count, 1)  # start over

        lambda4 = functools.partial(multiply, y=3, x=torch.randn(3, 3))
        fn2(lambda4, lambda4, [])

        self.assertEqual(cnts.frame_count, 2)  # Recompile! Different kwarg keys

        lambda5 = functools.partial(multiply, 1)
        x = torch.randn(3, 3)
        fn2(lambda5, lambda5, [x])

        self.assertEqual(cnts.frame_count, 3)  # Recompile! Different arg keys

        lambda6 = lambda x: x + x
        fn2(lambda6, lambda6, [x])
        self.assertEqual(
            cnts.frame_count, 4
        )  # Recompile! input is no longer a functools partial

    def test_manual_seed(self):
        @torch.compile
        def foo():
            torch.manual_seed(3)
            return torch.randint(0, 5, (5,))

        self.assertEqual(foo(), foo())
        self.assertEqual(foo(), foo())

    def test_partial_across_graph_break_uninvoked(self):
        from functools import partial

        def bar(x, **kwargs):
            return x + x

        @torch.compile(backend="eager", dynamic=True)
        def foo(x, i):
            def inner():
                print("this is a graph_break")
                return op(x)

            op = partial(bar, dim=10)
            x = inner()
            op = partial(bar, other=10)
            return inner() + x

        foo(torch.rand(1), 10)

    def test_no_recompile_inner_function(self):
        def forward(inp):
            def g(y):
                return inp + y

            print("graph break")
            return g(torch.rand([1]))

        cnts = torch._dynamo.testing.CompileCounter()
        opt_fn = torch._dynamo.optimize(cnts)(forward)

        input = torch.rand([2])
        _ = opt_fn(input)
        _ = opt_fn(input)
        _ = opt_fn(input)
        # Should not have recompiled
        self.assertEqual(cnts.frame_count, 1)

    def test_no_recompile_inner_lambda(self):
        def forward(inp):
            g = lambda y: inp + y
            print("graph break")
            return g(torch.rand([1]))

        cnts = torch._dynamo.testing.CompileCounter()
        opt_fn = torch._dynamo.optimize(cnts)(forward)

        input = torch.rand([2])
        _ = opt_fn(input)
        _ = opt_fn(input)
        _ = opt_fn(input)
        # Should not have recompiled
        self.assertEqual(cnts.frame_count, 1)

    def test_complex_closure(self):
        @torch.compile
        def forward(y):
            def a():
                def x(z):
                    return y + z

                return x

            return a()

        input1 = torch.rand([2])
        input2 = torch.rand([2])
        res = forward(input1)(input2)
        self.assertTrue(same(res, input1 + input2))

    def test_non_inlined_closure(self):
        @torch.compile()
        def program(x, y):
            one = lambda x, y: x + y

            def inner():
                # Force no inlining
                torch._dynamo.graph_break()
                return one(x, y)

            res = inner()
            one = lambda x, y: x - y
            res += inner()
            return res

        input1 = torch.randn(1)
        input2 = torch.randn(1)

        self.assertTrue(same(program(input1, input2), input1 + input1))

    def test_compare_constant_and_tensor(self):
        for op in [
            operator.lt,
            operator.le,
            operator.gt,
            operator.ge,
            operator.ne,
            operator.eq,
            operator.is_,
            operator.is_not,
        ]:
            with self.subTest(op=op):

                def fn(x):
                    return op(-10, x)

                opt_fn = torch.compile(fullgraph=True)(fn)

                x = torch.randn(10)
                self.assertEqual(opt_fn(x), fn(x))

    def test_pos(self):
        def fn(x, y):
            return operator.pos(x) * +y

        opt_fn = torch.compile(fullgraph=True, dynamic=True)(fn)

        def test(x, y):
            self.assertEqual(opt_fn(x, y), fn(x, y))

        test(torch.ones(4), 1)
        test(1, torch.ones(4))
        test(-1, -1)
        test(-1.1, 1.1)
        test(True, False)
        test(torch.ones(4, dtype=torch.float32), 1.1)

    def test_truth(self):
        def fn(x, y):
            return operator.truth(x) and bool(y)

        opt_fn = torch.compile(fullgraph=True, dynamic=False)(fn)

        def test(x, y):
            self.assertEqual(opt_fn(x, y), fn(x, y))

        test(1, 100)
        test(-1.1, True)
        test(-1.1, 1.1)
        test(True, False)
        test(torch.ones(1), 1)
        test(torch.zeros(1), 1)
        test(torch.ones(1), torch.ones(1))

    def test_unary_fold_op(self):
        for op in (operator.abs, abs, operator.neg, operator.pos, operator.truth):
            with self.subTest(op=op):

                def fn():
                    a = range(-10, 10)
                    return list(map(op, a))

                opt_fn = torch._dynamo.optimize(nopython=True)(fn)
                self.assertEqual(opt_fn(), fn())

    def test_unary_fold_op_seq(self):
        for op in (operator.length_hint,):
            with self.subTest(op=op):

                def fn():
                    a = [tuple(range(-10, i)) for i in range(10)]
                    return tuple(map(op, a))

                opt_fn = torch._dynamo.optimize(nopython=True)(fn)
                self.assertEqual(opt_fn(), fn())

    def test_rand_inlined(self):
        @torch.compile(backend="eager", dynamic=True)
        def fn():
            idx_size = [10]
            idx_size[random.randint(0, 0)] = random.randint(1, 8)
            t = tuple(idx_size)
            src_size = [random.randint(1, 5) + s for s in idx_size]
            idx = torch.empty(t)

        fn()

    def test_rand_tensor_partial(self):
        from collections import namedtuple
        from functools import partial

        SdpaShape = namedtuple(
            "Sdpa_Shape", ["batch", "num_heads", "seq_len", "head_dim"]
        )

        @torch.compile(backend="eager")
        def func():
            make_tensor = partial(
                torch.rand, device="cpu", dtype=torch.float16, requires_grad=True
            )

            bsz, num_heads, seq_len_q, seq_len_kv, head_dim = (16, 16, 128, 128, 16)
            make_q_tensor = partial(
                make_tensor, SdpaShape(bsz, num_heads, seq_len_q, head_dim)
            )
            make_kv_tensor = partial(
                make_tensor, SdpaShape(bsz, num_heads, seq_len_kv, head_dim)
            )
            t1 = make_q_tensor()
            t2 = make_kv_tensor()
            t3 = t1 + t2

        func()

    def test_to(self):
        @torch.compile(backend="eager")
        def fn():
            t = torch.ones(2)
            y = t.to("meta")

        fn()

    def test_elipsis(self):
        @torch.compile(backend="eager", fullgraph=True)
        def fn(a, ind, val):
            a[ind] = val
            return a

        arr = np.zeros(4)
        self.assertEqual(fn(arr, np.s_[...], np.ones(4)), np.ones(4))

        arr = np.array([[1, 1], [2, 2]])
        self.assertEqual(
            fn(arr, np.s_[0, ...], np.zeros(2)), np.array([[0, 0], [2, 2]])
        )

        arr = np.array([[1, 1], [2, 2]])
        self.assertEqual(
            fn(arr, np.s_[1, ...], np.zeros(2)), np.array([[1, 1], [0, 0]])
        )

        arr = np.array([[1, 1], [2, 2]])
        self.assertEqual(
            fn(arr, np.s_[..., 0], np.array([3, 3])), np.array([[3, 1], [3, 2]])
        )

        arr = np.array([[1, 1], [2, 2]])
        self.assertEqual(
            fn(arr, np.s_[..., 1], np.array([3, 3])), np.array([[1, 3], [2, 3]])
        )


def udf_mul(x, y):
    return x * y


def udf_mul2(x, y, z):
    return x * y * z


def udf_add(x, y):
    return x + y


class SmallNN(torch.nn.Module):
    def forward(self, x, y):
        combined = torch.cat((x, y), dim=1)
        out = torch.nn.ReLU()(combined)
        out = torch.nn.ReLU()(out)
        return out


def udf_module(mod, x, y):
    return mod(x, y)


def global_func_with_default_tensor_args(
    x=torch.zeros((2, 2)), *, kw_x=torch.zeros((1, 2))
):
    x.add_(1)
    kw_x.add_(1)
    return x, kw_x


class ModuleWithDefaultTensorArgsMethod(torch.nn.Module):
    def forward(self, x=torch.zeros((2, 2)), *, kw_x=torch.zeros((1, 2))):
        x.add_(1)
        kw_x.add_(1)
        return x, kw_x


class WrapperModule(torch.nn.Module):
    def __init__(self):
        super().__init__()
        self.m = ModuleWithDefaultTensorArgsMethod()

    def forward(self):
        return self.m()


class DefaultsTests(torch._dynamo.test_case.TestCase):
    def test_func_default_tensor_args(self):
        """
        Tests that we indeed reference (and mutate) "the one" default tensor arg
        stored on the globally allocated function object, both from the orig and
        compiled function
        """

        def func():
            return global_func_with_default_tensor_args()

        cnts = torch._dynamo.testing.CompileCounter()
        compiled_func = torch.compile(func, backend=cnts)
        for i in range(4):
            if i % 2 == 0:
                x, kw_x = func()
            else:
                x, kw_x = compiled_func()
            # the inner func mutates += 1 each call
            self.assertTrue(same(x, torch.ones_like(x) + i))
            self.assertTrue(same(kw_x, torch.ones_like(kw_x) + i))
        # Calling compiled_func twice does not recompile
        self.assertEqual(cnts.frame_count, 1)
        self.assertEqual(cnts.op_count, 2)

        # But with a change to the guarded default tensor, we do recompile
        with patch.object(
            global_func_with_default_tensor_args,
            "__defaults__",
            (torch.ones((3, 4, 5)),),
        ):
            x, kw_x = compiled_func()
        self.assertEqual(cnts.frame_count, 2)
        self.assertEqual(cnts.op_count, 4)

        with patch.object(
            global_func_with_default_tensor_args,
            "__kwdefaults__",
            {"kw_x": torch.ones((3, 4, 5))},
        ):
            x, kw_x = compiled_func()
        self.assertEqual(cnts.frame_count, 3)
        self.assertEqual(cnts.op_count, 6)

    def test_meth_default_tensor_args(self):
        """
        Tests that we indeed reference (and mutate) "the one" default tensor arg
        stored on the globally allocated function object, both from the orig and
        compiled function
        """
        mod = WrapperModule()
        cnts = torch._dynamo.testing.CompileCounter()
        compiled_mod = torch.compile(mod, backend=cnts)
        for i in range(4):
            if i % 2 == 0:
                x, kw_x = mod()
            else:
                x, kw_x = compiled_mod()
            # the inner func mutates += 1 each call
            self.assertTrue(same(x, torch.ones_like(x) + i))
            self.assertTrue(same(kw_x, torch.ones_like(kw_x) + i))
        # Calling compiled_func twice does not recompile
        self.assertEqual(cnts.frame_count, 1)
        self.assertEqual(cnts.op_count, 2)

        # But with a change to the guarded default tensor, we do recompile
        with patch.object(
            ModuleWithDefaultTensorArgsMethod.forward,
            "__defaults__",
            (torch.ones((3, 4, 5)),),
        ):
            x, kw_x = compiled_mod()
        self.assertEqual(cnts.frame_count, 2)
        self.assertEqual(cnts.op_count, 4)

        with patch.object(
            ModuleWithDefaultTensorArgsMethod.forward,
            "__kwdefaults__",
            {"kw_x": torch.ones((3, 4, 5))},
        ):
            x, kw_x = compiled_mod()
        self.assertEqual(cnts.frame_count, 3)
        self.assertEqual(cnts.op_count, 6)

    def test_func_default_torch_args(self):
        """
        Tests other types of torch types as function default (size, dtype, device)
        """

        def func_with_default_torch_args(
            dt=torch.float16, ds=torch.Size((1, 2, 3)), dd=torch.device("cpu")
        ):
            return torch.ones(ds, dtype=dt, device=dd)

        def func():
            return func_with_default_torch_args()

        cnts = torch._dynamo.testing.CompileCounter()
        compiled_func = torch.compile(func, backend=cnts)
        out = func()
        compiled_out = compiled_func()
        self.assertEqual(out.dtype, compiled_out.dtype)
        self.assertEqual(out.device, compiled_out.device)
        self.assertEqual(out.size(), compiled_out.size())
        self.assertEqual(cnts.frame_count, 1)
        self.assertEqual(cnts.op_count, 1)

    def test_dataclass_factory(self):
        @dataclass
        class Output:
            scalar: int = 2
            named_tensors: Dict[str, torch.Tensor] = field(default_factory=dict)
            lists: List[torch.Tensor] = field(default_factory=list)

            def scale(self):
                return self.scalar * 2

        def fn(x):
            # Check default dict assignment
            a = Output(1)
            # Check that dataclass methods can be inlined
            scaled_value = a.scale()

            # Check that normal assignment works
            b = Output(5, named_tensors={"x": x})

            # Check default int assignment
            c = Output()

            # Check that the default members are properly initialized
            if isinstance(a.named_tensors, dict):
                x = torch.sin(x)

            # Change dataclass
            c.scalar = 6
            c.named_tensors["x"] = x

            # Return dataclaass as well to check reconstruction
            return c, torch.cos(x) * scaled_value + b.named_tensors["x"] + c.scalar

        cnts = torch._dynamo.testing.CompileCounter()
        compiled_fn = torch.compile(fn, backend=cnts, fullgraph=True)
        x = torch.randn(4)
        eager_dataclass, out = fn(x)
        compiled_dataclass, compiled_out = compiled_fn(x)
        self.assertEqual(eager_dataclass.scalar, compiled_dataclass.scalar)
        self.assertEqual(
            eager_dataclass.named_tensors["x"], compiled_dataclass.named_tensors["x"]
        )
        self.assertTrue(same(out, compiled_out))
        self.assertEqual(cnts.frame_count, 1)
        self.assertEqual(cnts.op_count, 5)

    def test_dataclass_nested(self):
        @dataclass
        class Base:
            outer_a: int
            outer_b: int

        @dataclass
        class Derived(Base):
            inner_a: Any = field(default_factory=list)

        def fn(x):
            l = Derived(1, 2)
            return l.outer_a * x

        opt_fn = torch.compile(fn, backend="eager", fullgraph=True)
        x = torch.randn(4)
        res = fn(x)
        ref = opt_fn(x)
        self.assertEqual(ref, res)

    def test_listlike_of_tensors_contains_constant(self):
        for listlike in [set, list]:

            def fn(x):
                x.add_(1)
                s = listlike([x])
                res = 1 in s
                return res

            opt_fn = torch.compile(fn, backend="eager", fullgraph=True)
            x = torch.randn(1)
            ref = opt_fn(x)
            res = fn(x)
            self.assertEqual(ref, res)

    def test_cast_tensor_single_elem(self):
        with torch._dynamo.config.patch({"capture_scalar_outputs": True}):
            for t, val in [
                (float, 1.0),
                (float, 1),
                (float, True),
                (int, 1),
                (int, False),
                # (int, 1.0), # fails due to a >= 0 comparison in sym_int
            ]:  # , bool, complex]: no casting for sym_bool, no sym_complex

                def fn(x):
                    x = x + 1
                    return t(x)

                opt_fn = torch.compile(
                    fn, backend="eager", fullgraph=True, dynamic=False
                )
                x = torch.tensor([val])
                res = fn(x)
                ref = opt_fn(x)
                self.assertEqual(ref, res)

                # Cannot handle non single-elem
                with self.assertRaises(ValueError):
                    fn(torch.tensor([val] * 2))
                with self.assertRaises(torch._dynamo.exc.TorchRuntimeError):
                    opt_fn(torch.tensor([val] * 2))

    def test_set_construction(self):
        def fn(x):
            y = x.add_(1)
            s = set({x})
            s.add(y)
            return len(s)

        opt_fn = torch.compile(fn, backend="eager", fullgraph=True)
        x = torch.randn(4)
        res = fn(x)
        ref = opt_fn(x)
        self.assertEqual(ref, res)

    def test_is_tensor_tensor(self):
        def fn(x, y):
            if x is y:
                return x * 2
            else:
                return x + y

        fn_opt = torch.compile(backend="eager", fullgraph=True, dynamic=True)(fn)

        x = torch.zeros(2)
        y = torch.ones(2)

        self.assertEqual(fn(x, y), fn_opt(x, y))
        self.assertEqual(fn(x, x), fn_opt(x, x))

    def test_is_not_tensor_tensor(self):
        def fn(x, y):
            if x is not y:
                return x * 2
            else:
                return x + y

        fn_opt = torch.compile(backend="eager", fullgraph=True, dynamic=True)(fn)

        x = torch.zeros(2)
        y = torch.ones(2)

        self.assertEqual(fn(x, y), fn_opt(x, y))
        self.assertEqual(fn(x, x), fn_opt(x, x))

    def test_is_mutated_tensor_tensor(self):
        def fn(x):
            y = x.add_(1)
            return x is y

        fn_opt = torch.compile(backend="eager", fullgraph=True, dynamic=True)(fn)

        z = torch.ones(4)

        self.assertEqual(fn(z), fn_opt(z))

    def test_is_mutated_tensor_tensor_across_graph_break(self):
        def fn(x):
            y = x.add_(1)
            cond = x is y
            x.add_(1)
            # The real tensor values are recovered when graph breaking.
            # Hence we recover the invariant.
            torch._dynamo.graph_break()
            x.add_(1)
            return x is y, cond

        fn_opt = torch.compile(backend="eager", dynamic=True)(fn)

        z = torch.ones(4)

        self.assertEqual(fn(z), fn_opt(z))

    def test_is_mutated_tensor_tensor(self):
        def fn(x):
            y = x.add_(1)
            return y is x

        fn_opt = torch.compile(backend="eager", fullgraph=True, dynamic=True)(fn)

        z = torch.ones(4, 1)

        self.assertEqual(fn(z), fn_opt(z))

    def test_is_init_in_compile_mutated_tensor_tensor(self):
        def fn(x):
            z = x.clone()
            y = z.add_(1)
            return y is z

        fn_opt = torch.compile(backend="eager", fullgraph=True, dynamic=True)(fn)

        z = torch.ones(4, 1)

        self.assertEqual(fn(z), fn_opt(z))

    def test_is_init_in_compile_vmapped_mutated_tensor_tensor(self):
        def fn(z):
            x = z.clone()
            y = torch.vmap(torch.Tensor.acos_)(x)
            _ = y is z
            return y is x

        fn_opt = torch.compile(backend="eager", fullgraph=True, dynamic=True)(fn)

        z = torch.ones(4, 1)

        self.assertEqual(fn(z), fn_opt(z))

    def test_is_vmapped_mutated_tensor_tensor(self):
        def fn(x):
            y = torch.vmap(torch.Tensor.acos_)(x)
            return y is x

        fn_opt = torch.compile(backend="eager", fullgraph=True, dynamic=True)(fn)

        z = torch.ones(4, 1)

        self.assertEqual(fn(z), fn_opt(z))

    def test_is_init_in_compile_vmapped_mutated_tensor_tensor_multi_arg(self):
        def fn(y, z):
            a = y.clone()
            b = z.clone()

            def g(a, b):
                return a.acos_(), b.acos_()

            c, d = torch.vmap(g)(a, b)
            return a is c is b is d

        fn_opt = torch.compile(backend="eager", fullgraph=True, dynamic=True)(fn)

        y = torch.ones(4, 2)
        z = torch.ones(4, 10)

        self.assertEqual(fn(y, z), fn_opt(y, z))
        self.assertEqual(fn(y, y), fn_opt(y, y))

    def test_in_set_would_fail_broadcast(self):
        param = torch.zeros(5)
        param2 = torch.zeros(5, 10)

        tensor_list = set()
        tensor_list.add(param2)
        assert param not in tensor_list

        def fn(param, param2):
            param.add_(1)
            tensor_list = set([param2])
            return param in tensor_list

        cnts = torch._dynamo.testing.CompileCounter()
        opt_fn = torch._dynamo.optimize(cnts, nopython=True)(fn)
        self.assertEqual(opt_fn(param, param2), fn(param, param2))
        self.assertEqual(cnts.frame_count, 1)
        # Test aliased
        self.assertEqual(opt_fn(param, param), fn(param, param))
        self.assertEqual(cnts.frame_count, 2)  # Recompiles

    def test_in_set_inplace(self):
        param = torch.zeros(5)
        param2 = torch.zeros(5, 10)

        tensor_list = set()
        tensor_list.add(param2)
        assert param not in tensor_list

        def fn(param, param2):
            y = param.add_(1)  # Tensor method
            z = torch.Tensor.add_(y, 1)  # torch function
            tensor_list = set([param2])
            return y in tensor_list and z in tensor_list

        cnts = torch._dynamo.testing.CompileCounter()
        opt_fn = torch._dynamo.optimize(cnts, nopython=True)(fn)
        self.assertEqual(opt_fn(param, param2), fn(param, param2))
        self.assertEqual(cnts.frame_count, 1)
        # Test aliased
        self.assertEqual(opt_fn(param, param), fn(param, param))
        self.assertEqual(cnts.frame_count, 2)  # Recompiles

    def test_reconstructed_name(self):
        lst = []

        @torch._dynamo.disable
        def disallowed(g):
            lst.append(g.__name__)

        def f():
            def g():
                return ()

            disallowed(g)

        f_opt = torch._dynamo
        opt_f = torch._dynamo.optimize(backend="eager")(f)
        opt_f()
        f()
        self.assertEqual(len(lst), 2)
        self.assertEqual(lst[0], lst[1])

    @unittest.skipIf(
        sys.version_info < (3, 10),
        "zip strict kwargs not implemented for Python < 3.10",
    )
    def test_zip_strict(self):
        def fn(x, ys, zs):
            x = x.clone()
            for y, z in zip(ys, zs, strict=True):
                x += y * z
            return x

        opt_fn = torch._dynamo.optimize(backend="eager")(fn)
        nopython_fn = torch._dynamo.optimize(backend="eager", nopython=True)(fn)

        x = torch.ones(3)
        ys = [1.0, 2.0, 3.0]
        zs = [2.0, 5.0, 8.0]

        self.assertEqual(opt_fn(x, ys, zs), fn(x, ys, zs))

        # If nopython, should raise UserError
        with self.assertRaisesRegex(torch._dynamo.exc.UserError, "zip()"):
            nopython_fn(x, ys[:1], zs)

        # Should cause fallback if allow graph break
        with self.assertRaisesRegex(ValueError, "zip()"):
            opt_fn(x, ys[:1], zs)


instantiate_parametrized_tests(FunctionTests)

if __name__ == "__main__":
    from torch._dynamo.test_case import run_tests

    run_tests()<|MERGE_RESOLUTION|>--- conflicted
+++ resolved
@@ -1615,14 +1615,11 @@
         return np.ones_like(x, dtype=np.float64)
 
     @make_test
-<<<<<<< HEAD
-=======
     def test_numpy_dtype_call_in_function(x):
         dt = np.dtype("float")
         return np.full_like(x, 2.4, dtype=dt)
 
     @make_test
->>>>>>> f2d7f235
     def test_numpy_linalg(x):
         return np.linalg.norm(x.numpy(), axis=0)
 
@@ -2200,6 +2197,84 @@
 
         self.assertTrue(same(program(input1, input2), input1 + input1))
 
+    @parametrize("int_or_float", ("int", "float"))
+    def test_np_constant_collections_as_input(self, int_or_float):
+        info_func = getattr(np, f"{int_or_float[0]}info")
+        dt_string_arg = f"{int_or_float}16"
+        np_dt_attr = getattr(np, dt_string_arg)
+
+        dt_args = [dt_string_arg, np_dt_attr]
+        arg_variants_iter = itertools.chain(
+            dt_args, map(np.dtype, dt_args), map(info_func, dt_args)
+        )
+
+        def func(a, b, info_or_dt):
+            return a + info_func(info_or_dt).max
+
+        opt_fn = torch.compile(func)
+
+        a = torch.randn(2)
+        b = torch.randn(2)
+        eager_result = func(a, b, dt_args[0])
+
+        for arg in arg_variants_iter:
+            opt_result = opt_fn(a, b, arg)
+            self.assertTrue(same(opt_result, eager_result))
+
+    @parametrize(
+        "typ, info_func",
+        [
+            (int, np.iinfo),
+            (float, np.finfo),
+        ],
+        name_fn=lambda t, _: t.__name__,
+    )
+    def test_np_constant_collections_guards(self, typ, info_func):
+        def func_info(a, info):
+            return a + info.max
+
+        def func_dtype(a, dt):
+            return a + info_func(dt).max
+
+        dt_args = [
+            np.dtype(typ),
+            np.ones((1,), dtype=typ).dtype,
+            np.dtype(np.dtype(typ).name),
+            np.dtype(typ.__name__),
+        ]
+        cnts_1 = torch._dynamo.testing.CompileCounter()
+        opt_fn_dtype = torch._dynamo.optimize(cnts_1)(func_dtype)
+        a = torch.zeros(3, dtype=typ)
+        for arg in dt_args:
+            r = opt_fn_dtype(a, arg)
+        # each should produce an identical arg
+        self.assertEqual(cnts_1.frame_count, 1)
+
+        cnts_2 = torch._dynamo.testing.CompileCounter()
+        opt_fn_info = torch._dynamo.optimize(cnts_2)(func_info)
+        info_args = [info_func(dt) for dt in dt_args]
+        for arg in info_args:
+            r = opt_fn_info(a, arg)
+
+        # each should produce an identical arg
+        self.assertEqual(cnts_2.frame_count, 1)
+
+        if typ is float:
+            dt_extra = np.dtype(np.float16)
+        else:
+            dt_extra = np.dtype(np.int16)
+        info_extra = info_func(dt_extra)
+
+        eager_result_dtype = func_dtype(a, dt_extra)
+        compile_result_dtype = opt_fn_dtype(a, dt_extra)
+        self.assertEqual(cnts_1.frame_count, 2)
+        self.assertEqual(eager_result_dtype, compile_result_dtype)
+
+        eager_result_info = func_info(a, info_extra)
+        compile_result_info = opt_fn_info(a, info_extra)
+        self.assertEqual(cnts_2.frame_count, 2)
+        self.assertEqual(eager_result_info, compile_result_info)
+
     def test_compare_constant_and_tensor(self):
         for op in [
             operator.lt,
@@ -2236,6 +2311,24 @@
         test(-1.1, 1.1)
         test(True, False)
         test(torch.ones(4, dtype=torch.float32), 1.1)
+
+    def test_index(self):
+        def fn(x, t):
+            v = operator.index(x)
+            torch.mul(t, v)
+
+        def test(a, b):
+            self.assertEqual(opt_fn(a, b), fn(a, b))
+
+        for dynamic in [True, False]:
+            torch._dynamo.reset()
+            opt_fn = torch._dynamo.optimize(dynamic=dynamic)(fn)
+            t = torch.ones(1)
+            test(10, t)
+            test(-100, t)
+            test(10, t)
+            test(False, t)
+            test(True, t)
 
     def test_truth(self):
         def fn(x, y):
