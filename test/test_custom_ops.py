# Owner(s): ["module: custom-operators"]

from torch.testing._internal.common_utils import *  # noqa: F403
from torch.testing._internal.common_device_type import *  # noqa: F403
import collections

import itertools
import os
import re
import sys
import typing

import torch._custom_ops as custom_ops

import torch.testing._internal.custom_op_db
import torch.testing._internal.optests as optests
import torch.utils.cpp_extension
from functorch import make_fx
from torch import Tensor
from torch._custom_op.impl import custom_op, CustomOp, infer_schema
from torch._utils_internal import get_file_path_2
from torch.testing._internal.common_cuda import TEST_CUDA
from torch.testing._internal.custom_op_db import custom_op_db
from typing import *  # noqa: F403


class CustomOpTestCaseBase(TestCase):
    test_ns = "_test_custom_op"

    def setUp(self):
        super().setUp()
        self.libraries = []

    def tearDown(self):
        super().tearDown()
        import torch._custom_op

        keys = list(torch._custom_op.impl.global_registry.keys())
        for key in keys:
            if not key.startswith(f"{self.test_ns}::"):
                continue
            torch._custom_op.impl.global_registry[key]._destroy()
        if hasattr(torch.ops, self.test_ns):
            delattr(torch.ops, self.test_ns)
        for lib in self.libraries:
            lib._destroy()
        del self.libraries

    def ns(self):
        return getattr(torch.ops, self.test_ns)

    def lib(self):
        result = torch.library.Library(self.test_ns, "FRAGMENT")  # noqa: TOR901
        self.libraries.append(result)
        return result

    def get_op(self, qualname):
        return torch._custom_op.impl.get_op(qualname)


@unittest.skipIf(IS_WINDOWS, "torch.compile doesn't work with windows")
@unittest.skipIf(
    sys.version_info >= (3, 12), "torch.compile is not supported on python 3.12+"
)
class TestCustomOpTesting(CustomOpTestCaseBase):
    @parametrize("check_gradients", (False, "auto"))
    @parametrize("dynamic", (True, False))
    def test_aot_autograd_check_degenerate_cases(
        self, device, dynamic, check_gradients
    ):
        def simple(x):
            return x.clone()

        # Should not raise
        x = torch.randn(3, device=device)
        optests.aot_autograd_check(
            simple, (x,), {}, dynamic=dynamic, check_gradients=check_gradients
        )

        def outputs_dont_require_grad(x):
            return x.detach()

        # Should not raise
        y = torch.randn(3, device=device, requires_grad=True)
        optests.aot_autograd_check(
            simple, (y,), {}, dynamic=dynamic, check_gradients=check_gradients
        )

        def no_outputs(x):
            return x.detach()

        # Should not raise
        x = torch.randn(3, device=device, requires_grad=True)
        y = torch.randn(3, device=device, requires_grad=False)
        optests.aot_autograd_check(
            no_outputs, (x,), {}, dynamic=dynamic, check_gradients=check_gradients
        )
        optests.aot_autograd_check(
            no_outputs, (y,), {}, dynamic=dynamic, check_gradients=check_gradients
        )

    def test_incorrect_schema_mutation(self, device):
        lib = self.lib()
        lib.define("foo(Tensor x) -> Tensor")
        op = self.ns().foo.default

        class Foo(torch.autograd.Function):
            @staticmethod
            def forward(ctx, x):
                guard = torch._C._AutoDispatchBelowAutograd()
                try:
                    return op(x)
                finally:
                    del guard

            @staticmethod
            def backward(ctx, gx):
                return gx

        def foo_impl(x):
            x.sin_()
            return x.clone()

        lib.impl("foo", Foo.apply, "Autograd")
        lib.impl("foo", foo_impl, "CPU")
        lib.impl("foo", foo_impl, "CUDA")

        x = torch.tensor(3.14159 / 3, requires_grad=True, device=device)
        with self.assertRaisesRegex(
            optests.OpCheckError, "Argument x is not defined as mutable but was mutated"
        ):
            optests.opcheck(op, (x,), {})

    def test_incorrect_schema_view(self, device):
        lib = self.lib()
        lib.define("foo(Tensor x) -> Tensor")
        op = self.ns().foo.default

        class Foo(torch.autograd.Function):
            @staticmethod
            def forward(ctx, x):
                # Emulate AutoDispatchBelowADInplaceOrView, which is not bound into python
                with torch._C._AutoDispatchBelowAutograd():
                    with torch._C._ExcludeDispatchKeyGuard(
                        torch._C.DispatchKeySet(torch._C.DispatchKey.ADInplaceOrView)
                    ):
                        return op(x)

            @staticmethod
            def backward(ctx, gx):
                return gx

        def foo_impl(x):
            return x.view_as(x)

        def foo_meta(x):
            return x.view_as(x)

        lib.impl("foo", Foo.apply, "Autograd")
        lib.impl("foo", foo_impl, "CPU")
        lib.impl("foo", foo_meta, "Meta")

        x = torch.tensor(3.14159 / 3, requires_grad=True)
        with self.assertRaisesRegex(
            optests.OpCheckError,
            "Argument x is not defined to alias output but was aliasing",
        ):
            optests.opcheck(op, (x,), {})

    def test_missing_abstract_impl(self, device):
        lib = self.lib()
        lib.define("foo(Tensor x) -> Tensor")
        op = self.ns().foo.default

        class Foo(torch.autograd.Function):
            @staticmethod
            def forward(ctx, x):
                with torch._C._AutoDispatchBelowAutograd():
                    return op(x)

            @staticmethod
            def backward(ctx, gx):
                return 2 * gx

        def foo_impl(x):
            return torch.tensor(x.cpu().numpy() ** 2, device=x.device)

        lib.impl("foo", Foo.apply, "Autograd")
        lib.impl("foo", foo_impl, "CPU")
        lib.impl("foo", foo_impl, "CUDA")

        x = torch.tensor([0, 1.0], requires_grad=True)
        with self.assertRaisesRegex(
            optests.OpCheckError,
            "_test_custom_op.foo.default",
        ):
            optests.opcheck(op, (x,), {})

    def test_incorrect_abstract_impl(self, device):
        lib = self.lib()
        lib.define("foo(Tensor x) -> Tensor")
        op = self.ns().foo.default

        class Foo(torch.autograd.Function):
            @staticmethod
            def forward(ctx, x):
                # Emulate AutoDispatchBelowADInplaceOrView, which is not bound into python
                guard = torch._C._AutoDispatchBelowAutograd()
                guard2 = torch._C.ExcludeDispatchKeyGuard(
                    torch._C.DispatchKeySet(torch._C.DispatchKey.ADInplaceOrView)
                )
                try:
                    return op(x)
                finally:
                    del guard
                    del guard2

            @staticmethod
            def backward(ctx, gx):
                return gx

        def foo_impl(x):
            return x**2

        def foo_meta(x):
            return x.unsqueeze(1) ** 2

        lib.impl("foo", Foo.apply, "Autograd")
        lib.impl("foo", foo_impl, "CPU")
        lib.impl("foo", foo_impl, "CUDA")
        lib.impl("foo", foo_meta, "Meta")

        x = torch.tensor([0, 1.0], requires_grad=True)
        with self.assertRaisesRegex(optests.OpCheckError, "Shapes .* are not equal"):
            optests.opcheck(op, (x,), {})

    def test_missing_functionalization(self, device):
        lib = self.lib()
        lib.define("foo(Tensor(a!) x) -> Tensor(a!)")
        op = self.ns().foo.default

        class Foo(torch.autograd.Function):
            @staticmethod
            def forward(ctx, x):
                ctx.mark_dirty(x)
                with torch._C._AutoDispatchBelowAutograd():
                    return op(x)

            @staticmethod
            def backward(ctx, gx):
                return gx

        def foo_impl(x):
            return x.sin_()

        def foo_meta(x):
            return x

        lib.impl("foo", Foo.apply, "Autograd")
        lib.impl("foo", foo_impl, "CPU")
        lib.impl("foo", foo_impl, "CUDA")
        lib.impl("foo", foo_meta, "Meta")

        x = torch.tensor([0, 1.0])
        y = x.clone()
        with self.assertRaisesRegex(
            optests.OpCheckError,
            "Getting these operators to work with functionalization requires some extra work",
        ):
            optests.opcheck(op, (y,), {})

    def test_autograd_registered_at_backend(self, device):
        lib = self.lib()
        lib.define("foo(Tensor x) -> Tensor")
        op = self.ns().foo.default

        class Foo(torch.autograd.Function):
            @staticmethod
            def forward(ctx, x):
                return x.clone()

            @staticmethod
            def backward(ctx, gx):
                return gx * 0.5

        lib.impl("foo", Foo.apply, "CPU")
        lib.impl("foo", Foo.apply, "CUDA")
        lib.impl("foo", lambda x: x.clone(), "Meta")

        x = torch.randn([], requires_grad=True)

        with self.assertRaisesRegex(
            torch.testing._internal.optests.OpCheckError,
            "does not have an autograd kernel",
        ):
            optests.opcheck(op, (x,), {})

        # I'm not sure why this is necessary
        del lib

    def test_global_state_mutation(self, device):
        lib = self.lib()
        lib.define("foo(Tensor x) -> Tensor")
        op = self.ns().foo.default

        class Foo(torch.autograd.Function):
            invoked = 0

            @staticmethod
            def forward(ctx, x):
                Foo.invoked += 1
                return x.clone() * Foo.invoked

            @staticmethod
            def backward(ctx, gx):
                return gx

        lib.impl("foo", Foo.apply, "CompositeImplicitAutograd")

        x = torch.tensor(3.14159 / 3, requires_grad=True)
        with self.assertRaisesRegex(
            optests.OpCheckError, "eager-mode PyTorch vs AOTAutograd"
        ):
            optests.opcheck(op, (x,), {})

    @ops(custom_op_db, dtypes=OpDTypes.any_one)
    def test_opcheck_opinfo(self, device, dtype, op):
        for sample_input in op.sample_inputs(
            device, dtype, requires_grad=op.supports_autograd
        ):
            args = [sample_input.input] + list(sample_input.args)
            kwargs = sample_input.kwargs
            if op.op in (
                torch.ops._torch_testing.numpy_nonzero,
                torch.ops._torch_testing.numpy_nms,
            ):
                ctx = self.assertRaisesRegex(optests.OpCheckError, "failed with")
            else:
                ctx = contextlib.nullcontext()
            with ctx:
                optests.opcheck(
                    op.op,
                    args,
                    kwargs,
                )

    def test_opcheck_fails_basic(self, device):
        @custom_op(f"{self.test_ns}::foo")
        def foo(x: torch.Tensor) -> torch.Tensor:
            ...

        @foo.impl(["cpu", "cuda"])
        def foo_impl(x):
            return x.sum()

        x = torch.randn(3, device=device, requires_grad=True)
        # Triggers the CustomOp autograd NYI error
        with self.assertRaisesRegex(
            optests.OpCheckError, "Autograd has not been implemented for operator"
        ):
            optests.opcheck(self.get_op(f"{self.test_ns}::foo"), (x,), {})

    def test_autograd_registration_check_autograd_kernel(self, device):
        lib = self.lib()
        lib.define("foo(Tensor x) -> Tensor")
        op = self.ns().foo.default

        class Foo(torch.autograd.Function):
            @staticmethod
            def forward(ctx, x):
                with torch._C._AutoDispatchBelowAutograd():
                    return op(x)

            @staticmethod
            def backward(ctx, gx):
                return gx

        def foo_impl(x):
            return x.sin()

        lib.impl("foo", Foo.apply, "Autograd")
        lib.impl("foo", foo_impl, "CPU")
        lib.impl("foo", foo_impl, "CUDA")

        x = torch.randn(3, requires_grad=True, device=device)
        # Should not raise
        optests.autograd_registration_check(op, (x,), {})

    def test_autograd_registration_check_compositeimplicitautograd(self, device):
        lib = self.lib()
        lib.define("foo(Tensor x) -> Tensor")
        op = self.ns().foo.default

        def foo_impl(x):
            return x.sin().cos()

        lib.impl("foo", foo_impl, "CompositeImplicitAutograd")

        x = torch.randn(3, requires_grad=True, device=device)
        # Should not raise
        optests.autograd_registration_check(op, (x,), {})

    def test_autograd_registration_check_incorrect_composite(self, device):
        lib = self.lib()
        lib.define("foo(Tensor x) -> Tensor")
        op = self.ns().foo.default

        def foo_impl(x):
            return x.sin().cos()

        lib.impl("foo", foo_impl, "CompositeExplicitAutograd")

        x = torch.randn(3, requires_grad=True, device=device)
        with self.assertRaisesRegex(AssertionError, "incorrectly registered"):
            optests.autograd_registration_check(op, (x,), {})

    def test_autograd_registration_check_incorrect(self, device):
        lib = self.lib()
        lib.define("foo(Tensor x) -> Tensor")
        op = self.ns().foo.default

        class Foo(torch.autograd.Function):
            @staticmethod
            def forward(ctx, x):
                return torch.sin(x)

            @staticmethod
            def backward(ctx, gx):
                return gx

        lib.impl("foo", Foo.apply, "CPU")
        lib.impl("foo", Foo.apply, "CUDA")

        x = torch.randn(3, requires_grad=True, device=device)
        with self.assertRaisesRegex(AssertionError, "incorrectly registered"):
            optests.autograd_registration_check(op, (x,), {})

    def test_assert_raises_regex(self, device):
        from torch.testing._internal.optests.aot_autograd import assert_raises_regex

        with assert_raises_regex(RuntimeError, "c"):
            raise RuntimeError("abcd")
        with assert_raises_regex(RuntimeError, "c.*"):
            raise RuntimeError("abcd")
        with self.assertRaisesRegex(AssertionError, "instead got"):
            with assert_raises_regex(RuntimeError, "c.*"):
                raise ValueError("abcd")
        with self.assertRaisesRegex(AssertionError, "Expected exception"):
            with assert_raises_regex(RuntimeError, "c.*"):
                pass
        with self.assertRaisesRegex(AssertionError, "to match regex"):
            with assert_raises_regex(RuntimeError, "f"):
                raise RuntimeError("abcd")


class TestCustomOp(CustomOpTestCaseBase):
    test_ns = "_test_custom_op"

    def test_invalid_schemas(self):
        # function schmea validation goes through torchgen, so this is just a
        # basic test.
        with self.assertRaisesRegex(AssertionError, "Invalid function schema: foo"):
            custom_ops.custom_op(f"{TestCustomOp.test_ns}::foo", "(")

    def test_invalid_qualname(self):
        with self.assertRaisesRegex(ValueError, "overload"):
            custom_ops.custom_op(f"{TestCustomOp.test_ns}::foo.Tensor", "() -> ()")

    def test_name_must_match(self):
        with self.assertRaisesRegex(ValueError, "to have name"):

            @custom_ops.custom_op(f"{TestCustomOp.test_ns}::foo")
            def baz(x: Tensor) -> Tensor:
                raise NotImplementedError()

    def test_unsupported_schemas(self):
        with self.assertRaisesRegex(ValueError, "only supports functional"):
            custom_ops.custom_op(
                f"{TestCustomOp.test_ns}::foo", "(Tensor(a!) x) -> Tensor(a)"
            )(foo)
        with self.assertRaisesRegex(ValueError, "only supports functional"):
            custom_ops.custom_op(
                f"{TestCustomOp.test_ns}::foo", "(Tensor(a) x) -> Tensor(a)"
            )(foo)
        with self.assertRaisesRegex(ValueError, "only supports functional"):
            custom_ops.custom_op(f"{TestCustomOp.test_ns}::foo", "(Tensor x) -> ()")(
                foo
            )
        with self.assertRaisesRegex(ValueError, "self"):
            custom_ops.custom_op(f"{TestCustomOp.test_ns}::foo", "(Tensor self) -> ()")(
                foo
            )

    # Tests for the older custom_op API
    def test_schema_matches_signature(self):
        with self.assertRaisesRegex(ValueError, "signature to match"):

            @custom_op(f"{TestCustomOp.test_ns}::blah", "(Tensor y) -> Tensor")
            def blah(x):
                pass

        with self.assertRaisesRegex(ValueError, "signature to match"):

            @custom_op(
                f"{TestCustomOp.test_ns}::blah2", "(Tensor x, *, Tensor y) -> Tensor"
            )
            def blah2(x, y):
                pass

        with self.assertRaisesRegex(ValueError, "signature to match"):

            @custom_op(
                f"{TestCustomOp.test_ns}::blah3",
                "(Tensor x, *, Tensor w, Tensor z) -> Tensor",
            )
            def blah3(x, *, y, z):
                pass

        with self.assertRaisesRegex(ValueError, "signature to match"):

            @custom_op(
                f"{TestCustomOp.test_ns}::blah4",
                "(Tensor x, *, Tensor z, Tensor y) -> Tensor",
            )
            def blah4(x, *, y, z):
                pass

        with self.assertRaisesRegex(ValueError, "not supported"):

            @custom_op(f"{TestCustomOp.test_ns}::blah5", "(Tensor x) -> Tensor")
            def blah5(*args):
                pass

        with self.assertRaisesRegex(ValueError, "not supported"):

            @custom_op(
                f"{TestCustomOp.test_ns}::blah6", "(*, Tensor z, Tensor y) -> Tensor"
            )
            def blah6(**kwargs):
                pass

        with self.assertRaisesRegex(ValueError, "default arguments"):

            @custom_op(
                f"{TestCustomOp.test_ns}::blah7", "(Tensor x, *, Tensor y) -> Tensor"
            )
            def blah7(x=1, *, y):
                pass

        with self.assertRaisesRegex(ValueError, "default arguments"):

            @custom_op(
                f"{TestCustomOp.test_ns}::blah8", "(Tensor x, *, Tensor y) -> Tensor"
            )
            def blah8(x, *, y=1):
                pass

        # kwonly-arg works
        @custom_op(
            f"{TestCustomOp.test_ns}::blah9", "(Tensor x, *, Tensor y) -> Tensor"
        )
        def blah9(x, *, y):
            pass

    def test_infer_schema_supported(self):
        def a(x: Tensor) -> Tensor:
            return torch.empty([])

        self.assertExpectedInline(infer_schema(a), """(Tensor x) -> Tensor""")

        def b(
            x: Tensor,
            y: int,
            z: bool,
            a: float,
            b: torch.dtype,
            c: torch.device,
            d: torch.types.Number,
        ) -> Tuple[Tensor, int, float, bool]:
            return torch.empty([]), 1, 0.1, True

        self.assertExpectedInline(
            infer_schema(b),
            """(Tensor x, SymInt y, bool z, float a, ScalarType b, Device c, Scalar d) -> (Tensor, SymInt, float, bool)""",
        )

        def c(
            x: Tensor,
            y: Sequence[Tensor],
            z: Optional[Tensor],
            w: Sequence[Optional[Tensor]],
        ) -> List[Tensor]:
            return [torch.empty([])]

        self.assertExpectedInline(
            infer_schema(c),
            """(Tensor x, Tensor[] y, Tensor? z, Tensor?[] w) -> Tensor[]""",
        )

        def d(x: Tensor) -> Tuple[List[Tensor], Tensor]:
            return [torch.empty([])], torch.empty([])

        self.assertExpectedInline(
            infer_schema(d), """(Tensor x) -> (Tensor[], Tensor)"""
        )

        def e() -> Tensor:
            return torch.empty([])

        self.assertExpectedInline(infer_schema(e), """() -> Tensor""")

        def f(x: Tensor) -> None:
            pass

        self.assertExpectedInline(infer_schema(f), """(Tensor x) -> ()""")

        def g(
            x: Tensor, y: List[Tensor], z: List[Tensor], w: List[Optional[Tensor]]
        ) -> None:
            pass

        self.assertExpectedInline(
            infer_schema(g), """(Tensor x, Tensor[] y, Tensor[] z, Tensor?[] w) -> ()"""
        )

        self.assertExpectedInline(
            infer_schema(g, mutated_args={"x", "w", "z"}),
            """(Tensor(a0!) x, Tensor[] y, Tensor(a2!)[] z, Tensor(a3!)?[] w) -> ()""",
        )

    def test_infer_schema_unsupported(self):
        with self.assertRaisesRegex(ValueError, "varargs"):

            def foo(*args):
                raise NotImplementedError()

            infer_schema(foo)

        with self.assertRaisesRegex(ValueError, "varkwargs"):

            def foo(**kwargs):
                raise NotImplementedError()

            infer_schema(foo)

        with self.assertRaisesRegex(ValueError, "must have a type annotation"):

            def foo(x):
                raise NotImplementedError()

            infer_schema(foo)

        with self.assertRaisesRegex(ValueError, "default value"):

            def foo(x: Optional[Tensor] = None):
                raise NotImplementedError()

            infer_schema(foo)

        with self.assertRaisesRegex(ValueError, "default value"):

            def foo(x: Optional[Tensor] = None):
                raise NotImplementedError()

            infer_schema(foo)

        with self.assertRaisesRegex(ValueError, "unsupported"):

            def foo(x: Tensor) -> Tuple[Tensor, ...]:
                raise NotImplementedError()

            infer_schema(foo)

        with self.assertRaisesRegex(ValueError, "can be mutated"):

            def foo(x: Tensor, y: int) -> Tensor:
                raise NotImplementedError()

            infer_schema(foo, mutated_args={"y"})

    def _generate_examples(self, typ):
        if typ is int:
            return [17]
        if typ is float:
            return [3.14]
        if typ is bool:
            return [True]
        if typ is str:
            return ["foo"]
        if typ is torch.dtype:
            return [torch.float32]
        if typ is torch.device:
            return [torch.device("cpu")]
        if typ == torch.types.Number:
            return [2.718]
        if typ is torch.Tensor:
            return [torch.tensor(3)]
        if typ == Optional[torch.types.Number]:
            return [None, 2.718]
        origin = typing.get_origin(typ)
        if origin is Union:
            args = typing.get_args(typ)
            assert len(args) == 2 and (args[0] is type(None) or args[1] is type(None))
            elt = args[0] if args[1] is type(None) else args[1]
            return self._generate_examples(elt) + [None]
        if origin is list:
            args = typing.get_args(typ)
            assert len(args) == 1
            elt = args[0]
            return [
                self._generate_examples(elt),
                self._generate_examples(elt),
                self._generate_examples(elt),
            ]
        if origin is collections.abc.Sequence:
            args = typing.get_args(typ)
            assert len(args) == 1
            examples = self._generate_examples(args[0])
            return list(itertools.product(examples, examples)) + []
        raise NotImplementedError(
            f"testrunner cannot generate instanstance of type {typ}"
        )

    def test_supported_return_types_single_return(self):
        for typ in torch._custom_op.impl.SUPPORTED_RETURN_TYPES:
            for example in self._generate_examples(typ):
                try:

                    @custom_ops.custom_op(f"{self.test_ns}::foo")
                    def foo(x: Tensor) -> typ:
                        raise NotImplementedError()

                    @custom_ops.impl(f"{self.test_ns}::foo")
                    def foo_impl(x: Tensor) -> typ:
                        return example

                    op = self.get_op(f"{self.test_ns}::foo")
                    result = op(torch.randn([]))
                    self.assertEqual(result, example, msg=f"{typ} {example}")
                finally:
                    custom_ops._destroy(f"{self.test_ns}::foo")

    def test_supported_return_types_multi_return(self):
        for typ in torch._custom_op.impl.SUPPORTED_RETURN_TYPES:
            for example in self._generate_examples(typ):
                try:

                    @custom_ops.custom_op(f"{self.test_ns}::foo")
                    def foo(x: Tensor) -> Tuple[typ, typ]:
                        raise NotImplementedError()

                    @custom_ops.impl(f"{self.test_ns}::foo")
                    def foo_impl(x: Tensor) -> Tuple[typ, typ]:
                        return (example, example)

                    op = self.get_op(f"{self.test_ns}::foo")
                    result = op(torch.randn([]))
                    expected = (example, example)
                    self.assertEqual(result, expected, msg=f"{typ} {example}")
                finally:
                    custom_ops._destroy(f"{self.test_ns}::foo")

    def test_supported_param_types(self):
        for typ in torch._custom_op.impl.SUPPORTED_PARAM_TYPES:

            @custom_ops.custom_op(f"{TestCustomOp.test_ns}::foo")
            def foo(x: Tensor, y: typ) -> Tensor:
                raise NotImplementedError()

            yeet = None

            @custom_ops.impl(f"{TestCustomOp.test_ns}::foo", device_types=["cpu"])
            def foo_cpu(x, y):
                nonlocal yeet
                yeet = y
                return x.clone()

            try:
                for example in self._generate_examples(typ):
                    op = self.get_op(f"{self.test_ns}::foo")
                    op(torch.randn([]), example)
                    self.assertEqual(yeet, example, msg=f"{typ} {example}")
                    yeet = None
            finally:
                custom_ops._destroy(f"{TestCustomOp.test_ns}::foo")

    def test_sequences(self):
        # Sequence[int] gets automagically turned into int[] in the schema.
        # This test checks that we actually do support arbitrary sequence types.
        class MySequence(collections.abc.Sequence):
            def __init__(self):
                self._container = [1, 2, 3]

            def __getitem__(self, idx):
                return self._container[idx]

            def __len__(self):
                return len(self._container)

        @custom_ops.custom_op(f"{self.test_ns}::foo")
        def foo(x: torch.Tensor, sizes: Sequence[int]) -> torch.Tensor:
            raise NotImplementedError()

        called = 0

        @custom_ops.impl(f"{self.test_ns}::foo", device_types="cpu")
        def foo_cpu(x, sizes):
            nonlocal called
            called += 1
            # Dispatcher will normalize the sequence type into a List
            self.assertEqual(sizes, [1, 2, 3])
            return x.clone()

        x = torch.randn([])
        seq = MySequence()
        op = self.get_op(f"{self.test_ns}::foo")
        op(x, seq)
        self.assertEqual(called, 1)

    def test_unsupported_param_types(self):
        # Not comprehensive (it doesn't need to be), just a check that our mechanism works
        with self.assertRaisesRegex(ValueError, "unsupported type"):

            @custom_ops.custom_op(f"{TestCustomOp.test_ns}::foo")
            def foo(x: Tensor, y: List[Optional[int]]) -> Tensor:
                raise NotImplementedError()

            del foo

        with self.assertRaisesRegex(ValueError, "unsupported type"):
            # int[N] in Dispatcher is a bit wild, so we don't try to support it.
            @custom_ops.custom_op(f"{TestCustomOp.test_ns}::foo")
            def foo(x: Tensor, y: Tuple[int, int]) -> Tensor:
                raise NotImplementedError()

            del foo

        with self.assertRaisesRegex(ValueError, "unsupported type"):

            @custom_ops.custom_op(f"{TestCustomOp.test_ns}::foo")
            def foo(x: Tensor, y: Callable) -> Tensor:
                raise NotImplementedError()

            del foo

    def test_supported_schemas(self):
        # All of these should already be tested by PyTorch codegen
        # (we share the same mechanism), but here's a sanity check.
        schemas = [
            "(Tensor x) -> Tensor",
            "(Tensor x) -> Tensor y",
            "(Tensor[] x) -> Tensor y",
            "(Tensor x) -> (Tensor, Tensor)",
            "(Tensor x) -> (Tensor y, Tensor z)",
            "(Tensor x) -> (Tensor y, Tensor z)",
        ]
        other_schemas = [
            "(Tensor x, Tensor w) -> (Tensor y, Tensor z)",
            "(Tensor x, Tensor w) -> (Tensor, Tensor)",
            "(Tensor x, Tensor w) -> Tensor",
            "(Tensor? x, Tensor w) -> Tensor",
            "(Tensor? x, Tensor[] w) -> Tensor",
            "(Tensor x, int[] w) -> Tensor",
            "(Tensor x, SymInt[] w) -> Tensor",
            "(Tensor x, Scalar w) -> Tensor",
            "(Tensor x, float w) -> Tensor",
            "(Tensor x, float? w) -> Tensor",
            "(Tensor x, bool[] w) -> Tensor",
        ]

        for schema in schemas:
            custom_ops.custom_op(f"{TestCustomOp.test_ns}::foo", schema)
            custom_ops._destroy(f"{TestCustomOp.test_ns}::foo")
        for schema in other_schemas:
            custom_ops.custom_op(f"{TestCustomOp.test_ns}::bar", schema)
            custom_ops._destroy(f"{TestCustomOp.test_ns}::bar")

    def test_reserved_ns(self):
        from torch._custom_op.impl import RESERVED_NS

        for ns in RESERVED_NS:
            with self.assertRaisesRegex(ValueError, "is a reserved namespace"):
                custom_ops.custom_op(f"{ns}::foo", "(Tensor x) -> Tensor")

            with self.assertRaisesRegex(ValueError, "is a reserved namespace"):

                @custom_ops.custom_op(f"{ns}::foo2")
                def foo2(x: torch.Tensor) -> torch.Tensor:
                    raise NotImplementedError()

    def test_private_ctor(self):
        with self.assertRaisesRegex(RuntimeError, "CustomOp constructor is private"):
            CustomOp(None, None, None, None, None)

    def test_lifetime(self):
        @custom_ops.custom_op(f"{TestCustomOp.test_ns}::foo")
        def foo(x: torch.Tensor) -> torch.Tensor:
            raise NotImplementedError()

        custom_op = torch._custom_op.impl.get_op(f"{TestCustomOp.test_ns}::foo")

        # We can't define an op multiple times,
        with self.assertRaisesRegex(RuntimeError, "multiple times"):

            @custom_ops.custom_op(f"{TestCustomOp.test_ns}::foo")
            def foo(x: torch.Tensor) -> torch.Tensor:  # noqa: F811
                raise NotImplementedError()

        # Unless we delete the original op.
        custom_ops._destroy(f"{TestCustomOp.test_ns}::foo")

        # Smoke test
        @custom_ops.custom_op(f"{TestCustomOp.test_ns}::foo")
        def foo(x: torch.Tensor) -> torch.Tensor:  # noqa: F811
            raise NotImplementedError()

        custom_ops._destroy(f"{TestCustomOp.test_ns}::foo")

    def test_autograd_notimplemented(self):
        @custom_ops.custom_op(f"{TestCustomOp.test_ns}::foo")
        def foo(x: torch.Tensor) -> torch.Tensor:  # noqa: F811
            raise NotImplementedError()

        x = torch.randn(3, requires_grad=True)
        op = self.get_op(f"{self.test_ns}::foo")
        with self.assertRaisesRegex(RuntimeError, "Autograd has not been implemented"):
            op(x)
        custom_ops._destroy(f"{TestCustomOp.test_ns}::foo")
        del foo

        @custom_ops.custom_op(f"{TestCustomOp.test_ns}::foo")
        def foo(x: Sequence[torch.Tensor]) -> torch.Tensor:
            raise NotImplementedError()

        x = torch.randn(3, requires_grad=True)
        y = torch.randn(3)
        op = self.get_op(f"{self.test_ns}::foo")
        with self.assertRaisesRegex(RuntimeError, "Autograd has not been implemented"):
            op([y, x])
        custom_ops._destroy(f"{TestCustomOp.test_ns}::foo")
        del foo

        @custom_ops.custom_op(f"{TestCustomOp.test_ns}::foo")
        def foo(x: torch.Tensor, y: torch.Tensor) -> torch.Tensor:
            raise NotImplementedError()

        x = torch.randn(3, requires_grad=True)
        y = torch.randn(3)
        op = self.get_op(f"{self.test_ns}::foo")
        with self.assertRaisesRegex(RuntimeError, "Autograd has not been implemented"):
            op(y, x)
        custom_ops._destroy(f"{TestCustomOp.test_ns}::foo")

    def test_autograd_notimplemented_gradmode(self):
        @custom_ops.custom_op(f"{TestCustomOp.test_ns}::foo")
        def foo(x: torch.Tensor, y: torch.Tensor) -> torch.Tensor:
            raise NotImplementedError()

        @custom_ops.impl(f"{TestCustomOp.test_ns}::foo")
        def foo_impl(x, y):
            return x * y

        x = torch.randn(3, requires_grad=True)
        y = torch.randn(3)
        op = self.get_op(f"{self.test_ns}::foo")
        with torch.no_grad():
            # Shouldn't raise, because we are in no_grad
            op(y, x)

    def test_impl_cpu(self):
        @custom_ops.custom_op(f"{TestCustomOp.test_ns}::foo")
        def foo(x: torch.Tensor) -> torch.Tensor:
            raise NotImplementedError()

        @custom_ops.impl(f"{TestCustomOp.test_ns}::foo", device_types="cpu")
        def foo_cpu(x):
            return x.sin()

        x = torch.randn(3)
        op = self.get_op(f"{self.test_ns}::foo")
        result = op(x)
        self.assertEqual(result, foo_cpu(x))

    def test_impl_invalid_devices(self):
        @custom_ops.custom_op(f"{TestCustomOp.test_ns}::foo")
        def foo(x: torch.Tensor) -> torch.Tensor:
            raise NotImplementedError()

        def foo_impl(x):
            return x.sin()

        from torch._custom_op.impl import SUPPORTED_DEVICE_TYPE_TO_KEY

        for device_type in SUPPORTED_DEVICE_TYPE_TO_KEY.keys():
            # Smoke test: should not raise error
            custom_ops.impl(f"{TestCustomOp.test_ns}::foo", device_types=device_type)(
                foo_impl
            )

        # Not supported by this API: we can either support them in the future
        # or provide some other CustomOp.def_* function. This depends on how
        # common the use cases are.
        for invalid_type in ["hip", "xla", "mkldnn", ["cpu", "hip"]]:
            with self.assertRaisesRegex(ValueError, "we only support device_type"):
                custom_ops.impl(
                    f"{TestCustomOp.test_ns}::foo", device_types=invalid_type
                )(foo_impl)

    def test_backward_partially_registered(self):
        @custom_ops.custom_op(f"{TestCustomOp.test_ns}::foo")
        def foo(x: torch.Tensor) -> torch.Tensor:
            raise NotImplementedError()

        @custom_ops.impl(f"{TestCustomOp.test_ns}::foo")
        def foo_impl(x):
            return x.sin()

        @custom_ops.impl_backward(f"{TestCustomOp.test_ns}::foo")
        def foo_backward(ctx, saved, grad):
            return grad * saved.cos()

        x = torch.randn([], requires_grad=True)
        op = self.get_op(f"{self.test_ns}::foo")
        with self.assertRaisesRegex(
            RuntimeError, "unable to find a 'save_for_backward'"
        ):
            y = op(x)
            y.backward()

    def test_save_for_backward_inputs_are_namedtuple(self):
        @custom_ops.custom_op(f"{TestCustomOp.test_ns}::foo")
        def foo(x: torch.Tensor) -> torch.Tensor:
            raise NotImplementedError()

        @custom_ops.impl(f"{TestCustomOp.test_ns}::foo")
        def foo_impl(x):
            return x.sin()

        hit = 0

        @custom_ops.impl_save_for_backward(f"{TestCustomOp.test_ns}::foo")
        def foo_save_for_backward(inputs, output):
            nonlocal hit
            hit += 1
            self.assertTrue(isinstance(inputs, tuple))
            self.assertEqual(list(inputs._asdict().keys()), ["x"])
            return inputs.x

        @custom_ops.impl_backward(f"{TestCustomOp.test_ns}::foo")
        def foo_backward(ctx, saved, grad):
            return {"x": grad * saved.cos()}

        x = torch.randn([], requires_grad=True)
        op = self.get_op(f"{self.test_ns}::foo")
        y = op(x)
        self.assertEqual(hit, 1)
        y.backward()
        self.assertEqual(hit, 1)

    def test_backward_returns_dict(self):
        @custom_ops.custom_op(f"{TestCustomOp.test_ns}::foo")
        def foo(x: torch.Tensor) -> torch.Tensor:
            raise NotImplementedError()

        @custom_ops.impl(f"{TestCustomOp.test_ns}::foo")
        def foo_impl(x):
            return x.sin()

        @custom_ops.impl_save_for_backward(f"{TestCustomOp.test_ns}::foo")
        def foo_save_for_backward(inputs, output):
            return inputs.x

        @custom_ops.impl_backward(f"{TestCustomOp.test_ns}::foo")
        def foo_backward(ctx, saved, grad):
            return grad * saved.cos()

        x = torch.randn([], requires_grad=True)
        op = self.get_op(f"{self.test_ns}::foo")
        y = op(x)
        with self.assertRaisesRegex(RuntimeError, "to be a dict"):
            y.backward()

    def test_backward_dict_invalid_keys(self):
        @custom_ops.custom_op(f"{TestCustomOp.test_ns}::foo")
        def foo(x: torch.Tensor) -> torch.Tensor:
            raise NotImplementedError()

        @custom_ops.impl(f"{TestCustomOp.test_ns}::foo")
        def foo_impl(x):
            return x.sin()

        @custom_ops.impl_save_for_backward(f"{TestCustomOp.test_ns}::foo")
        def foo_save_for_backward(inputs, output):
            return inputs.x

        @custom_ops.impl_backward(f"{TestCustomOp.test_ns}::foo")
        def foo_backward(ctx, saved, grad):
            return {"x": grad * saved.cos(), "y": None}

        x = torch.randn([], requires_grad=True)
        op = self.get_op(f"{self.test_ns}::foo")
        y = op(x)
        with self.assertRaisesRegex(RuntimeError, "to have keys {'x'}"):
            y.backward()

    def test_backward_dict_grad_for_nontensor(self):
        @custom_ops.custom_op(f"{TestCustomOp.test_ns}::foo")
        def foo(x: torch.Tensor, dim: int) -> torch.Tensor:
            raise NotImplementedError()

        @custom_ops.impl(f"{TestCustomOp.test_ns}::foo")
        def foo_impl(x, dim):
            return x.sin()

        @custom_ops.impl_save_for_backward(f"{TestCustomOp.test_ns}::foo")
        def foo_save_for_backward(inputs, output):
            return inputs.x

        @custom_ops.impl_backward(f"{TestCustomOp.test_ns}::foo")
        def foo_backward(ctx, saved, grad):
            return {"x": grad * saved.cos(), "dim": None}

        x = torch.randn([], requires_grad=True)
        op = self.get_op(f"{self.test_ns}::foo")
        y = op(x, 32)
        with self.assertRaisesRegex(RuntimeError, "non-Tensor-like types"):
            y.backward()

    def test_backward_dict_requires_keys_for_input_tensors(self):
        @custom_ops.custom_op(f"{TestCustomOp.test_ns}::foo")
        def foo(x: torch.Tensor, y: torch.Tensor) -> torch.Tensor:
            raise NotImplementedError()

        @custom_ops.impl(f"{TestCustomOp.test_ns}::foo")
        def foo_impl(x, y):
            return x.sin()

        @custom_ops.impl_save_for_backward(f"{TestCustomOp.test_ns}::foo")
        def foo_save_for_backward(inputs, output):
            return inputs.x

        @custom_ops.impl_backward(f"{TestCustomOp.test_ns}::foo")
        def foo_backward(ctx, saved, grad):
            return {"x": grad * saved.cos()}

        x = torch.randn([], requires_grad=True)
        op = self.get_op(f"{self.test_ns}::foo")
        y = op(x, x)
        with self.assertRaisesRegex(RuntimeError, r"to have keys {.*'y'.*}"):
            y.backward()

    def test_backward_dict_requires_keys_for_input_optional_tensors(self):
        @custom_ops.custom_op(f"{TestCustomOp.test_ns}::foo")
        def foo(x: torch.Tensor, y: Optional[torch.Tensor]) -> torch.Tensor:
            raise NotImplementedError()

        @custom_ops.impl(f"{TestCustomOp.test_ns}::foo")
        def foo_impl(x, y):
            return x.sin()

        @custom_ops.impl_save_for_backward(f"{TestCustomOp.test_ns}::foo")
        def foo_save_for_backward(inputs, output):
            return inputs.x

        @custom_ops.impl_backward(f"{TestCustomOp.test_ns}::foo")
        def foo_backward(ctx, saved, grad):
            return {"x": grad * saved.cos()}

        x = torch.randn([], requires_grad=True)
        op = self.get_op(f"{self.test_ns}::foo")
        y = op(x, None)
        with self.assertRaisesRegex(RuntimeError, r"to have keys {.*'y'.*}"):
            y.backward()

    def test_backward_grads_are_tensor_or_none(self):
        @custom_ops.custom_op(f"{TestCustomOp.test_ns}::foo")
        def foo(x: torch.Tensor) -> torch.Tensor:
            raise NotImplementedError()

        @custom_ops.impl(f"{TestCustomOp.test_ns}::foo")
        def foo_impl(x):
            return x.sin()

        @custom_ops.impl_save_for_backward(f"{TestCustomOp.test_ns}::foo")
        def foo_save_for_backward(inputs, output):
            return inputs.x

        @custom_ops.impl_backward(f"{TestCustomOp.test_ns}::foo")
        def foo_backward(ctx, saved, grad):
            return {"x": (grad * saved.cos(),)}

        x = torch.randn([], requires_grad=True)
        op = self.get_op(f"{self.test_ns}::foo")
        y = op(x)
        with self.assertRaisesRegex(RuntimeError, "either None or a Tensor"):
            y.backward()

    def test_backward_tensorlist_input_requires_list_grads_with_same_numel(self):
        @custom_ops.custom_op(f"{TestCustomOp.test_ns}::foo")
        def foo(xs: Sequence[torch.Tensor]) -> torch.Tensor:
            raise NotImplementedError()

        @custom_ops.impl(f"{TestCustomOp.test_ns}::foo")
        def foo_impl(xs):
            return xs[0].sin()

        @custom_ops.impl_save_for_backward(f"{TestCustomOp.test_ns}::foo")
        def foo_save_for_backward(inputs, output):
            return inputs.xs[0]

        @custom_ops.impl_backward(f"{TestCustomOp.test_ns}::foo")
        def foo_backward(ctx, saved, grad):
            return {"xs": [grad * saved.cos(), None]}

        xs = [torch.randn([], requires_grad=True) for _ in range(3)]
        op = self.get_op(f"{self.test_ns}::foo")
        y = op(xs)
        with self.assertRaisesRegex(RuntimeError, "3 gradients but got 2"):
            y.backward()

    def test_backward_tensorlist_input_requires_list_grads_none_or_Tensor(self):
        @custom_ops.custom_op(f"{TestCustomOp.test_ns}::foo")
        def foo(xs: Sequence[torch.Tensor]) -> torch.Tensor:
            raise NotImplementedError()

        @custom_ops.impl(f"{TestCustomOp.test_ns}::foo")
        def foo_impl(xs):
            return xs[0].sin()

        @custom_ops.impl_save_for_backward(f"{TestCustomOp.test_ns}::foo")
        def foo_save_for_backward(inputs, output):
            return inputs.xs[0]

        @custom_ops.impl_backward(f"{TestCustomOp.test_ns}::foo")
        def foo_backward(ctx, saved, grad):
            return {"xs": [grad * saved.cos(), None, (None,)]}

        xs = [torch.randn([], requires_grad=True) for _ in range(3)]
        op = self.get_op(f"{self.test_ns}::foo")
        y = op(xs)
        with self.assertRaisesRegex(RuntimeError, "None or Tensor"):
            y.backward()

    def test_backward_tensorlist_input_requires_list_grads(self):
        @custom_ops.custom_op(f"{TestCustomOp.test_ns}::foo")
        def foo(xs: Sequence[torch.Tensor]) -> torch.Tensor:
            raise NotImplementedError()

        @custom_ops.impl(f"{TestCustomOp.test_ns}::foo")
        def foo_impl(xs):
            return xs[0].sin()

        @custom_ops.impl_save_for_backward(f"{TestCustomOp.test_ns}::foo")
        def foo_save_for_backward(inputs, output):
            return inputs.xs[0]

        @custom_ops.impl_backward(f"{TestCustomOp.test_ns}::foo")
        def foo_backward(ctx, saved, grad):
            return {"xs": None}

        xs = [torch.randn([], requires_grad=True) for _ in range(3)]
        op = self.get_op(f"{self.test_ns}::foo")
        y = op(xs)
        with self.assertRaisesRegex(RuntimeError, "list of gradients"):
            y.backward()

    def test_backward_output_differentiability_type(self):
        @custom_ops.custom_op(f"{TestCustomOp.test_ns}::foo")
        def foo(xs: Sequence[torch.Tensor]) -> torch.Tensor:
            raise NotImplementedError()

        with self.assertRaisesRegex(RuntimeError, "output_differentiability"):

            @custom_ops.impl_backward(
                f"{TestCustomOp.test_ns}::foo", output_differentiability=True
            )
            def foo_backward(ctx, saved, grad):
                return {"xs": None}

    def test_backward_output_differentiability_numel(self):
        @custom_ops.custom_op(f"{TestCustomOp.test_ns}::foo")
        def foo(xs: Sequence[torch.Tensor]) -> Tuple[torch.Tensor, torch.Tensor]:
            raise NotImplementedError()

        with self.assertRaisesRegex(RuntimeError, "output_differentiability"):

            @custom_ops.impl_backward(
                f"{TestCustomOp.test_ns}::foo", output_differentiability=[True]
            )
            def foo_backward(ctx, saved, grad):
                return {"xs": None}

    def test_backward_output_differentiability_tensorlist(self):
        @custom_ops.custom_op(f"{self.test_ns}::foo")
        def foo(x: Tensor) -> Tuple[List[Tensor], Tensor]:
            raise NotImplementedError()

        @custom_ops.impl(f"{self.test_ns}::foo")
        def foo_impl(x):
            return [x.clone(), x.clone()], x.clone()

        @custom_ops.impl_save_for_backward(f"{TestCustomOp.test_ns}::foo")
        def foo_save_for_backward(inputs, output):
            return []

        @custom_ops.impl_backward(
            f"{TestCustomOp.test_ns}::foo", output_differentiability=[False, True]
        )
        def foo_backward(ctx, saved, grad_lst, grad):
            return {"x": grad}

        op = self.get_op(f"{self.test_ns}::foo")
        x = torch.randn(3, requires_grad=True)
        [a, b], c = op(x)
        self.assertFalse(a.requires_grad)
        self.assertFalse(b.requires_grad)
        self.assertTrue(c.requires_grad)

    def test_backward_output_differentiability_non_tensor(self):
        @custom_ops.custom_op(f"{self.test_ns}::foo")
        def foo(x: Tensor) -> Tuple[Tensor, int]:
            raise NotImplementedError()

        @custom_ops.impl(f"{self.test_ns}::foo")
        def foo_impl(x):
            return x.clone(), 3

        @custom_ops.impl_save_for_backward(f"{TestCustomOp.test_ns}::foo")
        def foo_save_for_backward(inputs, output):
            return []

        @custom_ops.impl_backward(
            f"{TestCustomOp.test_ns}::foo", output_differentiability=[True, True]
        )
        def foo_backward(ctx, saved, grad0, grad1):
            return {"x": grad0}

        op = self.get_op(f"{self.test_ns}::foo")
        x = torch.randn(3, requires_grad=True)
        with self.assertRaisesRegex(RuntimeError, "is not a Tensor"):
            op(x)

    @unittest.skipIf(not TEST_CUDA, "requires CUDA")
    def test_impl_separate(self):
        @custom_ops.custom_op(f"{TestCustomOp.test_ns}::foo")
        def foo(x: torch.Tensor) -> torch.Tensor:
            raise NotImplementedError()

        @custom_ops.impl(f"{TestCustomOp.test_ns}::foo", device_types="cpu")
        def foo_cpu(x):
            return x.sin()

        @custom_ops.impl(f"{TestCustomOp.test_ns}::foo", device_types="cuda")
        def foo_cuda(x):
            return x.cos()

        x = torch.randn(3)
        op = self.get_op(f"{self.test_ns}::foo")
        result = op(x)
        self.assertEqual(result, foo_cpu(x))

        x_cuda = x.cuda()
        op = self.get_op(f"{self.test_ns}::foo")
        result = op(x_cuda)
        self.assertEqual(result, foo_cuda(x_cuda))

    @unittest.skipIf(not TEST_CUDA, "requires CUDA")
    def test_impl_multiple(self):
        @custom_ops.custom_op(f"{TestCustomOp.test_ns}::foo")
        def foo(x: torch.Tensor) -> torch.Tensor:
            raise NotImplementedError()

        @custom_ops.impl(f"{TestCustomOp.test_ns}::foo")
        def foo_impl(x):
            return x.cos()

        op = self.get_op(f"{self.test_ns}::foo")
        x = torch.randn(3)
        result = op(x)
        self.assertEqual(result, foo_impl(x))

        x_cuda = x.cuda()
        result = op(x_cuda)
        self.assertEqual(result, foo_impl(x_cuda))

    def test_impl_abstract_overload(self):
        lib = self.lib()
        lib.define("sin.blah(Tensor x) -> Tensor")

        torch.library.impl_abstract(
            f"{self.test_ns}::sin.blah", torch.empty_like, lib=lib
        )

        op = self.ns().sin.blah
        x = torch.randn(3, device="meta")
        op(x)

    def test_impl_meta(self):
        @custom_ops.custom_op(f"{TestCustomOp.test_ns}::foo")
        def foo(x: torch.Tensor, dim: int) -> torch.Tensor:
            raise NotImplementedError()

        @torch.library.impl_abstract(f"{TestCustomOp.test_ns}::foo", lib=self.lib())
        def foo_meta(x, dim):
            output_shape = list(x.shape)
            del output_shape[dim]
            return x.new_empty(output_shape)

        x = torch.randn(2, 3, device="meta")
        op = self.get_op(f"{self.test_ns}::foo")
        result = op(x, 1)
        self.assertEqual(result.shape, foo_meta(x, 1).shape)

    def test_duplicate_impl(self):
        @custom_ops.custom_op(f"{TestCustomOp.test_ns}::foo")
        def foo(x: torch.Tensor, dim: int) -> torch.Tensor:
            raise NotImplementedError()

        @torch.library.impl_abstract(f"{TestCustomOp.test_ns}::foo", lib=self.lib())
        def foo_meta(x, dim):
            output_shape = list(x.shape)
            del output_shape[dim]
            return x.new_empty(output_shape)

        with self.assertRaisesRegex(RuntimeError, r"test_custom_ops.py:\d+"):

            @torch.library.impl_abstract(f"{TestCustomOp.test_ns}::foo", lib=self.lib())
            def foo_meta2(x, dim):
                output_shape = list(x.shape)
                del output_shape[dim]
                return x.new_empty(output_shape)

    def test_new_data_dependent_symint(self):
        @custom_ops.custom_op(f"{TestCustomOp.test_ns}::foo")
        def foo(x: torch.Tensor) -> torch.Tensor:
            raise NotImplementedError()

        @torch.library.impl_abstract(f"{TestCustomOp.test_ns}::foo", lib=self.lib())
        def foo_meta(x):
            ctx = torch.library.get_ctx()
            ctx.new_dynamic_size(min=1)
            with self.assertRaisesRegex(ValueError, "greater than or equal to 0"):
                ctx.new_dynamic_size(min=-1)
            with self.assertRaisesRegex(ValueError, "SymInt"):
                ctx.new_dynamic_size(max=x.numel())
            return torch.clone(x)

        x = torch.randn(2, 3, device="cpu")
        op = self.get_op(f"{self.test_ns}::foo")
        make_fx(op, tracing_mode="symbolic")(x)

    def test_meta_for_data_dependent_shape_operation(self):
        x = torch.randn(10, device="meta")
        with self.assertRaisesRegex(RuntimeError, "data-dependent output shape"):
            torch.ops._torch_testing.numpy_nonzero(x)

    def test_basic_make_fx(self):
        # More serious tests are in our CustomOp opinfo db,
        # this one is just a sanity check.
        @custom_ops.custom_op(f"{TestCustomOp.test_ns}::foo")
        def foo(x: torch.Tensor) -> torch.Tensor:
            raise NotImplementedError()

        @torch.library.impl_abstract(f"{TestCustomOp.test_ns}::foo", lib=self.lib())
        def foo_meta(x):
            return x.sum()

        x = torch.randn(3)
        op = self.get_op(f"{self.test_ns}::foo")
        gm = make_fx(op, tracing_mode="symbolic")(x)
        self.assertTrue(f"{TestCustomOp.test_ns}.foo" in gm.code)

    def test_not_implemented_error(self):
        @custom_ops.custom_op(f"{TestCustomOp.test_ns}::foo")
        def foo(x: torch.Tensor) -> torch.Tensor:
            raise NotImplementedError()

        x = torch.randn(3)
        op = self.get_op(f"{self.test_ns}::foo")
        with self.assertRaisesRegex(NotImplementedError, "cpu impl registered"):
            op(x)

        x = torch.randn(3, device="meta")
        with self.assertRaisesRegex(
            NotImplementedError, "no abstract impl or Meta kernel"
        ):
            op(x)

        @custom_ops.custom_op(f"{TestCustomOp.test_ns}::bar")
        def bar(sizes: Sequence[int]) -> torch.Tensor:
            raise NotImplementedError()

        op = self.get_op(f"{self.test_ns}::bar")
        with self.assertRaisesRegex(NotImplementedError, "no Tensor inputs"):
            op((1, 2, 3))

    def test_abstract_registration_location(self):
        custom_op = torch._custom_op.impl._find_custom_op(
            "_torch_testing::numpy_nonzero"
        )
        source = torch._library.simple_registry.singleton.find(
            "_torch_testing::numpy_nonzero"
        ).abstract_impl.kernel.source
        self.assertRegex(source, r".*custom_op_db.py:\d+")

    def test_data_dependent_basic(self):
        def f(x):
            return torch.ops._torch_testing.numpy_nonzero(x)

        x = torch.randn(5, 5)
        gm = make_fx(f, tracing_mode="symbolic")(x)
        self.assertTrue("nonzero" in gm.code)

    def test_data_dependent_fake_tracing(self):
        def f(x):
            return torch.ops._torch_testing.numpy_nonzero(x)

        x = torch.randn(5, 5)
        # We've updated to attempt to use unbacked symints even for fake
        # tracing
        make_fx(f, tracing_mode="fake")(x)

    def test_symints(self):
        def f(x):
            return torch.ops._torch_testing.numpy_view_copy(x, x.shape)

        x = torch.randn(2, 3, 4)
        gm = make_fx(f, tracing_mode="symbolic")(x)
        result = gm(x)
        self.assertEqual(result, f(x))
        self.assertExpectedInline(
            gm.code.strip(),
            """\
def forward(self, x_1):
    sym_size_int = torch.ops.aten.sym_size.int(x_1, 0)
    sym_size_int_1 = torch.ops.aten.sym_size.int(x_1, 1)
    sym_size_int_2 = torch.ops.aten.sym_size.int(x_1, 2)
    numpy_view_copy = torch.ops._torch_testing.numpy_view_copy.default(x_1, [sym_size_int, sym_size_int_1, sym_size_int_2]);  x_1 = sym_size_int = sym_size_int_1 = sym_size_int_2 = None
    return numpy_view_copy""",  # noqa: B950
        )

    @unittest.skipIf(IS_WINDOWS, "torch.compile doesn't work on windows")
    @unittest.skipIf(
        sys.version_info >= (3, 12), "torch.compile is not supported on python 3.12+"
    )
    def test_data_dependent_compile(self):
        import torch._dynamo.testing
        from torch._dynamo.utils import counters

        counters.clear()
        cnt = torch._dynamo.testing.CompileCounter()

        @torch.compile(backend=cnt)
        def f(x):
            return torch.ops._torch_testing.numpy_nonzero(x.clone()).clone()

        f(torch.randn(10))

        self.assertEqual(
            dict(counters["graph_break"]),
            {
                "dynamic shape operator: _torch_testing.numpy_nonzero.default; to enable, set torch._dynamo.config.capture_dynamic_output_shape_ops = True": 1  # noqa: B950
            },
        )

    # pre-existing problem: torch.compile(dynamic=True) will, by default,
    # graph break on data-dependent operations. Eventually we'll make it so
    # that it never graph breaks on data-dependent operations.
    @unittest.expectedFailure
    def test_data_dependent_nms_dynamic_compile(self):
        import torch._dynamo.testing
        from torch._dynamo.utils import counters

        counters.clear()
        cnt = torch._dynamo.testing.CompileCounter()

        @torch.compile(backend=cnt, dynamic=True)
        def f(x, s, i):
            return torch.ops._torch_testing.numpy_nms(x.clone(), s, i).clone()

        f(torch.randn(20, 4), torch.randn(20), 0.1)

        self.assertEqual(len(counters["graph_break"]), 0)

    def test_impl_on_existing_op(self):
        lib = self.lib()
        lib.define("foo(Tensor x) -> Tensor")
        qualname = f"{self.test_ns}::foo"

        @torch._custom_ops.impl(qualname)
        def foo_impl(x):
            return x.sin()

        op = self.get_op(qualname)
        x = torch.randn(3)
        result = op(x)
        self.assertEqual(result, x.sin())

    @parametrize(
        "key", ["CPU", "CUDA", "CompositeImplicitAutograd", "CompositeExplicitAutograd"]
    )
    def test_impl_on_existing_op_with_cpu_registration(self, key):
        lib = self.lib()
        lib.define("foo(Tensor x) -> Tensor")
        qualname = f"{self.test_ns}::foo"

        def foo_impl(x):
            return x.sin()

        lib.impl("foo", foo_impl, key)
        op = self.get_op(qualname)

        with self.assertRaisesRegex(RuntimeError, "already has an implementation"):
            custom_ops.impl(qualname, func=foo_impl)

    def test_abstract_impl_on_existing_op(self):
        lib = self.lib()
        lib.define("foo(Tensor x) -> Tensor")
        qualname = f"{self.test_ns}::foo"

        @torch.library.impl_abstract(qualname, lib=self.lib())
        def foo_impl(x):
            return x.sin()

        op = self.get_op(qualname)
        with torch._subclasses.FakeTensorMode():
            x = torch.randn(3)
            result = op(x)
            self.assertEqual(result.shape, x.shape)
            self.assertEqual(result.stride(), x.stride())

    def test_abstract_impl_on_existing_op_with_meta(self):
        lib = self.lib()
        lib.define("foo(Tensor x) -> Tensor")
        qualname = f"{self.test_ns}::foo"

        def foo_impl(x):
            return x.sin()

        lib.impl("foo", foo_impl, "Meta")
        op = self.get_op(qualname)

        with self.assertRaisesRegex(RuntimeError, r"already has .*Meta implementation"):
            torch.library.impl_abstract(qualname, func=foo_impl, lib=self.lib())

    def test_abstract_impl_on_existing_op_with_CompositeImplicitAutograd(self):
        lib = self.lib()
        lib.define("foo(Tensor x) -> Tensor")
        qualname = f"{self.test_ns}::foo"

        def foo_impl(x):
            return x.sin()

        lib.impl("foo", foo_impl, "CompositeImplicitAutograd")
        op = self.get_op(qualname)

        with self.assertRaisesRegex(RuntimeError, "CompositeImplicitAutograd"):
            torch.library.impl_abstract(qualname, func=foo_impl, lib=self.lib())

    def test_abstract_impl_on_existing_op_with_CompositeExplicitAutograd(self):
        lib = self.lib()
        lib.define("foo(Tensor x) -> Tensor")
        qualname = f"{self.test_ns}::foo"

        def foo_impl(x):
            return x.sin()

        lib.impl("foo", foo_impl, "CompositeExplicitAutograd")
        op = self.get_op(qualname)

        torch.library.impl_abstract(qualname, func=lambda x: x.sum(), lib=self.lib())
        with torch._subclasses.FakeTensorMode():
            x = torch.randn(10)
            result = op(x)
            self.assertEqual(result.shape, ())

    def _test_backward_impl_raises(self, qualname, err_regex):
        with self.assertRaisesRegex(RuntimeError, err_regex):

            @custom_ops.impl_save_for_backward(qualname)
            def foo2(x):
                return

        with self.assertRaisesRegex(RuntimeError, err_regex):

            @custom_ops.impl_backward(qualname)
            def foo3(x):
                return

    def test_backward_impl_on_existing_op_incorrect_schema_views(self):
        lib = self.lib()
        lib.define("foo(Tensor(a) x) -> Tensor(a)")
        qualname = f"{self.test_ns}::foo"
        self._test_backward_impl_raises(qualname, "operator that returns views")

    def test_backward_impl_on_existing_op_incorrect_schema_mutable(self):
        lib = self.lib()
        lib.define("foo(Tensor(a!) x) -> Tensor")
        qualname = f"{self.test_ns}::foo"
        self._test_backward_impl_raises(qualname, "non-functional")

    def test_backward_impl_on_existing_op_incorrect_schema_no_output(self):
        lib = self.lib()
        lib.define("foo(Tensor x) -> ()")
        qualname = f"{self.test_ns}::foo"
        self._test_backward_impl_raises(qualname, "no returns")

    def test_backward_impl_on_existing_op_CompositeImplicitAutograd(self):
        lib = self.lib()
        lib.define("foo(Tensor x) -> Tensor")
        qualname = f"{self.test_ns}::foo"
        lib.impl("foo", lambda x: x.sin().cos(), "CompositeImplicitAutograd")
        self._test_backward_impl_raises(qualname, "CompositeImplicitAutograd")

    @parametrize("key", ["Autograd", "AutogradCPU", "AutogradCUDA"])
    def test_backward_impl_on_existing_op_with_key(self, key):
        lib = self.lib()
        lib.define("foo(Tensor x) -> Tensor")
        qualname = f"{self.test_ns}::foo"
        lib.impl("foo", lambda x: x.sin().cos(), key)
        self._test_backward_impl_raises(qualname, key)

    def test_backward_impl_on_existing_op(self):
        lib = self.lib()
        lib.define("foo(Tensor x) -> Tensor")
        qualname = f"{self.test_ns}::foo"

        @custom_ops.impl(qualname)
        def foo_impl(x):
            with torch.no_grad():
                return x.sin()

        @custom_ops.impl_save_for_backward(qualname)
        def foo_save_for_backward(inputs, output):
            return inputs.x

        @custom_ops.impl_backward(qualname)
        def foo_backward(ctx, saved, grad_out):
            return {"x": grad_out * saved.cos()}

        op = self.get_op(qualname)
        x = torch.randn([], requires_grad=True)
        y = op(x)
        (gx,) = torch.autograd.grad(y, x)
        self.assertEqual(gx, x.cos())

    @parametrize(
        "tags",
        [
            subtest(torch.Tag.pointwise, "single"),
            subtest((torch.Tag.pointwise,), "tuple"),
            subtest([torch.Tag.pointwise], "list"),
        ],
    )
    def test_define_with_tags(self, tags):
        lib = self.lib()
        tags = (torch.Tag.pointwise,)
        torch.library.define(
            f"{self.test_ns}::foo", "(Tensor x) -> Tensor", lib=lib, tags=tags
        )
        actual = self.ns().foo.default.tags
        self.assertTrue(isinstance(actual, list))
        self.assertEqual(actual, list(tags))

    def test_builtin_aten_ops_are_pt2_compliant(self):
        for op in [torch.ops.aten.sin.default, torch.ops.aten.sum.dim_IntList]:
            self.assertIn(torch.Tag.pt2_compliant_tag, op.tags)

    def test_builtin_torchscript_ops(self):
        for op in [torch.ops.aten.sub.complex, torch.ops.aten.mul.complex]:
            self.assertIn(torch.Tag.pt2_compliant_tag, op.tags)

    def test_autogen_aten_ops_are_pt2_compliant(self):
        for op in [
            torch.ops.aten._foreach_copy.default,
            torch.ops.aten.fill.Tensor_out,
        ]:
            self.assertIn(torch.Tag.generated, op.tags)
            self.assertIn(torch.Tag.pt2_compliant_tag, op.tags)

    def test_resolve_packet(self):
        x = torch.randn(3)
        result = torch._C._jit_resolve_packet("aten::sum", x)
        self.assertEqual(result, "default")

        result = torch._C._jit_resolve_packet("aten::sum", x, dim=1)
        self.assertEqual(result, "dim_IntList")

        with self.assertRaisesRegex(RuntimeError, "failed to match any schema"):
            result = torch._C._jit_resolve_packet("aten::sum", x, x, x)

    def test_define_bad_schema(self):
        lib = self.lib()
        with self.assertRaisesRegex(ValueError, "expected schema to look like"):
            torch.library.define(f"{self.test_ns}::foo", "foo(Tensor x) -> Tensor")

    def test_define_and_impl(self):
        lib = self.lib()
        torch.library.define(f"{self.test_ns}::foo", "(Tensor x) -> Tensor", lib=lib)

        @torch.library.impl(f"{self.test_ns}::foo", "CPU", lib=lib)
        def f(x):
            return torch.from_numpy(np.sin(x.numpy()))

        x = torch.randn(3)
        y = self.ns().foo(x)
        assert torch.allclose(y, x.sin())

    def test_define_validation(self):
        with self.assertRaisesRegex(ValueError, "namespace"):
            torch.library.define("foo", "(Tensor x) -> Tensor")

    def test_legacy_define(self):
        lib = self.lib()

        @torch.library.define(lib, "foo(Tensor x) -> Tensor")
        def f(x):
            return torch.from_numpy(np.sin(x.numpy()))

        x = torch.randn(3)
        y = self.ns().foo(x)
        assert torch.allclose(y, x.sin())

    def test_impl_function(self):
        lib = self.lib()
        torch.library.define(f"{self.test_ns}::foo", "(Tensor x) -> Tensor", lib=lib)

        def f(x):
            return torch.from_numpy(np.sin(x.numpy()))

        torch.library.impl(f"{self.test_ns}::foo", "CPU", f, lib=lib)
        x = torch.randn(3)
        y = self.ns().foo(x)
        assert torch.allclose(y, x.sin())

    def test_legacy_impl(self):
        lib = self.lib()
        torch.library.define(f"{self.test_ns}::foo", "(Tensor x) -> Tensor", lib=lib)

        @torch.library.impl(lib, "foo", "CPU")
        def f(x):
            return torch.from_numpy(np.sin(x.numpy()))

        x = torch.randn(3)
        y = self.ns().foo(x)
        assert torch.allclose(y, x.sin())

    def test_defined_in_python(self):
        self.assertFalse(torch.ops.aten.sin.default._defined_in_python)
        self.assertFalse(torch.ops.aten.sum.dim_IntList._defined_in_python)

        lib = self.lib()
        torch.library.define("{self._test_ns}::foo", "(Tensor x) -> Tensor", lib=lib)
        ns = self.ns()
        self.assertTrue(ns.foo.default._defined_in_python)

        torch.library.define(
            "{self._test_ns}::bar.overload", "(Tensor x) -> Tensor", lib=lib
        )
        self.assertTrue(ns.bar.overload._defined_in_python)

    def _test_impl_device(self, name, types, device):
        lib = self.lib()
        torch.library.define(f"{self.test_ns}::{name}", "(Tensor x) -> Tensor", lib=lib)

        @torch.library.impl(f"{self.test_ns}::{name}", types)
        def f(x):
            x_np = x.cpu().numpy()
            y = torch.from_numpy(np.sin(x_np))
            return y.to(device=x.device)

        x = torch.randn(3, device=device)
        y = getattr(self.ns(), name)(x)
        assert torch.allclose(y, x.sin())

    def test_impl_device_cpu(self):
        self._test_impl_device("foo1", "default", "cpu")
        self._test_impl_device("foo2", ["cpu"], "cpu")
        self._test_impl_device("foo3", ["cpu", "cuda"], "cpu")

    @unittest.skipIf(not TEST_CUDA, "requires cuda")
    def test_impl_device_cuda(self):
        self._test_impl_device("foo4", "default", "cuda")
        self._test_impl_device("foo5", ["cuda"], "cuda")
        self._test_impl_device("foo6", ["cpu", "cuda"], "cuda")

    def test_impl_device_function(self):
        lib = self.lib()
        torch.library.define(f"{self.test_ns}::foo", "(Tensor x) -> Tensor", lib=lib)

        def f(x):
            x_np = x.cpu().numpy()
            y = torch.from_numpy(np.sin(x_np))
            return y.to(device=x.device)

        torch.library.impl(f"{self.test_ns}::foo", "default", f, lib=lib)
        x = torch.randn(3)
        y = self.ns().foo(x)
        assert torch.allclose(y, x.sin())

    def test_impl_device_invalid(self):
        with self.assertRaisesRegex(RuntimeError, "Expected one of cpu, cuda"):
            torch.library.impl("blah::blah", "somethingsomething")

    def test_autograd_function_backed_op(self):
        cpp_source = """
struct CustomOpAutogradFunction : public torch::autograd::Function<CustomOpAutogradFunction> {
  static constexpr bool is_traceable = true;

  static torch::Tensor forward(
      torch::autograd::AutogradContext* ctx,
<<<<<<< HEAD
      torch::Tensor x) {
=======
      const torch::Tensor& x) {
>>>>>>> eb5381da
    return x;
  }

  static torch::autograd::variable_list backward(
      torch::autograd::AutogradContext *ctx,
      torch::autograd::variable_list grad_output) {
    return grad_output;
  }
};

<<<<<<< HEAD
torch::Tensor custom_op_backed_by_autograd_fn(torch::Tensor x) {
=======
torch::Tensor custom_op_backed_by_autograd_fn(const torch::Tensor& x) {
>>>>>>> eb5381da
  return CustomOpAutogradFunction::apply(x);
}

TORCH_LIBRARY(mylib, m) {
    m.def("custom_op_backed_by_autograd_fn", custom_op_backed_by_autograd_fn);
}
        """

        module = torch.utils.cpp_extension.load_inline(
            name="mylib",
            cpp_sources=cpp_source,
            functions="custom_op_backed_by_autograd_fn",
            verbose=True,
        )

        x = torch.ones(2, 2, requires_grad=True)
        temp = x.clone().detach()
        out = torch.ops.mylib.custom_op_backed_by_autograd_fn(x)
        loss = out.sum()
        loss.backward()
        self.assertEqual(x.grad, temp)


def op_with_incorrect_schema(testcase, name):
    lib = testcase.lib()
    lib.define(f"{name}(Tensor x) -> Tensor")
    qualname = f"{testcase.test_ns}::{name}"
    lib.impl(name, lambda x: x[:], "CompositeExplicitAutograd")
    return testcase.get_op(qualname)


class MiniOpTest(CustomOpTestCaseBase):
    test_ns = "mini_op_test"

    def _init_op_delayed_backward_error(self):
        name = "delayed_error"
        qualname = f"{self.test_ns}::{name}"
        lib = self.lib()
        lib.define(f"{name}(Tensor x) -> Tensor")
        lib.impl(name, lambda x: x.clone(), "CompositeExplicitAutograd")
        op = self.get_op(qualname)

        class Op(torch.autograd.Function):
            @staticmethod
            def forward(ctx, x):
                with torch._C._AutoDispatchBelowAutograd():
                    return op(x)

            @staticmethod
            def backward(ctx, grad):
                raise NotImplementedError()

        def autograd_impl(x):
            return Op.apply(x)

        lib.impl(name, autograd_impl, "Autograd")
        return op

    def _init_op_with_no_abstract_impl(self):
        name = "no_abstract"
        qualname = f"{self.test_ns}::{name}"
        lib = self.lib()
        lib.define(f"{name}(Tensor x) -> Tensor", tags=(torch.Tag.pt2_compliant_tag,))
        lib.impl(name, lambda x: x.clone(), "CPU")
        return torch._library.utils.lookup_op(qualname)

    def setUp(self):
        super().setUp()
        self._op_with_no_abstract_impl = self._init_op_with_no_abstract_impl()
        self._op_delayed_backward_error = self._init_op_delayed_backward_error()

    @optests.dontGenerateOpCheckTests("Testing this API")
    def test_dont_generate(self):
        op = op_with_incorrect_schema(self, "incorrect_schema")
        x = torch.randn(3)
        op(x)

    def test_mm(self):
        x = torch.randn(2, 3, requires_grad=True)
        y = torch.randn(3, 5)
        result = torch.ops.aten.mm.default(x, y)
        self.assertEqual(result, x @ y)

    def test_mm_meta(self):
        x = torch.randn(2, 3, requires_grad=True, device="meta")
        y = torch.randn(3, 5, device="meta")
        result = torch.ops.aten.mm.default(x, y)
        self.assertEqual(result.shape, (x @ y).shape)

    def test_mm_fake(self):
        with torch._subclasses.fake_tensor.FakeTensorMode():
            x = torch.randn(2, 3, requires_grad=True, device="cpu")
            y = torch.randn(3, 5, device="cpu")
            result = torch.ops.aten.mm.default(x, y)
            self.assertEqual(result.shape, (x @ y).shape)

    def test_mm_errors(self):
        x = torch.randn(2, 3, requires_grad=True)
        y = torch.randn(4, 5)
        with self.assertRaisesRegex(RuntimeError, "cannot be multiplied"):
            result = torch.ops.aten.mm.default(x, y)

    def test_nonzero(self):
        x = torch.tensor([0, 1, 2, 0, 0])
        y = torch.ops.aten.nonzero.default(x)
        self.assertEqual(y, torch.tensor([[1], [2]]))

    def test_inplace(self):
        x = torch.randn(3)
        x_clone = x.clone()
        y = torch.ops.aten.sin_(x)
        self.assertEqual(x, x_clone.sin())

    def test_incorrect_schema(self):
        op = op_with_incorrect_schema(self, "incorrect_schema")
        x = torch.randn(3)
        op(x)

    def test_no_abstract(self):
        op = self._op_with_no_abstract_impl
        x = torch.randn(3)
        op(x)

    def test_delayed_error(self):
        op = self._op_delayed_backward_error
        x = torch.randn([], requires_grad=True)
        y = op(x)
        with self.assertRaises(NotImplementedError):
            y.sum().backward()

    def test_delayed_error_no_requires_grad(self):
        op = self._op_delayed_backward_error
        x = torch.randn([])
        y = op(x)


class MiniOpTestOther(CustomOpTestCaseBase):
    test_ns = "mini_op_test"

    def test_nonzero_again(self):
        x = torch.tensor([0, 1, 2, 0, 0])
        y = torch.ops.aten.nonzero.default(x)
        self.assertEqual(y, torch.tensor([[1], [2]]))


optests.generate_opcheck_tests(
    MiniOpTest,
    ["aten", "mini_op_test"],
    get_file_path_2(
        os.path.dirname(__file__),
        "minioptest_failures_dict.json",
    ),
    additional_decorators={
        "test_pt2_compliant_tag_mini_op_test_no_abstract": [unittest.expectedFailure]
    },
)

optests.generate_opcheck_tests(
    MiniOpTestOther,
    ["aten", "mini_op_test"],
    get_file_path_2(
        os.path.dirname(__file__),
        "minioptest_failures_dict.json",
    ),
)


class TestGenerateOpcheckTests(CustomOpTestCaseBase):
    def test_MiniOpTest(self):
        for orig_test in ["test_mm", "test_nonzero"]:
            for (
                test
            ) in torch.testing._internal.optests.generate_tests.DEFAULT_TEST_UTILS:
                expected_test = f"{test}__{orig_test}"
                self.assertTrue(hasattr(MiniOpTest, expected_test), msg=expected_test)

    def test_generate_repro_save_data(self):
        from torch.testing._internal.optests.generate_tests import generate_repro

        args = (torch.ones(2, 2),)
        kwargs = {"mat2": torch.zeros(2, 2)}
        actual = generate_repro(
            "test_schema",
            torch.ops.aten.sin.default,
            args,
            kwargs,
            save_data=True,
            dry_run=True,
        )
        actual = re.sub(r"torch.load\(\".*\.pt\"\)", 'torch.load("repro.pt")', actual)
        self.assertExpectedInline(
            actual,
            """\
# =========================================================
# BEGIN REPRO SCRIPT
# =========================================================
import torch
from torch.testing._internal.optests import opcheck

# Make sure you have loaded the library that contains the op
# via an import or torch.ops.load_library(...)
op = torch.ops.aten.sin.default

args, kwargs = torch.load("repro.pt")
opcheck(op, args, kwargs, test_utils="test_schema")
# =========================================================
# END REPRO SCRIPT
# =========================================================
""",
        )

    def test_generate_repro_no_save_data(self):
        from torch.testing._internal.optests.generate_tests import generate_repro

        args = (torch.ones(2, 2),)
        kwargs = {"mat2": torch.zeros(2, 2)}
        actual = generate_repro(
            "test_schema",
            torch.ops.aten.sin.default,
            args,
            kwargs,
            save_data=False,
            dry_run=True,
        )
        self.assertExpectedInline(
            actual,
            """\
# =========================================================
# BEGIN REPRO SCRIPT
# =========================================================
import torch
from torch.testing._internal.optests import opcheck

# Make sure you have loaded the library that contains the op
# via an import or torch.ops.load_library(...)
op = torch.ops.aten.sin.default

# If you rerun your test with PYTORCH_OPCHECK_PRINT_BETTER_REPRO=1
# we will fill them in same (args, kwargs) as in your test
args = ()  # args to the operator
kwargs = {}  # kwargs to the operator
opcheck(op, args, kwargs, test_utils="test_schema")
# =========================================================
# END REPRO SCRIPT
# =========================================================
""",
        )

    def test_failures_dict_validation(self):
        from torch.testing._internal.optests.generate_tests import (
            FailuresDict,
            validate_failures_dict_structure,
        )

        failures = {
            "mini_op_test::incorrect_schema": {
                "MiniOpTest.test_aot_dispatch_static__test_delayed_error": {
                    "comment": "",
                    "status": "success",
                }
            }
        }
        with self.assertRaisesRegex(RuntimeError, "got status=success"):
            validate_failures_dict_structure(
                FailuresDict("", failures),
                torch.testing._internal.optests.generate_tests.DEFAULT_TEST_UTILS,
                MiniOpTest,
            )

        failures = {
            "mini_op_test::incorrect_schema": {
                "MiniOpTest.test_aot_dispatch__test_delayed_error": {
                    "comment": "",
                    "status": "xfail",
                },
            }
        }
        with self.assertRaisesRegex(RuntimeError, "should begin with one of"):
            validate_failures_dict_structure(
                FailuresDict("", failures),
                torch.testing._internal.optests.generate_tests.DEFAULT_TEST_UTILS,
                MiniOpTest,
            )

        failures = {
            "mini_op_test::incorrect_schema": {
                "MiniOpTest.test_aot_dispatch_static__test_delayed_error_nopenopenope": {
                    "comment": "",
                    "status": "xfail",
                },
            }
        }
        with self.assertRaisesRegex(RuntimeError, "does not exist on the TestCase"):
            validate_failures_dict_structure(
                FailuresDict("", failures),
                torch.testing._internal.optests.generate_tests.DEFAULT_TEST_UTILS,
                MiniOpTest,
            )

    def test_dont_generate_decorator(self):
        self.assertTrue(hasattr(MiniOpTest, "test_dont_generate"))
        self.assertFalse(hasattr(MiniOpTest, "test_schema__test_dont_generate"))

    def test_opcheck(self):
        x = torch.randn(3, requires_grad=True)
        with self.assertRaisesRegex(ValueError, "OpOverload"):
            optests.opcheck(torch.sin, (x,))
        with self.assertRaisesRegex(ValueError, "test_utils to be subset of"):
            optests.opcheck(torch.ops.aten.sin.default, (x,), test_utils="blah")
        result = optests.opcheck(torch.ops.aten.sin.default, (x,))

        self.assertEqual(
            result,
            {
                "test_schema": "SUCCESS",
                "test_autograd_registration": "SUCCESS",
                "test_faketensor": "SUCCESS",
                "test_aot_dispatch_static": "SUCCESS",
                "test_aot_dispatch_dynamic": "SUCCESS",
            },
        )

        result = optests.opcheck(
            torch.ops.aten.sin.default, (x,), test_utils="test_schema"
        )
        self.assertEqual(
            result,
            {
                "test_schema": "SUCCESS",
            },
        )

        result = optests.opcheck(
            torch.ops.aten.sin.default,
            (x,),
            test_utils=["test_schema", "test_faketensor"],
        )
        self.assertEqual(
            result,
            {
                "test_schema": "SUCCESS",
                "test_faketensor": "SUCCESS",
            },
        )

    def test_is_inside_opcheck_mode(self):
        self.assertFalse(optests.is_inside_opcheck_mode())
        with optests.generate_tests.OpCheckMode(
            ["foo"], "bar", lambda x: x, None, "baz", "brr"
        ):
            self.assertTrue(optests.is_inside_opcheck_mode())

    def test_opcheck_bad_op(self):
        op = op_with_incorrect_schema(self, "foo")
        x = torch.randn(3)
        with self.assertRaisesRegex(Exception, "is not defined to alias output"):
            optests.opcheck(op, (x,))

        result = optests.opcheck(op, (x,), raise_exception=False)
        self.assertTrue(isinstance(result["test_schema"], RuntimeError))
        del result["test_schema"]
        self.assertEqual(
            result,
            {
                "test_autograd_registration": "SUCCESS",
                "test_faketensor": "SUCCESS",
                "test_aot_dispatch_static": "SUCCESS",
                "test_aot_dispatch_dynamic": "SUCCESS",
            },
        )


only_for = ("cpu", "cuda")
instantiate_device_type_tests(TestCustomOpTesting, globals(), only_for=only_for)
instantiate_parametrized_tests(TestCustomOp)

if __name__ == "__main__":
    run_tests()<|MERGE_RESOLUTION|>--- conflicted
+++ resolved
@@ -1909,11 +1909,7 @@
 
   static torch::Tensor forward(
       torch::autograd::AutogradContext* ctx,
-<<<<<<< HEAD
-      torch::Tensor x) {
-=======
       const torch::Tensor& x) {
->>>>>>> eb5381da
     return x;
   }
 
@@ -1924,11 +1920,7 @@
   }
 };
 
-<<<<<<< HEAD
-torch::Tensor custom_op_backed_by_autograd_fn(torch::Tensor x) {
-=======
 torch::Tensor custom_op_backed_by_autograd_fn(const torch::Tensor& x) {
->>>>>>> eb5381da
   return CustomOpAutogradFunction::apply(x);
 }
 
