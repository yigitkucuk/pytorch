--- conflicted
+++ resolved
@@ -3492,6 +3492,15 @@
                 _make_tensor(5, 5, 6),
                 _make_tensor(6, 5, 6),
             ],
+            # (B, *, D_0, D_1, D_2) with B=6
+            [
+                _make_tensor(2, 5, 6, 7),
+                _make_tensor(3, 5, 6, 7),
+                _make_tensor(4, 5, 6, 7, requires_grad=False),
+                _make_tensor(5, 5, 6, 7),
+                _make_tensor(6, 5, 6, 7),
+                _make_tensor(7, 5, 6, 7),
+            ],
         ]
 
         if include_list_of_lists:
@@ -4355,15 +4364,6 @@
     def test_unbind(self, device):
         for tensor_list in self._get_example_tensor_lists():
             nt = torch.nested.nested_tensor(
-<<<<<<< HEAD
-                tensor_list,
-                layout=torch.jagged,
-                device=device)
-            out = nt.unbind()
-            self.assertEqual(len(out), len(tensor_list))
-            for i, t in enumerate(out):
-                self.assertEqual(t, tensor_list[i])
-=======
                 tensor_list, layout=torch.jagged, device=device
             )  # ragged_idx = 1
             out = nt.unbind()
@@ -4510,7 +4510,6 @@
             r"unbind\(\): nested tensor.*out of bounds",
             lambda: nt.unbind(),
         )
->>>>>>> d3b82306
 
     @xfailIfTorchDynamo
     def test_layer_norm_2(self, device):
@@ -5335,6 +5334,31 @@
         self.assertTrue(torch.allclose(attn_output_eager, attn_output))
         self.assertTrue(torch.allclose(value_grad, value.grad))
 
+    @dtypes(torch.float64, torch.float32, torch.half)
+    @onlyCUDA
+    def test_fbgemm_jagged_to_padded_dense_kernels(self, device, dtype):
+        values = torch.randn(10, 5, device=device, dtype=dtype)
+        offsets = torch.tensor([0, 1, 3, 8, 10], device=device, dtype=torch.int64)
+        max_length = offsets.diff().max().item()
+        padding_value = 1.3
+
+        # convert jagged -> padded dense
+        padded = torch.ops.aten._jagged_to_padded_dense_forward(
+            values, [offsets], [max_length], padding_value
+        )
+
+        batch_size = offsets.shape[0] - 1
+        expected_padded_shape = (batch_size, max_length, values.shape[-1])
+        self.assertEqual(padded.shape, expected_padded_shape)
+
+        # convert padded dense -> jagged
+        total_L = values.shape[0]
+        output_jagged = torch.ops.aten._padded_dense_to_jagged_forward(
+            padded, [offsets], total_L
+        )
+
+        # should be equivalent to the original values
+        self.assertEqual(values, output_jagged)
 
     @dtypes(torch.float32)
     def test_apply_(self, device, dtype):
