--- conflicted
+++ resolved
@@ -661,12 +661,8 @@
 void gemv(char trans, int64_t m, int64_t n, scalar_t alpha, const scalar_t *a, int64_t lda, const scalar_t *x, int64_t incx, scalar_t beta, scalar_t *y, int64_t incy) {
   if(n == 1) lda = m;
 
-<<<<<<< HEAD
+#if AT_BUILD_WITH_BLAS()
   if (blas_impl::gemv_use_fast_path<scalar_t>(m, n, alpha, lda, incx, beta, incy)) {
-=======
-#if AT_BUILD_WITH_BLAS()
-  if (blas_impl::gemv_use_fast_path<scalar_t>(m, n, lda, incx, incy)) {
->>>>>>> 57ce06e2
     TORCH_CHECK(lda >= std::max<int64_t>(1L, m), "lda should be at least max(1,", m, "), but have ", lda);
     int i_m = (int)m;
     int i_n = (int)n;
