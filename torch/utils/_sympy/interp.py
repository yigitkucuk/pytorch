"""
This is a simple interpreter for Sympy expressions that dispatches to
classes following the torch._inductor.virtualized calling convention.
For directness, the interpreter takes the handler directly rather than
consulting the TLS.  It does not use most of the methods on the full
handler; only those with corresponding Sympy expressions.  To see an example
of a full handler, see torch.utils._sympy.value_ranges.ValueRangeAnalysis.
"""

import functools
import logging
from typing import Any, Dict, Union

import sympy
from sympy.logic.boolalg import Boolean as SympyBoolean, BooleanAtom

import torch
from .functions import (
    CeilToInt,
    CleanDiv,
    FloatPow,
    FloatTrueDiv,
    FloorDiv,
    FloorToInt,
<<<<<<< HEAD
=======
    Identity,
>>>>>>> f2d7f235
    IntTrueDiv,
    IsNonOverlappingAndDenseIndicator,
    Mod,
    ModularIndexing,
    PowByNatural,
    PythonMod,
    RoundDecimal,
    RoundToInt,
    ToFloat,
    TruncToFloat,
    TruncToInt,
    Where,
)


log = logging.getLogger(__name__)


# TODO: Dedupe this with SYMPY_INTERP


@functools.lru_cache(None)
def handlers():
    # TODO add CeilDiv (it doesn't appear in the index_expr)

    # TODO default to some decompositions if the interpreter doesn't have them
    # like decomposing ModularIndexing or implementing Le(a,b) as Ge(b, a)

    HANDLERS = {
        sympy.Or: "or_",
        sympy.And: "and_",
        sympy.Eq: "eq",
        sympy.Ne: "ne",
        sympy.Lt: "lt",
        sympy.Gt: "gt",
        sympy.Le: "le",
        sympy.Ge: "ge",
        sympy.Not: "not_",
        IntTrueDiv: "int_truediv",
        FloatTrueDiv: "truediv",
        FloorDiv: "floordiv",
        CleanDiv: "floordiv",  # TODO: hmm?
        TruncToFloat: "trunc",
        Where: "where",
        sympy.Add: "add",
        sympy.Mul: "mul",
        FloatPow: "pow",
        PowByNatural: "pow_by_natural",
        # sympy simplifies x * x into Pow(x, 2), so we need to handle this.
        # Do NOT use builtin Pow for floats
        # TODO: There is a hazard here, if we have float * float it will
        # also get turned into Pow(float, 2) but we don't want this because
        # pow_by_natural is assumed to only be integers.  Probably the fix is
        # to add a FloatMul to impede this optimization
        sympy.Pow: "pow_by_natural",
        Mod: "mod",
        PythonMod: "mod",  # TODO: this is wrong
        # TODO: Inductor can generate these, but it's ill-specified which
        # semantics were intended here.  Needs to be cleaned up along with
        # FloorDiv in a bigger cleanup
        sympy.Mod: "mod",
        sympy.Abs: "abs",
        sympy.log: "log",
        sympy.exp: "exp",
        sympy.Min: "minimum",
        sympy.Max: "maximum",
        ModularIndexing: "modular_indexing",
        sympy.functions.elementary.piecewise.ExprCondPair: "expr_cond_pair",
        sympy.Piecewise: "piecewise",
        Identity: "identity",
        IsNonOverlappingAndDenseIndicator: "is_non_overlapping_and_dense_indicator",
        RoundDecimal: "round_decimal",
    }
    for name in ["cos", "sin", "tan", "sinh", "cosh", "tanh", "asin", "acos", "atan"]:
        HANDLERS[getattr(sympy, name)] = name

    return HANDLERS


ASSOCIATIVE_OPS = {"minimum", "maximum", "mul", "add", "and_", "or_"}


def sympy_interp(
    analysis,
    env: Dict[sympy.Symbol, Any],
    expr: Union[sympy.Expr, SympyBoolean],
    *,
    index_dtype=torch.int64,
):
    # Handle base cases
    dtype = None
    if isinstance(expr, BooleanAtom):
        dtype = torch.bool
    elif isinstance(expr, sympy.Integer):
        dtype = torch.int64
    elif isinstance(expr, sympy.Number):
        dtype = torch.double

    if dtype is not None:
        return analysis.constant(expr, dtype)
    elif isinstance(expr, sympy.Symbol):
        return env[expr]

    # Special cases
    if isinstance(expr, sympy.Pow) and isinstance(
        expr.args[1], sympy.core.numbers.Half
    ):
        return analysis.sqrt(sympy_interp(analysis, env, expr.args[0]))
    if isinstance(expr, ToFloat):
        return analysis.to_dtype(
            sympy_interp(analysis, env, expr.args[0]), torch.float64
        )

    # Recursive case
    args = [sympy_interp(analysis, env, arg) for arg in expr.args]  # type: ignore[arg-type]

    # These handlers are special because they take an extra dtype argument
    # specifying what they should convert to, and we need to appropriately set
    # this up when we convert from Sympy.  A reasonable default when you
    # are translating is to conservatively do int64, and then narrow these
    # arguments later when you discover you can narrow the index range.  But
    # if you already know that 32-bit indexing is OK, you can directly do the
    # sympy translation with index_dtype=torch.int32
    INDEX_DTYPE_HANDLERS = {
        TruncToInt: "trunc_to_int",
        sympy.floor: "floor_to_int",
        sympy.ceiling: "ceil_to_int",
        FloorToInt: "floor_to_int",
        CeilToInt: "ceil_to_int",
        RoundToInt: "round_to_int",
    }
    if (handler_name := INDEX_DTYPE_HANDLERS.get(expr.func)) is not None:
        return getattr(analysis, handler_name)(*args, index_dtype)

    if hasattr(expr.func, "_torch_handler_name"):
        handler_name = expr.func._torch_handler_name
    else:
        handler_name = handlers()[expr.func]
    handler = getattr(analysis, handler_name)
    try:
        if handler_name in ASSOCIATIVE_OPS:
            assert len(args) > 1
            acc = handler(args[0], args[1])
            for i in range(2, len(args)):
                acc = handler(acc, args[i])
            log.debug("%s(%s) -> %s", handler_name, args, acc)
            return acc
        else:
            r = handler(*args)
            log.debug("%s(%s) -> %s", handler_name, args, r)
            return r
    except Exception:
        log.warning("failed while executing %s(%s)", handler_name, args)
        raise<|MERGE_RESOLUTION|>--- conflicted
+++ resolved
@@ -1,3 +1,4 @@
+# mypy: allow-untyped-defs
 """
 This is a simple interpreter for Sympy expressions that dispatches to
 classes following the torch._inductor.virtualized calling convention.
@@ -22,10 +23,7 @@
     FloatTrueDiv,
     FloorDiv,
     FloorToInt,
-<<<<<<< HEAD
-=======
     Identity,
->>>>>>> f2d7f235
     IntTrueDiv,
     IsNonOverlappingAndDenseIndicator,
     Mod,
