# mypy: allow-untyped-defs

from __future__ import annotations

import os
<<<<<<< HEAD
import pathlib
import re
from collections import defaultdict
from typing import Any
=======
from collections import defaultdict
from pathlib import Path
from typing import Any, Dict, List, Set, Tuple, Union
>>>>>>> f9502363


def materialize_lines(lines: list[str], indentation: int) -> str:
    output = ""
    new_line_with_indent = "\n" + " " * indentation
    for i, line in enumerate(lines):
        if i != 0:
            output += new_line_with_indent
        output += line.replace('\n', new_line_with_indent)
    output = re.sub(r"\n\s+\n", "\n\n", output)
    return output


def gen_from_template(dir: str, template_name: str, output_name: str, replacements: list[tuple[str, Any, int]]):

    template_path = os.path.join(dir, template_name)
    output_path = os.path.join(dir, output_name)

    with open(template_path) as f:
        content = f.read()
    for placeholder, lines, indentation in replacements:
        with open(output_path, "w") as f:
            content = content.replace(placeholder, materialize_lines(lines, indentation))
            f.write(content)


def find_file_paths(dir_paths: list[str], files_to_exclude: set[str]) -> set[str]:
    """
    When given a path to a directory, returns the paths to the relevant files within it.

    This function does NOT recursive traverse to subdirectories.
    """
    paths: set[str] = set()
    for dir_path in dir_paths:
        all_files = os.listdir(dir_path)
        python_files = {fname for fname in all_files if ".py" == fname[-3:]}
        filter_files = {fname for fname in python_files if fname not in files_to_exclude}
        paths.update({os.path.join(dir_path, fname) for fname in filter_files})
    return paths


def extract_method_name(line: str) -> str:
    """Extract method name from decorator in the form of "@functional_datapipe({method_name})"."""
    if '("' in line:
        start_token, end_token = '("', '")'
    elif "('" in line:
        start_token, end_token = "('", "')"
    else:
        raise RuntimeError(f"Unable to find appropriate method name within line:\n{line}")
    start, end = line.find(start_token) + len(start_token), line.find(end_token)
    return line[start:end]


def extract_class_name(line: str) -> str:
    """Extract class name from class definition in the form of "class {CLASS_NAME}({Type}):"."""
    start_token = "class "
    end_token = "("
    start, end = line.find(start_token) + len(start_token), line.find(end_token)
    return line[start:end]


def parse_datapipe_file(file_path: str) -> tuple[dict[str, str], dict[str, str], set[str], dict[str, list[str]]]:
    """Given a path to file, parses the file and returns a dictionary of method names to function signatures."""
    method_to_signature, method_to_class_name, special_output_type = {}, {}, set()
    doc_string_dict = defaultdict(list)
    with open(file_path) as f:
        open_paren_count = 0
        method_name, class_name, signature = "", "", ""
        skip = False
        for line in f:
            if line.count('"""') % 2 == 1:
                skip = not skip
            if skip or '"""' in line:  # Saving docstrings
                doc_string_dict[method_name].append(line)
                continue
            if "@functional_datapipe" in line:
                method_name = extract_method_name(line)
                doc_string_dict[method_name] = []
                continue
            if method_name and "class " in line:
                class_name = extract_class_name(line)
                continue
            if method_name and ("def __init__(" in line or "def __new__(" in line):
                if "def __new__(" in line:
                    special_output_type.add(method_name)
                open_paren_count += 1
                start = line.find("(") + len("(")
                line = line[start:]
            if open_paren_count > 0:
                open_paren_count += line.count('(')
                open_paren_count -= line.count(')')
                if open_paren_count == 0:
                    end = line.rfind(')')
                    signature += line[:end]
                    method_to_signature[method_name] = process_signature(signature)
                    method_to_class_name[method_name] = class_name
                    method_name, class_name, signature = "", "", ""
                elif open_paren_count < 0:
                    raise RuntimeError("open parenthesis count < 0. This shouldn't be possible.")
                else:
                    signature += line.strip('\n').strip(' ')
    return method_to_signature, method_to_class_name, special_output_type, doc_string_dict


def parse_datapipe_files(file_paths: set[str]) -> tuple[dict[str, str], dict[str, str], set[str], dict[str, list[str]]]:
    methods_and_signatures, methods_and_class_names, methods_with_special_output_types = {}, {}, set()
    methods_and_doc_strings = {}
    for path in file_paths:
        (
            method_to_signature,
            method_to_class_name,
            methods_needing_special_output_types,
            doc_string_dict,
        ) = parse_datapipe_file(path)
        methods_and_signatures.update(method_to_signature)
        methods_and_class_names.update(method_to_class_name)
        methods_with_special_output_types.update(methods_needing_special_output_types)
        methods_and_doc_strings.update(doc_string_dict)
    return methods_and_signatures, methods_and_class_names, methods_with_special_output_types, methods_and_doc_strings


def split_outside_bracket(line: str, delimiter: str = ",") -> list[str]:
    """Given a line of text, split it on comma unless the comma is within a bracket '[]'."""
    bracket_count = 0
    curr_token = ""
    res = []
    for char in line:
        if char == "[":
            bracket_count += 1
        elif char == "]":
            bracket_count -= 1
        elif char == delimiter and bracket_count == 0:
            res.append(curr_token)
            curr_token = ""
            continue
        curr_token += char
    res.append(curr_token)
    return res


def process_signature(line: str) -> str:
    """
    Clean up a given raw function signature.

    This includes removing the self-referential datapipe argument, default
    arguments of input functions, newlines, and spaces.
    """
    tokens: list[str] = split_outside_bracket(line)
    for i, token in enumerate(tokens):
        tokens[i] = token.strip(' ')
        if token == "cls":
            tokens[i] = "self"
        elif i > 0 and ("self" == tokens[i - 1]) and (tokens[i][0] != "*"):
            # Remove the datapipe after 'self' or 'cls' unless it has '*'
            tokens[i] = ""
        elif "Callable =" in token:  # Remove default argument if it is a function
            head, default_arg = token.rsplit("=", 2)
            tokens[i] = head.strip(' ') + "= ..."
    tokens = [t for t in tokens if t != ""]
    line = ', '.join(tokens)
    return line


def get_method_definitions(file_path: str | list[str],
                           files_to_exclude: set[str],
                           deprecated_files: set[str],
                           default_output_type: str,
                           method_to_special_output_type: dict[str, str],
                           root: str = "") -> list[str]:
    """
    #.pyi generation for functional DataPipes Process.

    # 1. Find files that we want to process (exclude the ones who don't)
    # 2. Parse method name and signature
    # 3. Remove first argument after self (unless it is "*datapipes"), default args, and spaces
    """
    if root == "":
        root = str(Path(__file__).absolute().parent)
    file_path = [file_path] if isinstance(file_path, str) else file_path
    file_path = [os.path.join(root, path) for path in file_path]
    file_paths = find_file_paths(file_path,
                                 files_to_exclude=files_to_exclude.union(deprecated_files))
    methods_and_signatures, methods_and_class_names, methods_w_special_output_types, methods_and_doc_strings = \
        parse_datapipe_files(file_paths)

    for fn_name in method_to_special_output_type:
        if fn_name not in methods_w_special_output_types:
            methods_w_special_output_types.add(fn_name)

    method_definitions = []
    for method_name, arguments in methods_and_signatures.items():
        class_name = methods_and_class_names[method_name]
        if method_name in methods_w_special_output_types:
            output_type = method_to_special_output_type[method_name]
        else:
            output_type = default_output_type
        doc_string = "".join(methods_and_doc_strings[method_name])
        if doc_string == "":
            doc_string = "    ...\n"
        method_definitions.append(f"# Functional form of '{class_name}'\n"
                                  f"def {method_name}({arguments}) -> {output_type}:\n"
                                  f"{doc_string}")
    method_definitions.sort(key=lambda s: s.split('\n')[1])  # sorting based on method_name

    return method_definitions


# Defined outside of main() so they can be imported by TorchData
iterDP_file_path: str = "iter"
iterDP_files_to_exclude: set[str] = {"__init__.py", "utils.py"}
iterDP_deprecated_files: set[str] = set()
iterDP_method_to_special_output_type: dict[str, str] = {"demux": "list[IterDataPipe]", "fork": "list[IterDataPipe]"}

mapDP_file_path: str = "map"
mapDP_files_to_exclude: set[str] = {"__init__.py", "utils.py"}
mapDP_deprecated_files: set[str] = set()
mapDP_method_to_special_output_type: dict[str, str] = {"shuffle": "IterDataPipe"}


def main() -> None:
    """
    # Inject file into template datapipe.pyi.in.

    TODO: The current implementation of this script only generates interfaces for built-in methods. To generate
          interface for user-defined DataPipes, consider changing `IterDataPipe.register_datapipe_as_function`.
    """
    iter_method_definitions = get_method_definitions(iterDP_file_path, iterDP_files_to_exclude, iterDP_deprecated_files,
                                                     "IterDataPipe", iterDP_method_to_special_output_type)

    map_method_definitions = get_method_definitions(mapDP_file_path, mapDP_files_to_exclude, mapDP_deprecated_files,
                                                    "MapDataPipe", mapDP_method_to_special_output_type)

    path = Path(__file__).absolute().parent
    replacements = [('${IterDataPipeMethods}', iter_method_definitions, 4),
                    ('${MapDataPipeMethods}', map_method_definitions, 4)]
    gen_from_template(dir=str(path),
                      template_name="datapipe.pyi.in",
                      output_name="datapipe.pyi",
                      replacements=replacements)


if __name__ == '__main__':
    main()<|MERGE_RESOLUTION|>--- conflicted
+++ resolved
@@ -3,16 +3,10 @@
 from __future__ import annotations
 
 import os
-<<<<<<< HEAD
-import pathlib
 import re
 from collections import defaultdict
+from pathlib import Path
 from typing import Any
-=======
-from collections import defaultdict
-from pathlib import Path
-from typing import Any, Dict, List, Set, Tuple, Union
->>>>>>> f9502363
 
 
 def materialize_lines(lines: list[str], indentation: int) -> str:
