--- conflicted
+++ resolved
@@ -2,11 +2,7 @@
 
 # Defined in torch/csrc/cpu/Module.cpp
 
-<<<<<<< HEAD
-def _is_cpu_support_vnni() -> _bool: ...
-def _init_amx() -> _bool: ...
-=======
 def _is_cpu_support_avx2() -> _bool: ...
 def _is_cpu_support_avx512() -> _bool: ...
 def _is_cpu_support_vnni() -> _bool: ...
->>>>>>> d02fa130
+def _init_amx() -> _bool: ...