# mypy: allow-untyped-defs
import inspect
import itertools
import logging

from torch._ops import HigherOrderOperator
from torch.utils.checkpoint import checkpoint, CheckpointPolicy


log = logging.getLogger(__name__)

uid = itertools.count(1)


# Used for testing the HigherOrderOperator mechanism
class Wrap(HigherOrderOperator):
    def __init__(self):
        super().__init__("wrap")

    def __call__(self, func, *args, **kwargs):
        # Dynamo already traces the body of HigherOrderOp beforehand when it
        # so no need to trace into it.
        import torch._dynamo  # noqa: F401
        from torch._dynamo import disable

        @disable
        def wrapper():
            result = func(*args, **kwargs)
            return result

        return wrapper()


wrap = Wrap()


class WrapWithSetGradEnabled(HigherOrderOperator):
    def __init__(self):
        super().__init__("wrap_with_set_grad_enabled")

    def __call__(self, enable_grad, wrapped_func, *args, **kwargs):
        # Dynamo already traces the body of HigherOrderOp beforehand when it
        # so no need to trace into it.
        import torch._dynamo  # noqa: F401
        from torch._dynamo import disable

        @disable
        def wrapper():
            with torch.set_grad_enabled(enable_grad):
                return wrapped_func(*args, **kwargs)

        return wrapper()


wrap_with_set_grad_enabled = WrapWithSetGradEnabled()


class WrapActivationCheckpoint(HigherOrderOperator):
    """
    This operator is used to wrap torch.utils.checkpoint. This avoids
    TorchDynamo to look into saved tensor hooks and directly passes the control
    to AOT Autograd, which is ok with tracing saved tensor hooks. As a result of
    AOT tracing torch.utils.checkpoint code, we have a backward graph with
    recomputed forward nodes.

    However, we might deprecate this operator soon. The difficulty arises in the
    functionalization of rng ops. Today, there are two different
    functionalization of rng ops - one at AOT autograd and other at Inductor.
    And they are difficult to map to each other. The rng states also complicate
    pattern matching in Inductor. Due to the ease of implementation, we are
    currently inclined towards functionalization at Inductor level, which means
    that duplication/recomputation is done as a compiler pass in the
    partitioners. See TagActivationCheckpoint for more information.
    """

    def __init__(self):
        super().__init__("wrap_activation_checkpoint")

    def __call__(self, function, *args, **kwargs):
        # use_reentrant is set to False because this op is going to be traced.
        # And we ensure that AOT Autograd traces through the non reentrant
        # version of checkpointing.
        import torch.fx.traceback as fx_traceback
        from torch.fx import Interpreter

        kwargs["use_reentrant"] = False
        kwargs["preserve_rng_state"] = False
        # Using interpreter allows preservation of metadata through torch.compile stack.
        with fx_traceback.preserve_node_meta():
            return checkpoint(Interpreter(function).run, *args, **kwargs)


wrap_activation_checkpoint = WrapActivationCheckpoint()


class TagActivationCheckpoint(HigherOrderOperator):
    """
    This operator is supposed to be used only with torch.compile stack. This
    accepts a Fx graph module which needs to be checkpointed. This operator adds
    "recomputable" tag to the nodes of the Fx graph that should be recomputed.

    The goal is to:
    1. Avoid using Dynamo to trace through saved tensor hooks.
    2. For selective checkpointing case, let AOTAutograd trace through
       saved tensor hooks but has special logic with TorchDispatchMode to override
       the usual saved_tensor_hooks fn logic in order to tag the nodes.
    3. Rely on the partitioners to actually duplicate the nodes.
    This sits well in the torch.compile stack, because by the time graph
    reaches partitioner, inductor has already run its functionalization of rng
    ops (by setting fixed seed for each random op, see `replace_random_passes`).
    Therefore, the duplication of nodes, by design, respects the rng states in
    the forward and recomputed forward in backward.
    """

    def __init__(self):
        super().__init__("tag_activation_checkpoint")

    @staticmethod
    def divide_kwargs(kwargs):
        """
        checkpoint fn can have mixed kwargs between checkpointed fn and
        checkpoint fn itself. For example
        >> def gn(x, y, z=None):
        >>     a = torch.matmul(x, y)
        >>     if z is not None:
        >>         return torch.matmul(a, z)
        >>     return a
        >> def fn(x, y, z):
        >>     return torch.cos(checkpoint(gn, x, y, use_reentrant=False, z=z))
        In the above case, z belongs to checkpointed function gn, but
        use_reentrant belongs to the checkpoint function. This function splits
        the kwargs into checkpoint_kwargs and gmod_kwargs (or
        checkpointed_fn_kwargs).
        We do sorting to ensure same graph from run to run for better
        debuggability. It is not required for correctness.
        """
        ckpt_signature = inspect.signature(checkpoint)
        checkpoint_keys = set()
        for name in ckpt_signature.parameters:
            if name in ("function", "args", "kwargs"):
                continue
            checkpoint_keys.add(name)

        # `preserve_rng_state` is not a regular kwarg
        checkpoint_keys.add("preserve_rng_state")

        checkpoint_kwargs = {
            name: kwargs[name] for name in kwargs.keys() if name in checkpoint_keys
        }
        gmod_kwargs = {
            name: kwargs[name] for name in kwargs.keys() if name not in checkpoint_keys
        }
        return checkpoint_kwargs, gmod_kwargs

    def tag_nodes(self, gmod, is_sac):
        unique_graph_id = next(uid)
        for node in gmod.graph.nodes:
            if node.op in ("call_function", "call_method", "call_module"):
                node.meta["ac_graph_id"] = unique_graph_id
<<<<<<< HEAD
                node.meta["recompute"] = CheckpointPolicy.PREFER_RECOMPUTE
=======
                if is_sac:
                    # For selective checkpointing, we will populate this tag later in _CachingTorchDispatchMode.
                    node.meta["recompute"] = None
                else:
                    # Under vanilla activation checkpointing, all nodes should be recomputed.
                    node.meta["recompute"] = CheckpointPolicy.PREFER_RECOMPUTE
>>>>>>> a89a1ed0
        return gmod

    def __call__(self, gmod, *args, **kwargs):
        import torch.fx.traceback as fx_traceback
        from torch.fx import Interpreter

        if "_checkpoint_context_fn" in gmod.meta:
<<<<<<< HEAD
            log.warning("""
=======
            log.warning(
                """
>>>>>>> a89a1ed0
Detected that context_fn is passed to torch.utils.checkpoint under torch.compile.
Please make sure the checkpointed region does not contain in-place ops (e.g. torch.relu_).
"""
            )
            # use_reentrant is set to False because this op is going to be traced.
            # And we ensure that AOT Autograd traces through the non reentrant
            # version of checkpointing.
            kwargs["use_reentrant"] = False
            # preserve_rng_state is set to False because we want to prevent AOTAutograd from tracing through
            # `torch.random.fork_rng` op (which is not supported yet under CUDA).
            # This doesn't mean that we don't preserve RNG state. Instead, we will always preserve RNG state
            # regardless of this flag (by doing RNG functionalization via `replace_random_passes` in Inductor
            # instead of in AOTAutograd).
            kwargs["preserve_rng_state"] = False
            kwargs["context_fn"] = gmod.meta["_checkpoint_context_fn"]
            # We first tag all nodes as "recompute" in this graph, and then we undo the "recompute" tag
            # for specific nodes in _CachingTorchDispatchMode in torch/utils/checkpoint.py.
            gmod = self.tag_nodes(gmod, is_sac=True)
            # Using interpreter allows preservation of metadata through torch.compile stack.
            with fx_traceback.preserve_node_meta():
                return checkpoint(Interpreter(gmod).run, *args, **kwargs)
        else:
            gmod = self.tag_nodes(gmod, is_sac=False)
            # Using interpreter allows preservation of metadata through torch.compile stack.
            # TODO: We want to use the same `checkpoint(Interpreter(gmod).run, *args, **kwargs)` here
            # as the `context_fn != None` case, but that depends on in-place op support in TorchDispatchMode + torch.compile.
            # (for details on in-place op issue, run `test_compile_selective_checkpoint_inplace_op` unit test)
            with fx_traceback.preserve_node_meta():
                return Interpreter(gmod).run(*args)


tag_activation_checkpoint = TagActivationCheckpoint()<|MERGE_RESOLUTION|>--- conflicted
+++ resolved
@@ -157,16 +157,12 @@
         for node in gmod.graph.nodes:
             if node.op in ("call_function", "call_method", "call_module"):
                 node.meta["ac_graph_id"] = unique_graph_id
-<<<<<<< HEAD
-                node.meta["recompute"] = CheckpointPolicy.PREFER_RECOMPUTE
-=======
                 if is_sac:
                     # For selective checkpointing, we will populate this tag later in _CachingTorchDispatchMode.
                     node.meta["recompute"] = None
                 else:
                     # Under vanilla activation checkpointing, all nodes should be recomputed.
                     node.meta["recompute"] = CheckpointPolicy.PREFER_RECOMPUTE
->>>>>>> a89a1ed0
         return gmod
 
     def __call__(self, gmod, *args, **kwargs):
@@ -174,12 +170,8 @@
         from torch.fx import Interpreter
 
         if "_checkpoint_context_fn" in gmod.meta:
-<<<<<<< HEAD
-            log.warning("""
-=======
             log.warning(
                 """
->>>>>>> a89a1ed0
 Detected that context_fn is passed to torch.utils.checkpoint under torch.compile.
 Please make sure the checkpointed region does not contain in-place ops (e.g. torch.relu_).
 """
