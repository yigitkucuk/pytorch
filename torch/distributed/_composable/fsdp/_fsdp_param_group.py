--- conflicted
+++ resolved
@@ -266,11 +266,8 @@
     def pre_forward(
         self, module: nn.Module, args: Tuple[Any, ...], kwargs: Dict[str, Any]
     ) -> Tuple[Tuple[Any, ...], Dict[str, Any]]:
-<<<<<<< HEAD
-=======
         if not ca.compiled_autograd_enabled:
             logger.debug("%s", self._with_fqn("FSDP::pre_forward"))
->>>>>>> d21f311a
         with record_function(self._with_fqn("FSDP::pre_forward")):
             self._training_state = TrainingState.FORWARD
             self.unshard()
@@ -279,11 +276,8 @@
             return args, kwargs
 
     def post_forward(self, module: nn.Module, input: Any, output: Any):
-<<<<<<< HEAD
-=======
         if not ca.compiled_autograd_enabled:
             logger.debug("%s", self._with_fqn("FSDP::post_forward"))
->>>>>>> d21f311a
         with record_function(self._with_fqn("FSDP::post_forward")):
             self.reshard()
             self._record_post_forward()
@@ -300,11 +294,8 @@
     def pre_backward(self, default_prefetch: bool, *unused: Any):
         if self._training_state == TrainingState.PRE_BACKWARD:
             return
-<<<<<<< HEAD
-=======
         if not ca.compiled_autograd_enabled:
             logger.debug("%s", self._with_fqn("FSDP::pre_backward"))
->>>>>>> d21f311a
         with record_function(self._with_fqn("FSDP::pre_backward")):
             self._training_state = TrainingState.PRE_BACKWARD
             self.unshard()  # no-op if prefetched
@@ -382,13 +373,6 @@
             # have mistargeted prefetches if not all modules used in forward
             # are used in this backward
             target_fsdp_param_group = self.comm_ctx.post_forward_order[target_index]
-<<<<<<< HEAD
-            target_fqn = target_fsdp_param_group._module_fqn
-            with record_function(
-                self._with_fqn(f"FSDP::backward_prefetch for {target_fqn}")
-            ), target_fsdp_param_group.use_training_state(TrainingState.PRE_BACKWARD):
-                target_fsdp_param_group.unshard()
-=======
             self._prefetch_unshard(target_fsdp_param_group, "backward")
 
     @staticmethod
@@ -406,7 +390,6 @@
             f"FSDP::{pass_type}_prefetch for {target_fqn}"
         ), target_fsdp_param_group.use_training_state(training_state):
             target_fsdp_param_group.unshard()
->>>>>>> d21f311a
 
     # Utilities #
     def _to_sharded(self):
