# mypy: allow-untyped-defs
import contextlib
<<<<<<< HEAD
=======
import logging

>>>>>>> c0b4498a
from typing import Any, cast, Dict, List, NamedTuple, Optional, Set, Tuple

import torch
import torch._dynamo.compiled_autograd as ca
import torch.distributed as dist
import torch.nn as nn
from torch.distributed.fsdp._common_utils import _named_parameters_with_duplicates
from torch.profiler import record_function
from torch.utils._pytree import tree_flatten, tree_unflatten
from torch.utils.hooks import RemovableHandle

from ._fsdp_api import MixedPrecisionPolicy, OffloadPolicy
from ._fsdp_collectives import (
    AllGatherResult,
    foreach_all_gather,
    foreach_all_gather_copy_out,
    foreach_reduce,
)
from ._fsdp_common import FSDPMeshInfo, HSDPMeshInfo, TrainingState
from ._fsdp_param import FSDPParam, ParamModuleInfo, ShardedState

<<<<<<< HEAD
=======
logger = logging.getLogger("torch.distributed._composable.fsdp")
>>>>>>> c0b4498a

_ModuleToHandleDict = Dict[nn.Module, RemovableHandle]  # for state dict


"""
[Note: Overlapping all-gather copy-in and all-gather]
For implicit forward prefetching, we want to overlap the next copy-in with the
current all-gather. We do so using a separate copy-in stream. However, since
we have the all-gather input as a view into the output, we must make sure to
copy into different memory from the current all-gather's output. Thus, we keep
a reference to the current all-gather's output and have the next FSDP parameter
group free it after its copy-in. Finally, we have the last FSDP state flush the
reference to avoid holding onto memory after forward.
"""


class FSDPCommContext:
    """This has the communication state shared across FSDP states/parameter groups."""

    def init(self):
        # Setting the all-gather/reduce-scatter streams to be higher priority
        # can help avoid some issues where their copies in/out are delayed and
        # block computation
        high_priority = -1
        # All-gather state and copy-in stream allow overlapping the next
        # copy-in with the current all-gather in forward; copy-in overlaps with
        # reduce-scatter in backward without the separate copy-in stream
        self.all_gather_copy_in_stream = torch.cuda.Stream(priority=high_priority)
        self.all_gather_state: Optional[AllGatherState] = None
        # All-gather stream allows overlapping next all-gather with current
        # forward compute
        self.all_gather_stream = torch.cuda.Stream(priority=high_priority)
        # Reduce-scatter stream gives separate execution "thread" for post-
        # backward logic like pre/post-gradient division and reduce-scatter
        self.reduce_scatter_stream = torch.cuda.Stream(priority=high_priority)
        # Run the HSDP all-reduces concurrently with all-gather/reduce-scatter
        # since collectives use different network resources and can overlap
        # in the typical intra-node sharding / inter-node replication case
        self.all_reduce_stream = torch.cuda.Stream()
        # Post-forward order for explicit backward prefetching
        self.post_forward_order: List[FSDPParamGroup] = []  # will cause ref cycles

    def get_all_gather_streams(
        self, training_state: TrainingState
    ) -> Tuple[torch.cuda.Stream, torch.cuda.Stream]:
        if training_state in (TrainingState.FORWARD, TrainingState.PRE_BACKWARD):
            # Use separate streams for implicit prefetching
            return self.all_gather_copy_in_stream, self.all_gather_stream
        current_stream = torch.cuda.current_stream()
        return current_stream, current_stream


# See [Note: Overlapping all-gather copy-in and all-gather]
class AllGatherState(NamedTuple):
    all_gather_result: AllGatherResult
    event: torch.cuda.Event  # all-gather copy-out


class FSDPParamGroup:
    """This class represents a parameter group to communicate together."""

    _orig_dtype: torch.dtype
    _reduce_dtype: Optional[torch.dtype]

    def __init__(
        self,
        params: List[nn.Parameter],
        module: nn.Module,
        mesh_info: FSDPMeshInfo,
        post_forward_mesh_info: Optional[FSDPMeshInfo],
        device: torch.device,
        mp_policy: MixedPrecisionPolicy,
        offload_policy: OffloadPolicy,
    ):
        self.module = module  # permit ref cycle because 1:1 lifetime
        param_module_infos = _get_param_module_infos(params, module)
        self.fsdp_params = [
            FSDPParam(
                param,
                module_info,
                mesh_info,
                post_forward_mesh_info,
                device,
                mp_policy,
                offload_policy,
            )
            for param, module_info in zip(params, param_module_infos)
        ]
        self.mesh_info = mesh_info
        self.post_forward_mesh_info = post_forward_mesh_info
        self.device = device
        self.mp_policy = mp_policy
        self._training_state = TrainingState.IDLE
        # Group's sharded state always matches its parameters' sharded states
        self._sharded_state = ShardedState.SHARDED
        self._module_fqn: Optional[str] = None  # prefixed from root module

        # - Hook state
        self._module_to_pre_save_state_dict_hook_handle: _ModuleToHandleDict = {}
        self._module_to_pre_load_state_dict_hook_handle: _ModuleToHandleDict = {}

        # - Communication and communication/computation overlap
        self.comm_ctx = FSDPCommContext()
        # Group's indices in the shared post-forward order
        self._post_forward_indices: List[int] = []
        # Whether to reduce gradients at all (whether for FSDP or HSDP)
        self.reduce_grads: bool = True
        # Whether to all-reduce gradients for HSDP; only used if
        # `self.reduce_grads` is true, in which case setting this to false
        # means reduce-scatter but no all-reduce
        self.all_reduce_grads: bool = True
        # Whether to reshard parameters after backward (only useful for
        # gradient accumulation)
        self.reshard_after_backward: bool = True

        # - CUDA events for stream synchronization
        # Holds the all-gather output buffer, sync objects, and metadata
        self._all_gather_result: Optional[AllGatherResult] = None
        # Holds the reduce-scatter/all-reduce view-out CUDA event that marks the end of
        # the group's post-backward (e.g. reduce-scatter, all-reduce and div), which
        # should be waited on at the end of backward
        self._post_reduce_event: Optional[torch.cuda.Event] = None
        # Holds the reshard-after-forward CUDA event when resharding to a
        # different world size, which should be waited on in the next unshard
        self._reshard_after_forward_event: Optional[torch.cuda.Event] = None

        # Only for HSDP, if accumulating gradients without all-reduce, save the
        # partial reduce output (only reduce-scattered but not all-reduced)
        self._partial_reduce_output: Optional[torch.Tensor] = None

    # Initialization #
    def _init_mp_dtypes(self) -> None:
        for fsdp_param in self.fsdp_params:
            fsdp_param.init_dtype_attrs(self.mp_policy)
        orig_dtypes = {fsdp_param.orig_dtype for fsdp_param in self.fsdp_params}
        if len(orig_dtypes) != 1:
            # This can be relaxed if we copy-out for the reduce-scatter
            raise AssertionError(
                f"FSDP expects uniform original parameter dtype but got {orig_dtypes}"
            )
        self._orig_dtype = next(iter(orig_dtypes))
        reduce_dtypes = {fsdp_param.reduce_dtype for fsdp_param in self.fsdp_params}
        if len(reduce_dtypes) != 1:
            # This can be relaxed if we issue one reduce-scatter per reduce
            # dtype (but we would need a way for users to specify multiple
            # reduce dtypes)
            raise AssertionError(
                f"FSDP expects uniform reduce dtype but got {reduce_dtypes}"
            )
        self._reduce_dtype = next(iter(reduce_dtypes))

    def lazy_init(self):
        # Lazy init should be idempotent
        param_names_on_meta = [
            fsdp_param._param_fqn
            for fsdp_param in self.fsdp_params
            if fsdp_param.sharded_param.device.type == "meta"
        ]
        if param_names_on_meta:
            raise RuntimeError(
                "FSDP parameters should be materialized from meta device before training, "
                f"but the following were still on meta device: {param_names_on_meta}\n"
                "For example, call module.to_empty(device) to materialize to device and "
                "call module.reset_parameters() on each module to initialize values."
            )
        # Initialize mixed precision attributes lazily in case the user changes
        # the parameter dtypes after construction time but before forward
        self._init_mp_dtypes()
        self._register_state_dict_hooks()

    # Runtime #
    def unshard(self, async_op: bool = False):
        if self._all_gather_result is not None:  # already called, pending wait
            return
        if self.is_unsharded:
            return  # no-op
        if self._reshard_after_forward_event is not None:
            # Resharded parameter data is allocated in the default stream and
            # used in the all-gather streams
            self._wait_all_gather_streams_on_event(self._reshard_after_forward_event)
            self._reshard_after_forward_event = None
        with record_function(self._with_fqn("FSDP::all_gather")):
            self._all_gather_result = foreach_all_gather(
                self.fsdp_params,
                self._all_gather_process_group,
                async_op,
                *self.comm_ctx.get_all_gather_streams(self._training_state),
                self.device,
            )

    def wait_for_unshard(self):
        """
        1. In forward with implict prefetching, to overlap the current copy-out
        with the next all-gather, we save a reference to the current all-gather
        result to free after the next copy-out.
        2. Otherwise (explicit prefetching or in backward), we free the
        all-gather result immediately after the current copy-out since we can
        already overlap the current copy-out with the previous reduce-scatter.
        """
        if not self._all_gather_result:
            return  # no preceding unshard
        if self._training_state == TrainingState.FORWARD:  # implicit prefetch
            if prev_all_gather_state := self.comm_ctx.all_gather_state:
                self._wait_all_gather_streams_on_event(prev_all_gather_state.event)
                self.comm_ctx.all_gather_state = None  # free the all-gather result
        with record_function(self._with_fqn("FSDP::all_gather_copy_out")):
            foreach_all_gather_copy_out(
                self._all_gather_result,
                self.fsdp_params,
                self._all_gather_process_group,
            )
        for fsdp_param in self.fsdp_params:
            fsdp_param.init_unsharded_param()
        self._to_unsharded()
        all_gather_copy_out_event = torch.cuda.Event()
        all_gather_copy_out_event.record()
        if self._training_state == TrainingState.FORWARD:
            self.comm_ctx.all_gather_state = AllGatherState(
                self._all_gather_result, all_gather_copy_out_event
            )
        else:
            self._wait_all_gather_streams_on_event(all_gather_copy_out_event)
        self._all_gather_result = None  # free unless saved in `all_gather_state`

    def _wait_all_gather_streams_on_event(self, event: torch.cuda.Event):
        self.comm_ctx.all_gather_copy_in_stream.wait_event(event)
        self.comm_ctx.all_gather_stream.wait_event(event)

    def reshard(self):
        if self._training_state == TrainingState.FORWARD:
            if not self._reshard_after_forward:
                return
            if self._use_post_forward_mesh:
                self._to_sharded_post_forward()
                self._reshard_after_forward_event = torch.cuda.Event()
                self._reshard_after_forward_event.record()
                return
        self._to_sharded()

    def pre_forward(
        self, module: nn.Module, args: Tuple[Any, ...], kwargs: Dict[str, Any]
    ) -> Tuple[Tuple[Any, ...], Dict[str, Any]]:
        logger.debug("%s", self._with_fqn("FSDP::pre_forward"))
        with record_function(self._with_fqn("FSDP::pre_forward")):
            self._training_state = TrainingState.FORWARD
            self.unshard()
            self.wait_for_unshard()
            args, kwargs = self._register_post_backward_hook(args, kwargs)
            return args, kwargs

    def post_forward(self, module: nn.Module, input: Any, output: Any):
        logger.debug("%s", self._with_fqn("FSDP::post_forward"))
        with record_function(self._with_fqn("FSDP::post_forward")):
            self.reshard()
            self._record_post_forward()
            self._training_state = TrainingState.IDLE
            return output

    def _record_post_forward(self) -> None:
        # Since a group has one pre-backward unshard for each forward call
        # before the backward, we record each usage (with multiplicity)
        post_forward_index = len(self.comm_ctx.post_forward_order)
        self.comm_ctx.post_forward_order.append(self)
        self._post_forward_indices.append(post_forward_index)

    def pre_backward(self, default_prefetch: bool, *unused: Any):
        if self._training_state == TrainingState.PRE_BACKWARD:
            return
        logger.debug("%s", self._with_fqn("FSDP::pre_backward"))
        with record_function(self._with_fqn("FSDP::pre_backward")):
            self._training_state = TrainingState.PRE_BACKWARD
            self.unshard()  # no-op if prefetched
            self.wait_for_unshard()
            if default_prefetch:
                self._backward_prefetch()

    def post_backward(self, *unused: Any):
        logger.debug("%s", self._with_fqn("FSDP::post_backward"))
        self._training_state = TrainingState.POST_BACKWARD
        with record_function(self._with_fqn("FSDP::post_backward_accumulate")):
            for fsdp_param in self.fsdp_params:
                fsdp_param.accumulate_unsharded_grad_if_needed()
        with record_function(self._with_fqn("FSDP::post_backward_reshard")):
            if not self.reduce_grads:
                if self.reshard_after_backward:
                    self.reshard()
                for fsdp_param in self.fsdp_params:
                    fsdp_param.to_accumulated_grad_if_needed()
                return
            # Save the autograd-computed gradients before resharding to only
            # access the unsharded parameters when their data is present
            fsdp_params_with_grad: List[FSDPParam] = []
            unsharded_grads: List[torch.Tensor] = []
            for fsdp_param in self.fsdp_params:
                # May have an accumulated gradient of the reduce dtype if the
                # previous backward did not reduce-scatter
                if fsdp_param.unsharded_accumulated_grad is not None:
                    fsdp_params_with_grad.append(fsdp_param)
                    unsharded_grads.append(fsdp_param.unsharded_accumulated_grad_data)
                    fsdp_param.unsharded_accumulated_grad = None
                elif fsdp_param.unsharded_param.grad is not None:
                    fsdp_params_with_grad.append(fsdp_param)
                    unsharded_grads.append(fsdp_param.unsharded_grad_data)
                    fsdp_param.unsharded_param.grad = None
            if self.reshard_after_backward:
                self.reshard()
        if len(fsdp_params_with_grad) == 0:
            return
        with record_function(self._with_fqn("FSDP::post_backward_reduce")):
            self._post_reduce_event, self._partial_reduce_output = foreach_reduce(
                fsdp_params_with_grad,
                unsharded_grads,
                self._reduce_scatter_process_group,
                self.comm_ctx.reduce_scatter_stream,
                self._orig_dtype,
                self._reduce_dtype,
                self.device,
                self._all_reduce_process_group if self._is_hsdp else None,
                self.comm_ctx.all_reduce_stream,
                self.all_reduce_grads,
                self._partial_reduce_output,
            )

    def finalize_backward(self):
        if self._post_reduce_event is not None:
            torch.cuda.current_stream().wait_event(self._post_reduce_event)
            self._post_reduce_event = None
        for fsdp_param in self.fsdp_params:
            if fsdp_param.grad_offload_event is not None:
                fsdp_param.grad_offload_event.synchronize()
                fsdp_param.grad_offload_event = None
        self._post_forward_indices.clear()

    def _backward_prefetch(self) -> None:
        if self._training_state == TrainingState.PRE_BACKWARD:
            if not self._post_forward_indices:
                # Can be cleared if running multiple `backward`s
                return
            curr_index = self._post_forward_indices.pop()
            if (target_index := curr_index - 1) < 0:
                return
            # Prefetch naively using the reverse post-forward order, which may
            # have mistargeted prefetches if not all modules used in forward
            # are used in this backward
            target_fsdp_param_group = self.comm_ctx.post_forward_order[target_index]
            self._prefetch_unshard(target_fsdp_param_group, "backward")

    @staticmethod
    def _prefetch_unshard(
        target_fsdp_param_group: "FSDPParamGroup", pass_type: str
    ) -> None:
        if pass_type == "backward":
            training_state = TrainingState.PRE_BACKWARD
        elif pass_type == "forward":
            training_state = TrainingState.FORWARD
        else:
            raise ValueError(f"Unknown pass type: {pass_type}")
        target_fqn = target_fsdp_param_group._module_fqn
        with record_function(
            f"FSDP::{pass_type}_prefetch for {target_fqn}"
        ), target_fsdp_param_group.use_training_state(training_state):
            target_fsdp_param_group.unshard()

    # Utilities #
    def _to_sharded(self):
        if not self.is_sharded:
            for fsdp_param in self.fsdp_params:
                fsdp_param.to_sharded()
            self._sharded_state = ShardedState.SHARDED

    def _to_sharded_post_forward(self):
        if not self.is_sharded_post_forward:
            for fsdp_param in self.fsdp_params:
                fsdp_param.to_sharded_post_forward()
            self._sharded_state = ShardedState.SHARDED_POST_FORWARD

    def _to_unsharded(self):
        if not self.is_unsharded:
            for fsdp_param in self.fsdp_params:
                fsdp_param.to_unsharded()
            self._sharded_state = ShardedState.UNSHARDED

    @property
    def is_sharded(self) -> bool:
        return self._sharded_state == ShardedState.SHARDED

    @property
    def is_sharded_post_forward(self) -> bool:
        return self._sharded_state == ShardedState.SHARDED_POST_FORWARD

    @property
    def is_unsharded(self) -> bool:
        return self._sharded_state == ShardedState.UNSHARDED

    @contextlib.contextmanager
    def use_training_state(self, training_state: TrainingState):
        old_training_state = self._training_state
        self._training_state = training_state
        try:
            yield
        finally:
            self._training_state = old_training_state

    # Hook Registration #
    def _register_post_backward_hook(
        self, args: Tuple[Any, ...], kwargs: Dict[str, Any]
    ) -> Tuple[Tuple[Any, ...], Dict[str, Any]]:
        # Compile relies on `root_post_backward_callback` to call each
        # `FSDPParamGroup.post_backward`
        if ca.compiled_autograd_enabled:
            return args, kwargs
        if not torch.is_grad_enabled():
            return args, kwargs
        args_list, args_spec = tree_flatten(args)
        kwargs_list, kwargs_spec = tree_flatten(kwargs)
        args_kwargs_list = list(args_list) + list(kwargs_list)
        inp_tensor_indices: List[int] = []
        inp_tensors: List[torch.Tensor] = []
        for i, obj in enumerate(args_kwargs_list):
            if torch.is_tensor(obj) and obj.requires_grad:
                inp_tensor_indices.append(i)
                inp_tensors.append(obj)
        if len(inp_tensors) == 0:
            return args, kwargs  # no tensors that require gradients
        inp_tensors = RegisterPostBackwardFunction.apply(self, *inp_tensors)
        for inp_tensor_idx, inp_tensor in zip(inp_tensor_indices, inp_tensors):
            args_kwargs_list[inp_tensor_idx] = inp_tensor
        args_list = args_kwargs_list[: len(args_list)]
        kwargs_list = args_kwargs_list[len(args_list) :]
        args = tree_unflatten(args_list, args_spec)
        kwargs = tree_unflatten(kwargs_list, kwargs_spec)
        return args, kwargs

    def _register_state_dict_hooks(self) -> None:
        num_pre_save_hooks = len(self._module_to_pre_save_state_dict_hook_handle)
        num_pre_load_hooks = len(self._module_to_pre_load_state_dict_hook_handle)
        assert (
            num_pre_save_hooks == num_pre_load_hooks
        ), f"Pre-save: {num_pre_save_hooks} pre-load: {num_pre_load_hooks}"
        if num_pre_save_hooks > 0:
            return  # already registered
        modules_with_fsdp_params: Set[nn.Module] = {
            fsdp_param._module_info.module for fsdp_param in self.fsdp_params
        }

        def to_sharded_hook(*args: Any, **kwargs: Any) -> None:
            self._to_sharded()

        for module in modules_with_fsdp_params:
            self._module_to_pre_save_state_dict_hook_handle[
                module
            ] = module.register_state_dict_pre_hook(to_sharded_hook)
            self._module_to_pre_load_state_dict_hook_handle[
                module
            ] = module._register_load_state_dict_pre_hook(to_sharded_hook)

    # Properties #
    @property
    def _reshard_after_forward(self) -> bool:
        return self.post_forward_mesh_info is not None

    @property
    def _use_post_forward_mesh(self) -> bool:
        return (
            self._reshard_after_forward
            and self.mesh_info != self.post_forward_mesh_info
        )

    @property
    def _is_hsdp(self) -> bool:
        return isinstance(self.mesh_info, HSDPMeshInfo)

    @property
    def _all_gather_process_group(self) -> dist.ProcessGroup:
        mesh_info = (
            cast(FSDPMeshInfo, self.post_forward_mesh_info)
            if self.is_sharded_post_forward
            else self.mesh_info
        )
        assert isinstance(mesh_info, FSDPMeshInfo)
        return mesh_info.shard_process_group

    @property
    def _reduce_scatter_process_group(self) -> dist.ProcessGroup:
        assert isinstance(self.mesh_info, FSDPMeshInfo)
        return self.mesh_info.shard_process_group

    @property
    def _all_reduce_process_group(self) -> dist.ProcessGroup:
        assert isinstance(self.mesh_info, HSDPMeshInfo)
        return self.mesh_info.replicate_process_group

    def _with_fqn(self, label: str) -> str:
        if self._module_fqn:
            return f"{label} ({self._module_fqn})"
        return label


def _get_param_module_infos(
    params: List[nn.Parameter], module: nn.Module
) -> List[ParamModuleInfo]:
    """
    Shared parameter: lin1.weight = lin2.weight
    Shared module: mlp.lin1 = mlp.lin2
    We do not remove duplicates when traversing both modules and parameters to
    find shared modules' parameters and shared parameters within a module.
    """
    params_set = set(params)
    param_to_module_info: Dict[nn.Parameter, ParamModuleInfo] = {}
    for _, submodule in module.named_modules(remove_duplicate=False):
        for param_name, param in _named_parameters_with_duplicates(
            submodule, recurse=False
        ):
            if param in params_set:
                if param not in param_to_module_info:
                    param_to_module_info[param] = ParamModuleInfo(submodule, param_name)
                else:
                    param_to_module_info[param].shared_modules.append(submodule)
                    param_to_module_info[param].shared_param_names.append(param_name)
    if len(param_to_module_info) != len(params):
        raise AssertionError(f"Some parameters are not in the module tree of {module}")
    return [param_to_module_info[param] for param in params]


class RegisterPostBackwardFunction(torch.autograd.Function):
    @staticmethod
    def forward(ctx, param_group: FSDPParamGroup, *inputs: torch.Tensor):
        # All tensors in `inputs` should require gradient
        ctx.param_group = param_group
        return inputs

    @staticmethod
    def backward(ctx, *grads: torch.Tensor):
        ctx.param_group.post_backward()
        return (None,) + grads<|MERGE_RESOLUTION|>--- conflicted
+++ resolved
@@ -1,10 +1,6 @@
 # mypy: allow-untyped-defs
 import contextlib
-<<<<<<< HEAD
-=======
 import logging
-
->>>>>>> c0b4498a
 from typing import Any, cast, Dict, List, NamedTuple, Optional, Set, Tuple
 
 import torch
@@ -26,10 +22,8 @@
 from ._fsdp_common import FSDPMeshInfo, HSDPMeshInfo, TrainingState
 from ._fsdp_param import FSDPParam, ParamModuleInfo, ShardedState
 
-<<<<<<< HEAD
-=======
+
 logger = logging.getLogger("torch.distributed._composable.fsdp")
->>>>>>> c0b4498a
 
 _ModuleToHandleDict = Dict[nn.Module, RemovableHandle]  # for state dict
 
