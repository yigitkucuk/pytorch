#!/usr/bin/env python3

# Copyright (c) Facebook, Inc. and its affiliates.
# All rights reserved.
#
# This source code is licensed under the BSD-style license found in the
# LICENSE file in the root directory of this source tree.

import abc
import logging
import os
import re
import shutil
import signal
import subprocess
import sys
import tempfile
import time
from contextlib import nullcontext
from dataclasses import dataclass, field
from enum import IntFlag
from multiprocessing import synchronize
from types import FrameType
from typing import Any, Callable, Dict, Optional, Set, Tuple, Union
from abc import ABC, abstractmethod

import torch.multiprocessing as mp
from torch.distributed.elastic.multiprocessing.errors import ProcessFailure, record
from torch.distributed.elastic.multiprocessing.redirects import (
    redirect_stderr,
    redirect_stdout,
)

from torch.distributed.elastic.multiprocessing.subprocess_handler import SubprocessHandler, get_subprocess_handler
from torch.distributed.elastic.multiprocessing.tail_log import TailLog

IS_WINDOWS = sys.platform == "win32"
IS_MACOS = sys.platform == "darwin"


logger = logging.getLogger(__name__)

__all__ = [
    "DefaultLogsSpecs",
    "SignalException",
    "Std",
    "to_map",
    "RunProcsResult",
    "PContext",
    "get_std_cm",
    "MultiprocessContext",
    "SubprocessContext",
]

class SignalException(Exception):
    """
    Exception is raised inside the torchelastic agent process by the termination handler
    if the death signal got received by the process.
    """

    def __init__(self, msg: str, sigval: signal.Signals) -> None:
        super().__init__(msg)
        self.sigval = sigval


def _terminate_process_handler(signum: int, frame: Optional[FrameType]) -> None:
    """Termination handler that raises exceptions on the main process.

    When the process receives death signal(SIGTERM, SIGINT), this termination handler will
    be invoked. It raises the ``SignalException`` exception that should be processed by the
    user code. Python does not terminate process after the termination handler is finished,
    so the exception should not be silently ignored, otherwise the process will never
    be terminated.
    """
    sigval = signal.Signals(signum)
    raise SignalException(f"Process {os.getpid()} got signal: {sigval}", sigval=sigval)


def _get_kill_signal() -> signal.Signals:
    """Get the kill signal. SIGKILL for unix, CTRL_C_EVENT for windows."""
    if IS_WINDOWS:
        return signal.CTRL_C_EVENT  # type: ignore[attr-defined] # noqa: F821
    else:
        return signal.SIGKILL


def _get_default_signal() -> signal.Signals:
    """Get the default termination signal. SIGTERM for unix, CTRL_C_EVENT for windows."""
    if IS_WINDOWS:
        return signal.CTRL_C_EVENT  # type: ignore[attr-defined] # noqa: F821
    else:
        return signal.SIGTERM


def _validate_full_rank(d: Dict[int, Any], nprocs: int, what: str):
    actual_keys = set(d.keys())
    expected_keys = set(range(nprocs))

    if actual_keys != expected_keys:
        raise RuntimeError(
            f"{what}, local rank mapping mismatch,"
            f" expected: {expected_keys}, actual: {actual_keys}"
        )


_MAPPING_REGEX = r"^(\d:[0123],)*(\d:[0123])$"
_VALUE_REGEX = r"^[0123]$"


class Std(IntFlag):
    NONE = 0
    OUT = 1
    ERR = 2
    ALL = OUT | ERR

    @classmethod
    def from_str(cls, vm: str) -> Union["Std", Dict[int, "Std"]]:
        """
        Example:
        ::

         from_str("0") -> Std.NONE
         from_str("1") -> Std.OUT
         from_str("0:3,1:0,2:1,3:2") -> {0: Std.ALL, 1: Std.NONE, 2: Std.OUT, 3: Std.ERR}

        Any other input raises an exception
        """

        def to_std(v: str) -> Std:  # type: ignore[return]
            s = Std(int(v))
            if s in Std:
                return s
            # return None -> should NEVER reach here since we regex check input

        if re.match(_VALUE_REGEX, vm):  # vm is a number (e.g. 0)
            return to_std(vm)
        elif re.match(_MAPPING_REGEX, vm):  # vm is a mapping (e.g. 0:1,1:2)
            d: Dict[int, Std] = {}
            for m in vm.split(","):
                i, v = m.split(":")
                d[int(i)] = to_std(v)
            return d
        else:
            raise ValueError(
                f"{vm} does not match: <{_VALUE_REGEX}> or <{_MAPPING_REGEX}>"
            )


def to_map(
    val_or_map: Union[Std, Dict[int, Std]], local_world_size: int
) -> Dict[int, Std]:
    """
    Certain APIs take redirect settings either as a single value (e.g. apply to all
    local ranks) or as an explicit user-provided mapping. This method is a convenience
    method that converts a value or mapping into a mapping.

    Example:
    ::

     to_map(Std.OUT, local_world_size=2) # returns: {0: Std.OUT, 1: Std.OUT}
     to_map({1: Std.OUT}, local_world_size=2) # returns: {0: Std.NONE, 1: Std.OUT}
     to_map({0: Std.OUT, 1: Std.OUT}, local_world_size=2) # returns: {0: Std.OUT, 1: Std.OUT}
    """
    if isinstance(val_or_map, Std):
        return dict.fromkeys(range(local_world_size), val_or_map)
    else:
        map = {}
        for i in range(local_world_size):
            map[i] = val_or_map.get(i, Std.NONE)
        return map


@dataclass
class LogsDest:
    """
    For each log type, holds mapping of local rank ids to file paths.
    """
    stdouts: Dict[int, str] = field(default_factory=dict)
    stderrs: Dict[int, str] = field(default_factory=dict)
    tee_stdouts: Dict[int, str] = field(default_factory=dict)
    tee_stderrs: Dict[int, str] = field(default_factory=dict)
    error_files: Dict[int, str] = field(default_factory=dict)


class LogsSpecs(ABC):
    """
    Defines logs processing and redirection for each worker process.

    Args:
        log_dir:
            Base directory where logs will be written.
        redirects:
            Streams to redirect to files. Pass a single ``Std``
            enum to redirect for all workers, or a mapping keyed
            by local_rank to selectively redirect.
        tee:
            Streams to duplicate to stdout/stderr.
            Pass a single ``Std`` enum to duplicate streams for all workers,
            or a mapping keyed by local_rank to selectively duplicate.
    """

    def __init__(
        self,
        log_dir: Optional[str] = None,
        redirects: Union[Std, Dict[int, Std]] = Std.NONE,
        tee: Union[Std, Dict[int, Std]] = Std.NONE,
        local_ranks_filter: Optional[Set[int]] = None,
    ) -> None:
        self._root_log_dir = log_dir
        self._redirects = redirects
        self._tee = tee
        self._local_ranks_filter = local_ranks_filter

    @abstractmethod
    def reify(self, envs: Dict[int, Dict[str, str]],) -> LogsDest:
        """
        Given the environment variables, builds destination of log files for each of the local ranks.

        Envs parameter contains env variables dict for each of the local ranks, where entries are defined in:
        :func:`~torchelastic.distributed.elastic.agent.server.local_elastic_agent.LocalElasticAgent._start_workers`.
        """
        pass

    @property
    @abstractmethod
    def root_log_dir(self) -> str:
        pass

class DefaultLogsSpecs(LogsSpecs):
    """
    Default LogsSpecs implementation:

    - `log_dir` will be created if it doesn't exist
    - Generates nested folders for each attempt and rank.
    """
    def __init__(
        self,
        log_dir: Optional[str] = None,
        redirects: Union[Std, Dict[int, Std]] = Std.NONE,
        tee: Union[Std, Dict[int, Std]] = Std.NONE,
        local_ranks_filter: Optional[Set[int]] = None,
    ) -> None:
        if log_dir != os.devnull:
            if not log_dir:
                log_dir = tempfile.mkdtemp(prefix="torchelastic_")
            elif not os.path.exists(log_dir):
                os.makedirs(log_dir)
            else:
                if os.path.isfile(log_dir):
                    raise NotADirectoryError(f"log_dir: {log_dir} is a file")
        super().__init__(log_dir, redirects, tee, local_ranks_filter)
        # initialized only once
        self._run_log_dir = None

    @property
    def root_log_dir(self) -> str:
        return str(self._root_log_dir)

    def _make_log_dir(self, log_dir: Optional[str], rdzv_run_id: str):
        base_log_dir = log_dir or tempfile.mkdtemp(prefix="torchelastic_")
        os.makedirs(base_log_dir, exist_ok=True)
        dir = tempfile.mkdtemp(prefix=f"{rdzv_run_id}_", dir=base_log_dir)
<<<<<<< HEAD
        log.info("log directory set to: %s", dir)
=======
        logger.info("log directory set to: %s", dir)
>>>>>>> 22ba180e
        return dir

    def reify(self, envs: Dict[int, Dict[str, str]],) -> LogsDest:
        """
        Uses following scheme to build log destination paths:

        - `<log_dir>/<rdzv_run_id>/attempt_<attempt>/<rank>/stdout.log`
        - `<log_dir>/<rdzv_run_id>/attempt_<attempt>/<rank>/stderr.log`
        - `<log_dir>/<rdzv_run_id>/attempt_<attempt>/<rank>/error.json`
        """
        nprocs = len(envs)
        global_env = {}  # use only to query properies that are not dependent on a rank
        if nprocs > 0:
            global_env = envs[0]
        else:
<<<<<<< HEAD
            log.warning("Empty envs map provided when defining logging destinations.")
=======
            logger.warning("Empty envs map provided when defining logging destinations.")
>>>>>>> 22ba180e
        # Keys are always defined, but values can be missing in unit tests
        run_id = global_env.get("TORCHELASTIC_RUN_ID", "test_run_id")
        restart_count = global_env.get("TORCHELASTIC_RESTART_COUNT", "0")

        attempt_log_dir: str = ""
        if self._root_log_dir != os.devnull:
            if not self._run_log_dir:
                self._run_log_dir = self._make_log_dir(self._root_log_dir, run_id)

            attempt_log_dir = os.path.join(self._run_log_dir, f"attempt_{restart_count}")  # type: ignore[call-overload]
            shutil.rmtree(attempt_log_dir, ignore_errors=True)
            os.makedirs(attempt_log_dir)

        if self._root_log_dir == os.devnull:
            attempt_log_dir = os.devnull

        # create subdirs for each local rank in the logs_dir
        # logs_dir
        #       |- 0
        #          |- error.json
        #          |- stdout.log
        #          |- stderr.log
        #       |- ...
        #       |- (nprocs-1)
        redirs = to_map(self._redirects, nprocs)
        ts = to_map(self._tee, nprocs)

        # to tee stdout/stderr we first redirect into a file
        # then tail -f stdout.log/stderr.log so add tee settings to redirects
        for local_rank, tee_std in ts.items():
            redirect_std = redirs[local_rank]
            redirs[local_rank] = redirect_std | tee_std

        SYS_STREAM = ""  # special case to indicate to output to console
        stdouts = dict.fromkeys(range(nprocs), SYS_STREAM)
        stderrs = dict.fromkeys(range(nprocs), SYS_STREAM)
        tee_stdouts: Dict[int, str] = {}
        tee_stderrs: Dict[int, str] = {}
        error_files = {}

        for local_rank in range(nprocs):

            if attempt_log_dir == os.devnull:
                tee_stdouts[local_rank] = os.devnull
                tee_stderrs[local_rank] = os.devnull
                error_files[local_rank] = os.devnull
                envs[local_rank]["TORCHELASTIC_ERROR_FILE"] = ""
            else:
                clogdir = os.path.join(attempt_log_dir, str(local_rank))
                os.mkdir(clogdir)

                rd = redirs[local_rank]
                if (rd & Std.OUT) == Std.OUT:
                    stdouts[local_rank] = os.path.join(clogdir, "stdout.log")
                if (rd & Std.ERR) == Std.ERR:
                    stderrs[local_rank] = os.path.join(clogdir, "stderr.log")

                t = ts[local_rank]
                if t & Std.OUT == Std.OUT:
                    tee_stdouts[local_rank] = stdouts[local_rank]
                if t & Std.ERR == Std.ERR:
                    tee_stderrs[local_rank] = stderrs[local_rank]

                if self._local_ranks_filter and local_rank not in self._local_ranks_filter:
                    # If stream is tee'd, only write to file, but don't tail
                    if local_rank in tee_stdouts:
                        tee_stdouts.pop(local_rank, None)
                    if local_rank in tee_stderrs:
                        tee_stderrs.pop(local_rank, None)

                    # If stream is not redirected, don't print
                    if stdouts[local_rank] == SYS_STREAM:
                        stdouts[local_rank] = os.devnull
                    if stderrs[local_rank] == SYS_STREAM:
                        stderrs[local_rank] = os.devnull

                error_file = os.path.join(clogdir, "error.json")
                error_files[local_rank] = error_file
<<<<<<< HEAD
                log.info("Setting worker%s reply file to: %s", local_rank, error_file)
=======
                logger.info("Setting worker%s reply file to: %s", local_rank, error_file)
>>>>>>> 22ba180e
                envs[local_rank]["TORCHELASTIC_ERROR_FILE"] = error_file

        return LogsDest(stdouts, stderrs, tee_stdouts, tee_stderrs, error_files)

    def __repr__(self) -> str:
        return (
            f"DefaultLogsSpecs(root_log_dir={self._root_log_dir}, redirects={self._redirects}, "
            f"tee={self._tee}, local_ranks_filter={self._local_ranks_filter})"
        )

    def __eq__(self, other: object) -> bool:
        if not isinstance(other, DefaultLogsSpecs):
            return False

        return (
            self._root_log_dir == other._root_log_dir
            and self._redirects == other._redirects
            and self._tee == other._tee
            and self._local_ranks_filter == other._local_ranks_filter
        )


@dataclass
class RunProcsResult:
    """
    Results of a completed run of processes started with ``start_processes()``. Returned by ``PContext``.

    Note the following:

    1. All fields are mapped by local rank
    2. ``return_values`` - only populated for functions (not the binaries).
    3. ``stdouts`` - path to stdout.log (empty string if no redirect)
    4. ``stderrs`` - path to stderr.log (empty string if no redirect)

    """

    return_values: Dict[int, Any] = field(default_factory=dict)
    failures: Dict[int, ProcessFailure] = field(default_factory=dict)
    stdouts: Dict[int, str] = field(default_factory=dict)
    stderrs: Dict[int, str] = field(default_factory=dict)

    def is_failed(self) -> bool:
        return len(self.failures) > 0


class PContext(abc.ABC):
    """
    The base class that standardizes operations over a set of processes that are launched via different mechanisms.

    The name ``PContext`` is intentional to disambiguate with ``torch.multiprocessing.ProcessContext``.

    .. warning:: stdouts and stderrs should ALWAYS be a superset of
                 tee_stdouts and tee_stderrs (respectively) this is b/c
                 tee is implemented as a redirect + tail -f <stdout/stderr.log>
    """

    def __init__(
        self,
        name: str,
        entrypoint: Union[Callable, str],
        args: Dict[int, Tuple],
        envs: Dict[int, Dict[str, str]],
        logs_specs: LogsSpecs,
        log_line_prefixes: Optional[Dict[int, str]] = None,

    ):
        self.name = name
        # validate that all mappings have the same number of keys and
        # all local ranks are accounted for
        nprocs = len(args)

        # TODO log_line_prefixes can be exanded too
        logs_dest = logs_specs.reify(envs)

        _validate_full_rank(logs_dest.stdouts, nprocs, "stdouts")
        _validate_full_rank(logs_dest.stderrs, nprocs, "stderrs")

        self.entrypoint = entrypoint
        self.args = args
        self.envs = envs
        self.stdouts = logs_dest.stdouts
        self.stderrs = logs_dest.stderrs
        self.error_files = logs_dest.error_files
        self.nprocs = nprocs

        self._stdout_tail = TailLog(name, logs_dest.tee_stdouts, sys.stdout, log_line_prefixes)
        self._stderr_tail = TailLog(name, logs_dest.tee_stderrs, sys.stderr, log_line_prefixes)

    def start(self) -> None:
        """Start processes using parameters defined in the constructor."""
        signal.signal(signal.SIGTERM, _terminate_process_handler)
        signal.signal(signal.SIGINT, _terminate_process_handler)
        if not IS_WINDOWS:
            signal.signal(signal.SIGHUP, _terminate_process_handler)
            signal.signal(signal.SIGQUIT, _terminate_process_handler)
        self._start()
        self._stdout_tail.start()
        self._stderr_tail.start()

    @abc.abstractmethod
    def _start(self) -> None:
        """Start processes using strategy defined in a particular context."""
        raise NotImplementedError()

    @abc.abstractmethod
    def _poll(self) -> Optional[RunProcsResult]:
        """
        Poll the run status of the processes running under this context.
        This method follows an "all-or-nothing" policy and returns
        a ``RunProcessResults`` object if either all processes complete
        successfully or any process fails. Returns ``None`` if
        all processes are still running.
        """
        raise NotImplementedError()

    def wait(self, timeout: float = -1, period: float = 1) -> Optional[RunProcsResult]:
        """
        Wait for the specified ``timeout`` seconds, polling every ``period`` seconds
        for the processes to be done. Returns ``None`` if the processes are still running
        on timeout expiry. Negative timeout values are interpreted as "wait-forever".
        A timeout value of zero simply queries the status of the processes (e.g. equivalent
        to a poll).

        ..note: Multiprocessing library registers SIGTERM and SIGINT signal handlers that raise
                ``SignalException`` when the signals received. It is up to the consumer of the code
                to properly handle the exception. It is important not to swallow the exception otherwise
                the process would not terminate. Example of the typical workflow can be:

        .. code-block:: python
            pc = start_processes(...)
            try:
                pc.wait(1)
                .. do some other work
            except SignalException as e:
                pc.shutdown(e.sigval, timeout=30)

        If SIGTERM or SIGINT occurs, the code above will try to shutdown child processes by propagating
        received signal. If child processes will not terminate in the timeout time, the process will send
        the SIGKILL.
        """
        if timeout == 0:
            return self._poll()

        if timeout < 0:
            timeout = sys.maxsize

        expiry = time.time() + timeout
        while time.time() < expiry:
            pr = self._poll()
            if pr:
                return pr
            time.sleep(period)

        return None

    @abc.abstractmethod
    def pids(self) -> Dict[int, int]:
        """Return pids of processes mapped by their respective local_ranks."""
        raise NotImplementedError()

    @abc.abstractmethod
    def _close(self, death_sig: signal.Signals, timeout: int = 30) -> None:
        r"""
        Terminates all processes managed by this context and cleans up any
        meta resources (e.g. redirect, error_file files).
        """
        raise NotImplementedError()

    def close(
        self, death_sig: Optional[signal.Signals] = None, timeout: int = 30
    ) -> None:
        r"""
        Terminates all processes managed by this context and cleans up any
        meta resources (e.g. redirect, error_file files).

        Args:
            death_sig: Death signal to terminate processes.
            timeout: Time to wait for processes to finish, if process is
                still alive after this time, it will be terminated via SIGKILL.
        """
        if not death_sig:
            death_sig = _get_default_signal()
        self._close(death_sig=death_sig, timeout=timeout)
        if self._stdout_tail:
            self._stdout_tail.stop()
        if self._stderr_tail:
            self._stderr_tail.stop()


def get_std_cm(std_rd: str, redirect_fn):
    if IS_WINDOWS or IS_MACOS or not std_rd:
        return nullcontext()
    else:
        return redirect_fn(std_rd)


def _wrap(
    local_rank: int,
    fn: Callable,
    args: Dict[int, Tuple],
    envs: Dict[int, Dict[str, str]],
    stdout_redirects: Dict[int, str],  # redirect file for stdout (to console if None)
    stderr_redirects: Dict[int, str],  # redirect file for stderr (to console if None)
    ret_vals: Dict[int, mp.SimpleQueue],
    queue_finished_reading_event: synchronize.Event,
) -> None:
    # get the per-rank params up front so we fail fast if no mapping is found
    args_ = args[local_rank]
    env_ = envs[local_rank]
    ret_val_ = ret_vals[local_rank]

    stdout_rd = stdout_redirects[local_rank]
    stderr_rd = stderr_redirects[local_rank]

    stdout_cm = get_std_cm(stdout_rd, redirect_stdout)
    stderr_cm = get_std_cm(stderr_rd, redirect_stderr)

    for k, v in env_.items():
        os.environ[k] = v

    with stdout_cm, stderr_cm:
        ret = record(fn)(*args_)
    ret_val_.put(ret)
    queue_finished_reading_event.wait()


class MultiprocessContext(PContext):
    """``PContext`` holding worker processes invoked as a function."""

    def __init__(
        self,
        name: str,
        entrypoint: Callable,
        args: Dict[int, Tuple],
        envs: Dict[int, Dict[str, str]],
        start_method: str,
        logs_specs: LogsSpecs,
        log_line_prefixes: Optional[Dict[int, str]] = None,
    ):
        super().__init__(
            name,
            entrypoint,
            args,
            envs,
            logs_specs,
            log_line_prefixes,
        )

        self.start_method = start_method
        # each ret_val queue will always contain a single element.
        self._ret_vals = {
            local_rank: mp.get_context(self.start_method).SimpleQueue()
            for local_rank in range(self.nprocs)
        }

        # see comments in ``join()`` for what this is
        self._return_values: Dict[int, Any] = {}
        self._pc: Optional[mp.ProcessContext] = None
        # Note: set method should ONLY be invoked for the use case when all processes finished
        # successfully. If any process died on event.wait() calling set() method will deadlock.
        self._worker_finished_event = mp.get_context(self.start_method).Event()

    def _start(self):
        if self._pc:
            raise ValueError(
                "The process context already initialized."
                " Most likely the start method got called twice."
            )
        self._pc = mp.start_processes(
            fn=_wrap,
            args=(
                self.entrypoint,
                self.args,
                self.envs,
                self.stdouts,
                self.stderrs,
                self._ret_vals,
                self._worker_finished_event,
            ),
            nprocs=self.nprocs,
            join=False,
            daemon=False,
            start_method=self.start_method,
        )

    def _is_done(self) -> bool:
        return len(self._return_values) == self.nprocs

    def _poll(self) -> Optional[RunProcsResult]:
        assert self._pc is not None  # assertion for mypy type checker

        try:
            # torch.mp.ProcessContext Throws an Exception if some/all of
            # worker processes failed
            # timeout < 0 checks worker status and return immediately
            # Join will never return success since we use synchronize.Event to wait
            # for all processes to finish.
            self._pc.join(-1)

            # IMPORTANT: we use multiprocessing.Queue to carry worker return values
            # back to the parent, the worker process will wait before terminating
            # until all the buffered items are fed by the feeder thread to the underlying
            # pipe. Hence to prevent deadlocks on large return values,
            # we opportunistically try queue.get on each join call
            # See: https://docs.python.org/2/library/multiprocessing.html#all-platforms
            for local_rank in range(0, self.nprocs):
                return_queue = self._ret_vals[local_rank]
                if not return_queue.empty():
                    # save the return values temporarily into a member var
                    self._return_values[local_rank] = return_queue.get()

            if self._is_done():
                # we should ALWAYS have ALL the return values when all the processes are done
                self._worker_finished_event.set()
                # Wait untill all processes are finished. At this point workers finished executing
                # user function
                self._pc.join()
                _validate_full_rank(
                    self._return_values, self.nprocs, "return_value queue"
                )
                self.close()
                return RunProcsResult(
                    return_values=self._return_values,
                    stdouts=self.stdouts,
                    stderrs=self.stderrs,
                )
            else:
                return None
        except (mp.ProcessRaisedException, mp.ProcessExitedException) as e:
            failed_local_rank = e.error_index

            # entrypoint for MultiprocessContext will always be a Callable
            fn_name = self.entrypoint.__qualname__  # type: ignore[union-attr]
            failed_proc = self._pc.processes[failed_local_rank]
            error_filepath = self.error_files[failed_local_rank]

            logger.exception(
                "failed (exitcode: %s)"
                " local_rank: %s (pid: %s)"
                " of fn: %s (start_method: %s)",
                failed_proc.exitcode,
                failed_local_rank, e.pid,
                fn_name, self.start_method,
            )

            self.close()
            return RunProcsResult(
                failures={
                    failed_local_rank: ProcessFailure(
                        local_rank=failed_local_rank,
                        pid=e.pid,
                        exitcode=failed_proc.exitcode,
                        error_file=error_filepath,
                    )
                },
                stdouts=self.stdouts,
                stderrs=self.stderrs,
            )

    def pids(self) -> Dict[int, int]:
        assert self._pc is not None  # assertion for mypy type checking
        return dict(enumerate(self._pc.pids()))

    def _close(self, death_sig: signal.Signals, timeout: int = 30) -> None:
        if not self._pc:
            return
        for proc in self._pc.processes:
            if proc.is_alive():
                logger.warning("Closing process %s via signal %s", proc.pid, death_sig.name)
                try:
                    os.kill(proc.pid, death_sig)
                except ProcessLookupError:
                    # If the process exited because of some reason,
                    # `ProcessLookupError` will be raised, it is safe to ignore it.
                    pass
        end = time.monotonic() + timeout
        for proc in self._pc.processes:
            time_to_wait = end - time.monotonic()
            if time_to_wait <= 0:
                break
            proc.join(time_to_wait)
        for proc in self._pc.processes:
            if proc.is_alive():
                logger.warning(
                    "Unable to shutdown process %s via %s, forcefully exiting via %s",
                    proc.pid, death_sig, _get_kill_signal()
                )
                try:
                    os.kill(proc.pid, _get_kill_signal())
                except ProcessLookupError:
                    # If the process exited because of some reason,
                    # `ProcessLookupError` will be raised, it is safe to ignore it.
                    pass
            proc.join()

class SubprocessContext(PContext):
    """``PContext`` holding worker processes invoked as a binary."""

    def __init__(
        self,
        name: str,
        entrypoint: str,
        args: Dict[int, Tuple],
        envs: Dict[int, Dict[str, str]],
        logs_specs: LogsSpecs,
        log_line_prefixes: Optional[Dict[int, str]] = None,

    ):
        super().__init__(
            name,
            entrypoint,
            args,
            envs,
            logs_specs,
            log_line_prefixes,
        )

        # state vector; _vdone[local_rank] -> is local_rank finished or not
        self._running_local_ranks: Set[int] = set(range(self.nprocs))
        self._failures: Dict[int, ProcessFailure] = {}
        self.subprocess_handlers: Dict[int, SubprocessHandler] = {}

    def _start(self):
        if self.subprocess_handlers:
            raise ValueError(
                "The subprocess handlers already initialized. Most likely the start method got called twice."
            )
        self.subprocess_handlers = {
            local_rank: get_subprocess_handler(
                entrypoint=self.entrypoint,  # type: ignore[arg-type] # entrypoint is always a str
                args=self.args[local_rank],
                env=self.envs[local_rank],
                stdout=self.stdouts[local_rank],
                stderr=self.stderrs[local_rank],
                local_rank_id=local_rank,
            )
            for local_rank in range(self.nprocs)
        }

    def _poll(self) -> Optional[RunProcsResult]:
        done_local_ranks = set()
        for local_rank in self._running_local_ranks:
            handler = self.subprocess_handlers[local_rank]
            exitcode = handler.proc.poll()
            if exitcode is not None:
                done_local_ranks.add(local_rank)
                if exitcode != 0:  # failed or signaled
                    self._failures[local_rank] = ProcessFailure(
                        local_rank=local_rank,
                        pid=handler.proc.pid,
                        exitcode=exitcode,
                        error_file=self.error_files[local_rank],
                    )
                # else: --> succeeded; nothing to do

        self._running_local_ranks.difference_update(done_local_ranks)

        # if ALL procs are finished or ANY have failed
        if not self._running_local_ranks or self._failures:
            self.close()  # terminate all running procs
            result = RunProcsResult(
                failures=self._failures,
                stdouts=self.stdouts,
                stderrs=self.stderrs,
            )
            if result.is_failed():
                first_failure = min(result.failures.values(), key=lambda f: f.timestamp)
                logger.error(
                    "failed (exitcode: %s)"
                    " local_rank: %s (pid: %s)"
                    " of binary: %s",
                    first_failure.exitcode, first_failure.local_rank, first_failure.pid, self.entrypoint
                )
            else:
                # Populate return with dummy values. This provides consistency with MultiprocessingHandler
                result.return_values = dict.fromkeys(range(self.nprocs))

            return result
        else:  # there are no failures and procs still running
            return None

    def pids(self) -> Dict[int, int]:
        return {
            local_rank: sh.proc.pid
            for local_rank, sh in self.subprocess_handlers.items()
        }

    def _close(self, death_sig: signal.Signals, timeout: int = 30) -> None:
        if not self.subprocess_handlers:
            return
        for handler in self.subprocess_handlers.values():
            if handler.proc.poll() is None:
                logger.warning(
                    "Sending process %s closing signal %s", handler.proc.pid, death_sig.name
                )
                handler.close(death_sig=death_sig)
        end = time.monotonic() + timeout
        for handler in self.subprocess_handlers.values():
            time_to_wait = end - time.monotonic()
            if time_to_wait <= 0:
                break
            try:
                handler.proc.wait(time_to_wait)
            except subprocess.TimeoutExpired:
                # Ignore the timeout expired exception, since
                # the child process will be forcefully terminated via SIGKILL
                pass
        for handler in self.subprocess_handlers.values():
            if handler.proc.poll() is None:
                logger.warning(
                    "Unable to shutdown process %s via %s, forcefully exiting via %s",
                    handler.proc.pid, death_sig, _get_kill_signal()
                )
                handler.close(death_sig=_get_kill_signal())
                handler.proc.wait()<|MERGE_RESOLUTION|>--- conflicted
+++ resolved
@@ -260,11 +260,7 @@
         base_log_dir = log_dir or tempfile.mkdtemp(prefix="torchelastic_")
         os.makedirs(base_log_dir, exist_ok=True)
         dir = tempfile.mkdtemp(prefix=f"{rdzv_run_id}_", dir=base_log_dir)
-<<<<<<< HEAD
-        log.info("log directory set to: %s", dir)
-=======
         logger.info("log directory set to: %s", dir)
->>>>>>> 22ba180e
         return dir
 
     def reify(self, envs: Dict[int, Dict[str, str]],) -> LogsDest:
@@ -280,11 +276,7 @@
         if nprocs > 0:
             global_env = envs[0]
         else:
-<<<<<<< HEAD
-            log.warning("Empty envs map provided when defining logging destinations.")
-=======
             logger.warning("Empty envs map provided when defining logging destinations.")
->>>>>>> 22ba180e
         # Keys are always defined, but values can be missing in unit tests
         run_id = global_env.get("TORCHELASTIC_RUN_ID", "test_run_id")
         restart_count = global_env.get("TORCHELASTIC_RESTART_COUNT", "0")
@@ -363,11 +355,7 @@
 
                 error_file = os.path.join(clogdir, "error.json")
                 error_files[local_rank] = error_file
-<<<<<<< HEAD
-                log.info("Setting worker%s reply file to: %s", local_rank, error_file)
-=======
                 logger.info("Setting worker%s reply file to: %s", local_rank, error_file)
->>>>>>> 22ba180e
                 envs[local_rank]["TORCHELASTIC_ERROR_FILE"] = error_file
 
         return LogsDest(stdouts, stderrs, tee_stdouts, tee_stderrs, error_files)
