# mypy: allow-untyped-defs
"""Distributed Collective Communication (c10d)."""

import collections.abc
import contextlib
import hashlib
import io
import itertools
import logging
import os
import pickle
import sys
import time
import warnings
from collections import namedtuple
from datetime import timedelta
from typing import Any, Callable, Dict, List, Optional, Tuple, TYPE_CHECKING, Union
from typing_extensions import deprecated

import torch
from torch._C import _DistStoreError as DistStoreError
from torch._C._distributed_c10d import (
    _DistributedBackendOptions,
    _register_process_group,
    _resolve_process_group,
    _unregister_all_process_groups,
    _unregister_process_group,
    AllgatherOptions,
    AllreduceCoalescedOptions,
    AllreduceOptions,
    AllToAllOptions,
    BarrierOptions,
    BroadcastOptions,
    DebugLevel,
    GatherOptions,
    get_debug_level,
    PrefixStore,
    ProcessGroup,
    ReduceOp,
    ReduceOptions,
    ReduceScatterOptions,
    ScatterOptions,
    Store,
    Work,
)
from torch._utils_internal import set_pytorch_distributed_envs_from_justknobs
from torch.utils._typing_utils import not_none

from .c10d_logger import _exception_logger, _time_logger
from .constants import default_pg_nccl_timeout, default_pg_timeout
from .rendezvous import register_rendezvous_handler, rendezvous  # noqa: F401


__all__ = [
    "Backend",
    "BackendConfig",
    "GroupMember",
    "P2POp",
    "all_gather",
    "all_gather_coalesced",
    "all_gather_object",
    "all_reduce",
    "all_reduce_coalesced",
    "all_to_all",
    "all_to_all_single",
    "barrier",
    "batch_isend_irecv",
    "broadcast",
    "send_object_list",
    "recv_object_list",
    "broadcast_object_list",
    "destroy_process_group",
    "gather",
    "gather_object",
    "get_backend_config",
    "get_backend",
    "get_rank",
    "get_world_size",
    "get_pg_count",
    "group",
    "init_process_group",
    "irecv",
    "is_gloo_available",
    "is_initialized",
    "is_mpi_available",
    "is_backend_available",
    "is_nccl_available",
    "is_torchelastic_launched",
    "is_ucc_available",
    "isend",
    "monitored_barrier",
    "new_group",
    "new_subgroups",
    "new_subgroups_by_enumeration",
    "recv",
    "reduce",
    "reduce_scatter",
    "scatter",
    "scatter_object_list",
    "send",
    "supports_complex",
    "AllreduceCoalescedOptions",
    "AllreduceOptions",
    "AllToAllOptions",
    "BarrierOptions",
    "BroadcastOptions",
    "GatherOptions",
    "PrefixStore",
    "ProcessGroup",
    "ReduceOp",
    "ReduceOptions",
    "ReduceScatterOptions",
    "ScatterOptions",
    "Store",
    "DebugLevel",
    "get_debug_level",
    "Work",
    "default_pg_timeout",
    "get_group_rank",
    "get_global_rank",
    "get_process_group_ranks",
    "reduce_op",
    "all_gather_into_tensor",
    "reduce_scatter_tensor",
    "get_node_local_rank",
]

_MPI_AVAILABLE = True
_NCCL_AVAILABLE = True
_GLOO_AVAILABLE = True
_UCC_AVAILABLE = True

_pickler = pickle.Pickler
_unpickler = pickle.Unpickler


# Change __module__ of all imported types from torch._C._distributed_c10d that are public
def _export_c_types() -> None:
    _public_types_to_change_module = [
        AllreduceCoalescedOptions,
        AllreduceOptions,
        AllToAllOptions,
        BarrierOptions,
        BroadcastOptions,
        GatherOptions,
        PrefixStore,
        ProcessGroup,
        ReduceOp,
        ReduceOptions,
        ReduceScatterOptions,
        ScatterOptions,
        Store,
        DebugLevel,
        get_debug_level,
        Work,
    ]
    for type in _public_types_to_change_module:
        type.__module__ = "torch.distributed.distributed_c10d"


_export_c_types()

try:
    from torch._C._distributed_c10d import ProcessGroupMPI

    ProcessGroupMPI.__module__ = "torch.distributed.distributed_c10d"
    __all__ += ["ProcessGroupMPI"]
except ImportError:
    _MPI_AVAILABLE = False

try:
<<<<<<< HEAD
    from torch._C._distributed_c10d import ProcessGroupNCCL
=======
    from torch._C._distributed_c10d import ProcessGroupCudaP2P, ProcessGroupNCCL

>>>>>>> 5124cf8d
    ProcessGroupNCCL.__module__ = "torch.distributed.distributed_c10d"
    __all__ += ["ProcessGroupNCCL"]
except ImportError:
    _NCCL_AVAILABLE = False

try:
    from torch._C._distributed_c10d import _ProcessGroupWrapper, ProcessGroupGloo

    ProcessGroupGloo.__module__ = "torch.distributed.distributed_c10d"
    __all__ += ["ProcessGroupGloo"]
except ImportError:
    _GLOO_AVAILABLE = False

try:
    from torch._C._distributed_c10d import ProcessGroupUCC

    ProcessGroupUCC.__module__ = "torch.distributed.distributed_c10d"
    __all__ += ["ProcessGroupUCC"]
except ImportError:
    _UCC_AVAILABLE = False

logger = logging.getLogger(__name__)

PG_WRAPPER_STORE_PREFIX = "pg_wrapper"


# Some reduce ops are not supported by complex numbers and will result in an error.
# We currently provide complex support to the distributed API by viewing
# complex tensors as real (torch.view_as_real), meaning that calling
# these unsupported ops will return garbage values rather than error out.
# (e.g. max(2+3i, 3+2i) = 3+3i)
# We'd like calls to unsupported ops to error out accordingly,
# rather than returning garbage values.
def supports_complex(reduceOp: ReduceOp) -> bool:
    """Return true if reduce ops is supported. False otherwise."""
    denyList = [
        ReduceOp.MAX,
        ReduceOp.MIN,
        ReduceOp.PRODUCT,
        ReduceOp.BAND,
        ReduceOp.BOR,
        ReduceOp.BXOR,
    ]
    return reduceOp not in denyList


class Backend(str):
    """
    An enum-like class for backends.

    Available backends: GLOO, NCCL, UCC, MPI, and other registered backends.

    The values of this class are lowercase strings, e.g., ``"gloo"``. They can
    be accessed as attributes, e.g., ``Backend.NCCL``.

    This class can be directly called to parse the string, e.g.,
    ``Backend(backend_str)`` will check if ``backend_str`` is valid, and
    return the parsed lowercase string if so. It also accepts uppercase strings,
    e.g., ``Backend("GLOO")`` returns ``"gloo"``.

    .. note:: The entry ``Backend.UNDEFINED`` is present but only used as
              initial value of some fields. Users should neither use it directly
              nor assume its existence.
    """

    UNDEFINED = "undefined"
    GLOO = "gloo"
    NCCL = "nccl"
    UCC = "ucc"
    MPI = "mpi"

    _BackendPlugin = namedtuple("_BackendPlugin", ["creator_fn", "extended_api"])

    _plugins: Dict[str, _BackendPlugin] = {}

    backend_list = [UNDEFINED, GLOO, NCCL, UCC, MPI]

    default_device_backend_map: Dict[str, str] = {
        "cpu": GLOO,
        "cuda": NCCL,
    }

    backend_capability: Dict[str, List[str]] = {
        GLOO: ["cpu", "cuda"],
        NCCL: ["cuda"],
        UCC: ["cpu", "cuda"],
        MPI: ["cpu", "cuda"],
    }

    backend_type_map: Dict[str, ProcessGroup.BackendType] = {
        UNDEFINED: ProcessGroup.BackendType.UNDEFINED,
        GLOO: ProcessGroup.BackendType.GLOO,
        NCCL: ProcessGroup.BackendType.NCCL,
        UCC: ProcessGroup.BackendType.UCC,
    }

    def __new__(cls, name: str):
        """Create and return a new instance of the class."""
        if not isinstance(name, str):
            raise ValueError("Backend constructor parameter must be string-ish")
        value = getattr(Backend, name.upper(), Backend.UNDEFINED)

        if value == Backend.UNDEFINED:
            value = name.lower()
        return value

    @classmethod
    def register_backend(
        cls,
        name,
        func,
        extended_api=False,
        devices: Optional[Union[str, List[str]]] = None,
    ) -> None:
        """
        Register a new backend with the given name and instantiating function.

        This class method is used by 3rd party ``ProcessGroup`` extension to
        register new backends.

        Args:
            name (str): Backend name of the ``ProcessGroup`` extension. It
                        should match the one in ``init_process_group()``.
            func (function): Function handler that instantiates the backend.
                             The function should be implemented in the backend
                             extension and takes four arguments, including
                             ``store``, ``rank``, ``world_size``, and ``timeout``.
            extended_api (bool, optional): Whether the backend supports extended argument structure.
                                           Default: ``False``. If set to ``True``, the backend
                                           will get an instance of ``c10d::DistributedBackendOptions``, and
                                           a process group options object as defined by the backend implementation.
            device (str or list of str, optional): device type this backend
                            supports, e.g. "cpu", "cuda", etc. If `None`,
                            assuming both "cpu" and "cuda"

        .. note:: This support of 3rd party backend is experimental and subject to change.

        """
        # Allow UCC plugin if Pytorch is not built with native support.
        # TODO: remove this exception once UCC plugin is fully deprecated.
        if name != Backend.UCC or (name == Backend.UCC and is_ucc_available()):
            assert not hasattr(
                Backend, name.upper()
            ), f"{name.upper()} c10d backend already exist"
        assert (
            name.upper() not in Backend._plugins
        ), f"{name.upper()} c10d backend creator function already exist"

        setattr(Backend, name.upper(), name.lower())
        Backend.backend_list.append(name.lower())
        if devices is not None:
            for device in devices:
                if device != "cpu" and device != "cuda":
                    Backend.default_device_backend_map[device] = name.lower()
        Backend.backend_type_map[name.lower()] = ProcessGroup.BackendType.CUSTOM

        # Update device capability matrix in Backend class
        if devices is None:
            # This is more of a backward support for groups like `threaded`:
            # assume default devices "cpu" and "cuda", but warn
            warnings.warn(
                f"Device capability of {name} unspecified, assuming `cpu` and "
                "`cuda`. Please specify it via the `devices` argument of "
                "`register_backend`."
            )
            Backend.backend_capability[name.lower()] = ["cpu", "cuda"]
        elif isinstance(devices, str):
            # Single device string specified. Simply convert to list.
            Backend.backend_capability[name.lower()] = [devices]
        else:
            Backend.backend_capability[name.lower()] = devices

        Backend._plugins[name.upper()] = Backend._BackendPlugin(func, extended_api)


class BackendConfig:
    """Backend configuration class."""

    def __init__(self, backend: Backend):
        """Init."""
        self.device_backend_map: Dict[str, Backend] = {}
        backend = str(backend)

        if backend == Backend.UNDEFINED:
            # default config when backend is not specified
            # supported since PyTorch 2.0
            for device, default_backend in Backend.default_device_backend_map.items():
                if is_backend_available(default_backend):
                    if (
                        default_backend == Backend.NCCL
                        and not torch.cuda.is_available()
                    ):
                        continue
                    self.device_backend_map[device] = Backend(default_backend)
        elif backend.lower() in Backend.backend_list:
            # Cases for when backend is a single string (without device types)
            # e.g. "nccl", "gloo", "ucc", "mpi"
            supported_devices = Backend.backend_capability[backend.lower()]
            backend_val = Backend(backend)
            self.device_backend_map = dict.fromkeys(supported_devices, backend_val)
        elif ":" in backend.lower():
            # Backend specified in "device:backend" format
            # make sure the backend string is in the correct format
            # "{device_type1}:{backend1},{device_type2}:{backend2}"
            # e.g. "cpu:gloo,cuda:nccl"
            backend_str_error_message = f"""The custom backend string argument is invalid: {backend}.
                Custom backend string is an experimental feature where the backend string must be in the format:
                "<device_type1>:<backend1>,<device_type2>:<backend2>...". e.g. 'cpu:gloo,cuda:nccl'"""

            # parse the backend string and populate the device_backend_map
            for device_backend_pair_str in backend.lower().split(","):
                device_backend_pair = device_backend_pair_str.split(":")
                if len(device_backend_pair) != 2:
                    raise ValueError(
                        f"Invalid device:backend pairing: \
                                     {device_backend_pair_str}. {backend_str_error_message}"
                    )
                device, backend = device_backend_pair
                if device in self.device_backend_map:
                    raise ValueError(
                        f"Duplicate device type {device} \
                                     in backend string: {backend}. {backend_str_error_message}"
                    )
                self.device_backend_map[device] = Backend(backend)
        else:
            # User specified a single backend name whose device capability is
            # unknown, assuming it can support the default devices of PyTorch
            # (cpu and cuda)
            warnings.warn(
                f"Device capability of {backend} unknown, assuming `cpu` and "
                "`cuda`. You can specify it in `device:backend` format in "
                "`init_process_group` call."
            )
            backend_val = Backend(backend)
            self.device_backend_map = {
                "cpu": backend_val,
                "cuda": backend_val,
                "xpu": backend_val,
            }

        logger.info("Using backend config: %s", self.device_backend_map)

    def __repr__(self):
        """Return all the device:backend pairs separated by commas."""
        return ",".join(
            f"{device}:{backend}" for device, backend in self.device_backend_map.items()
        )

    def get_device_backend_map(self) -> Dict[str, Backend]:
        """Return backend map of the device."""
        return self.device_backend_map


class _reduce_op:
    r"""
    Deprecated enum-like class.

    For reduction operations: ``SUM``, ``PRODUCT``, ``MIN``, and ``MAX``.

    :class:`~torch.distributed.ReduceOp` is recommended to use instead.
    """

    def __init__(self):
        # __members__ is a dict storing key-value pairs for enum classes
        for k, v in ReduceOp.RedOpType.__members__.items():
            setattr(self, k, v)
        self.__members__ = ReduceOp.RedOpType.__members__

    @deprecated(
        "`torch.distributed.reduce_op` is deprecated, "
        "please use `torch.distributed.ReduceOp` instead",
        category=FutureWarning,
    )
    def __getattribute__(self, key):
        return object.__getattribute__(self, key)


reduce_op = _reduce_op()


class P2POp:
    """
    A class to build point-to-point operations for ``batch_isend_irecv``.

    This class builds the type of P2P operation, communication buffer, peer rank,
    Process Group, and tag. Instances of this class will be passed to
    ``batch_isend_irecv`` for point-to-point communications.

    Args:
        op (Callable): A function to send data to or receive data from a peer process.
            The type of ``op`` is either ``torch.distributed.isend`` or
            ``torch.distributed.irecv``.
        tensor (Tensor): Tensor to send or receive.
        peer (int): Destination or source rank.
        group (ProcessGroup, optional): The process group to work on. If None,
            the default process group will be used.
        tag (int, optional): Tag to match send with recv.
    """

    def __init__(
        self,
        op: Callable,
        tensor: torch.Tensor,
        peer: int,
        group: Optional[ProcessGroup] = None,
        tag: int = 0,
    ):
        """Init."""
        self.op = op
        self.tensor = tensor
        self.peer = peer
        self.group = group
        self.tag = tag

    def __new__(
        cls,
        op: Callable,
        tensor: torch.Tensor,
        peer: int,
        group: Optional[ProcessGroup] = None,
        tag: int = 0,
    ):
        """Create and return a new instance of the class."""
        _check_op(op)
        _check_single_tensor(tensor, "tensor")
        return object.__new__(cls)

    def __repr__(self):
        my_group_rank = get_rank(self.group)
        peer_group_rank = (
            get_group_rank(self.group, self.peer) if self.group else self.peer
        )
        op_name = self.op.__name__
        group_name = self.group.group_name if self.group else "default_pg"
        if "send" in op_name:
            s = my_group_rank
            d = peer_group_rank
        elif "recv" in op_name:
            s = peer_group_rank
            d = my_group_rank
        else:
            return super().__repr__()

        return f"P2POp({op_name} pg={group_name}, s={s}, d={d},  {self.tensor.shape}, {self.tensor.dtype})"


class _CollOp:
    """
    A class to capture collective operations.

    Args:
        op (Callable): A collective function, e.g. ``torch.distributed.all_reduce``.
        tensor (Tensor): Tensor to operate on.
        dst_tensor (Tensor, optional): Provided when source and destinaton tensors are not the same.
        redop (ReduceOp, optional): reduce operation.
        root (int, optional): root of broadcast or reduce.
    """

    def __init__(
        self,
        op: Callable,
        tensor: torch.Tensor,
        dst_tensor: Optional[torch.Tensor] = None,
        redop: Optional[ReduceOp] = None,
        root: Optional[int] = None,
    ):
        self.op = op
        self.tensor = tensor
        self.dst_tensor = dst_tensor
        self.redop = redop
        self.root = root


# DO NOT USE THESE FIELDS DIRECTLY.
# Use them through the _world object to make sure the _world override mechanism
_pg_map: Dict[ProcessGroup, Tuple[str, Store]] = {}
_pg_names: Dict[ProcessGroup, str] = {}
_pg_group_ranks: Dict[ProcessGroup, Dict[int, int]] = {}
# For a pg, it is a map from ProcessGroup to BackendConfig
_pg_backend_config: Dict[ProcessGroup, str] = {}
_group_count = 0
_tags_to_pg: Dict[str, List[ProcessGroup]] = {}
_pg_to_tag: Dict[ProcessGroup, str] = {}
_backend: Optional[str] = None


class _World:
    """
    Container class for c10d process group state.

    This is used during registration and lookup of PG state.

    .. warning:: This is an experimental API intended to expose the inner workings
       of c10d and is subject to change..
    """

    def __init__(self):
        self._default_pg = None
        self._pg_coalesce_state: Dict[ProcessGroup, List[_CollOp]] = {}
        self._pg_default_device: Dict[ProcessGroup, torch.device] = {}

    @property
    def default_pg(self) -> Optional[ProcessGroup]:
        """
        Process group that includes all ranks of the cluster.

        This default ProcessGroup is used by c10d APIs when a ProcessGroup is needed
        but None is provided.
        """
        return self._default_pg

    @default_pg.setter
    def default_pg(self, value) -> None:
        self._default_pg = value

    @property
    def pg_map(self) -> Dict[ProcessGroup, Tuple[str, Store]]:
        """
        Provide Mapping from ProcessGroup to backend name and store.

        For NCCL and GLOO pg, it is a map from ProcessGroup to (Backend, Store)
        For MPI pg, it is a map from ProcessGroup to (Backend, None)

        TODO don't expose the map, expose fine grained ops
        """
        global _pg_map
        return _pg_map

    @property
    def pg_names(self) -> Dict[ProcessGroup, str]:
        """
        Process group's names, map from ProcessGroup to str.

        TODO don't expose the map, expose fine grained ops
        """
        global _pg_names
        return _pg_names

    @property
    def pg_group_ranks(self) -> Dict[ProcessGroup, Dict[int, int]]:
        """
        Process group's global rank to local rank mapping.

        TODO don't expose the map, expose fine grained ops
        """
        global _pg_group_ranks
        return _pg_group_ranks

    @property
    def pg_backend_config(self) -> Dict[ProcessGroup, str]:
        """
        Process group's backend config.

        TODO don't expose the map, expose fine grained ops
        """
        global _pg_backend_config
        return _pg_backend_config

    @property
    def group_count(self) -> int:
        """
        Process group count for default naming.

        TODO don't expose group_count, use something else instead
        """
        global _group_count
        return _group_count

    @group_count.setter
    def group_count(self, value: int) -> None:
        """Use to compute the name of ProcessGroups when using global synchronization."""
        global _group_count
        _group_count = value

    @property
    def tags_to_pg(self) -> Dict[str, List[ProcessGroup]]:
        global _tags_to_pg
        return _tags_to_pg

    @property
    def pg_to_tag(self) -> Dict[ProcessGroup, str]:
        global _pg_to_tag
        return _pg_to_tag

    @property
    def pg_coalesce_state(self) -> Dict[ProcessGroup, List[_CollOp]]:
        return self._pg_coalesce_state

    @property
    def pg_default_device(self) -> Dict[ProcessGroup, torch.device]:
        return self._pg_default_device

    @property
    def pg_config_info(self) -> List[Dict[str, Any]]:
        """
        Return a list of dict with process groups and backends.

        Along with their unique IDs and configurations (types and ranks).
        """
        config_info: List[Dict[str, Any]] = []
        default_pg_size = _get_group_size(None)
        for pg in self.pg_map.keys():
            ranks = self.pg_group_ranks[pg]
            config_info.append(
                {
                    "pg_name": self.pg_names[pg],
                    "pg_desc": pg.group_desc,
                    "backend_config": self.pg_backend_config[pg],
                    "ranks": list(ranks.keys())
                    if len(ranks) != default_pg_size
                    else [],  # 'ranks' is an empty list when all ranks are involved in a pg
                    "group_size": len(ranks),
                    "group_count": self.group_count,
                }
            )
        return config_info


_world = _World()
"""Holds the singleton instance of ``_World`` used by c10. Experimental extension point to override it"""


class _WorldMeta(type):
    """
    Meta class of ``group`` and ``GroupMember``.

    Allows them to have the class property ``WORLD``.
    """

    # Points to the default PG once initialized.
    @property
    def WORLD(cls) -> Optional[ProcessGroup]:
        return _world.default_pg

    @WORLD.setter
    def WORLD(cls, pg: Optional[ProcessGroup]):
        _world.default_pg = pg


class group(metaclass=_WorldMeta):
    """Group class. Placeholder."""

    pass


class GroupMember(metaclass=_WorldMeta):
    """Group member class."""

    NON_GROUP_MEMBER = -100


def _get_default_timeout(backend: Backend) -> timedelta:
    # see note on nccl vs other backend timeout (constants.py)
    if backend == Backend.NCCL:
        if not isinstance(default_pg_nccl_timeout, timedelta):
            # TODO moco benchmark on CPU initializes pgnccl backend today, triggered this assert in CI before it was
            # changed to be a warning.  We should fix the moco model.
            warnings.warn(
                "Attempted to get default timeout for nccl backend, but NCCL support is not compiled"
            )
            return default_pg_timeout
        return default_pg_nccl_timeout
    else:
        return default_pg_timeout


def _check_valid_timeout(timeout: Any) -> None:
    if not isinstance(timeout, timedelta):
        raise TypeError(
            f"Expected timeout argument to be of type datetime.timedelta, got {timeout}"
        )


# Default process group state
_default_pg_init_method: Optional[str] = None

STORE_BASED_BARRIER_PREFIX = "store_based_barrier_key"


def _get_pg_default_device(group: Optional[ProcessGroup] = None) -> torch.device:
    """
    Return the device to use with ``group`` for control flow usage (object collectives, barrier).

    There are selection rules:
        1. If user specifies exactly one backend in ``init_process_group`` call:
            use that backend
        2. Else if user specifies multiple "device:backend" pairs in init_process_group:
            If "cpu" is among those pairs, use "cpu" (because the object is in cpu memory);
            Otherwise, use the first backend (sort of a random pick).

    Args:
        group (ProcessGroup, optional): The process group to work on. If None,
            the default process group will be used.

    Returns:
        torch.device: The device to use with ``group``.

    """
    group = group or _get_default_group()
    if group in _world.pg_default_device:
        # Previously searched and cached; just return
        return _world.pg_default_device[group]

    if not isinstance(group, ProcessGroup):
        # Provide backward compatibility to cases where `group` passed in is
        # actually a Backend (like `ProcessGroupGloo`) rather than a
        # `ProcessGroup` in PT 2.0 sense
        warnings.warn(
            f"You are using a Backend {type(group)} as a ProcessGroup. "
            "This usage is deprecated since PyTorch 2.0. Please use a public API "
            "of PyTorch Distributed instead.",
            FutureWarning,
            stacklevel=3,
        )
        # Most users create Gloo with private API for object collectives
        _world.pg_default_device[group] = torch.device("cpu")
        return _world.pg_default_device[group]

    """
    ``group._device_types`` is a property pybind that returns the devices
    ("cpu", "cuda", etc) supported by ``group``. Can be multiple if the
    ``group`` supports multiple devices.
    """
    devices = group._device_types

    if len(devices) == 1:
        # User fixed exactly one backend in `init_process_group`
        _world.pg_default_device[group] = devices[0]
    elif len(devices) == 0:
        # No backend has been registered with this PG (maybe because no
        # collective has been run?) We pick cpu as the default and hopefully
        # this would lazily init Gloo or other available cpu backend.
        _world.pg_default_device[group] = torch.device("cpu")
    elif torch.device("cpu") in devices:
        # There are multiple backends in this PG and cpu is among them.
        # cpu is preferred as the object is in cpu memory. No need for device
        # copy.
        _world.pg_default_device[group] = torch.device("cpu")
    else:
        # No cpu in the backend list. Randomly pick the first backend
        _world.pg_default_device[group] = devices[0]

    logger.info(
        "Using device %s for object " "collectives.", _world.pg_default_device[group]
    )
    return _world.pg_default_device[group]


@_time_logger
def _store_based_barrier(
    rank,
    store,
    group_name,
    rendezvous_count,
    timeout,
    logging_interval=timedelta(seconds=10),
) -> None:
    """
    Store based barrier for synchronizing processes.

    Barrier based on store which is used for synchronizing processes after
    ``init_process_group`` or ``new_group``. Intended to be used only with
    those two methods and is not a generic alternative to ``barrier()``.
    """
    store_key = f"{STORE_BASED_BARRIER_PREFIX}:{group_name}"
    store.add(store_key, 1)
    logger.debug("Added key: %s to store for rank: %s", store_key, rank)

    # Now wait for all workers to check in with the store.
    world_size = rendezvous_count
    worker_count = store.add(store_key, 0)

    last_worker_key = f"{store_key}:last_worker"
    if worker_count == world_size:
        store.set(last_worker_key, "1")

    # adjust the timeout to be at least 10secs + 1sec per thousand ranks to reduce the odds of timeout
    # this value was empirically found while scale testing.
    logging_interval = max(logging_interval, timedelta(seconds=10 + world_size / 1000))

    start = time.time()
    while True:
        try:
            # This will throw an exception after the logging_interval in which we print out
            # the status of the group or time out officially, throwing runtime error
            store.wait([last_worker_key], logging_interval)
            break
        except RuntimeError as e:
            worker_count = store.add(store_key, 0)
            # Print status periodically to keep track.
            logger.debug(
                "Waiting in store based barrier to initialize process group for "
                "rank: %s, key: %s (world_size=%s, num_workers_joined=%s, timeout=%s error=%s)",
                rank,
                store_key,
                world_size,
                worker_count,
                timeout,
                e,
            )

            if timedelta(seconds=(time.time() - start)) > timeout:
                raise DistStoreError(  # noqa: B904
                    "Timed out initializing process group in store based barrier on "
                    f"rank {rank}, for key: {store_key} (world_size={world_size}, "
                    f"num_workers_joined={worker_count}, timeout={timeout} error={e})"
                )

    logger.info(
        "Rank %s: Completed store-based barrier for key:%s with %s nodes.",
        rank,
        store_key,
        world_size,
    )


def _rank_not_in_group(group: Optional[ProcessGroup]) -> bool:
    """Check if the current process's rank is not in a given group."""
    if group is None:
        return False
    return group == GroupMember.NON_GROUP_MEMBER


def _warn_not_in_group(op_name) -> None:
    global_rank = -1 if GroupMember.WORLD is None else GroupMember.WORLD.rank()
    warnings.warn(
        f"Running {op_name} on global rank {global_rank} which does not "
        "belong to the given group."
    )


def get_group_rank(group: ProcessGroup, global_rank: int) -> int:
    """
    Translate a global rank into a group rank.

    ``global_rank`` must be part of ``group`` otherwise this raises RuntimeError.

    Args:
        group (ProcessGroup): ProcessGroup to find the relative rank.
        global_rank (int): Global rank to query.

    Returns:
        Group rank of ``global_rank`` relative to ``group``

    N.B. calling this function on the default process group returns identity
    """
    if group is GroupMember.WORLD:
        return global_rank
    if group not in _world.pg_group_ranks:
        raise ValueError(
            f"Group {group} is not registered, please create group with torch.distributed.new_group API"
        )
    group_ranks = _world.pg_group_ranks[group]
    if global_rank not in group_ranks:
        raise ValueError(f"Global rank {global_rank} is not part of group {group}")

    return group_ranks[global_rank]


def get_global_rank(group: ProcessGroup, group_rank: int) -> int:
    """
    Translate a group rank into a global rank.

    ``group_rank`` must be part of `group` otherwise this raises RuntimeError.

    Args:
        group (ProcessGroup): ProcessGroup to find the global rank from.
        group_rank (int): Group rank to query.

    Returns:
        Global rank of ``group_rank`` relative to ``group``

    N.B. calling this function on the default process group returns identity
    """
    if group is GroupMember.WORLD:
        return group_rank
    if group not in _world.pg_group_ranks:
        raise ValueError(
            f"Group {group} is not registered, please create group with torch.distributed.new_group API"
        )
    for rank, grp_rank in _world.pg_group_ranks[group].items():
        if grp_rank == group_rank:
            return rank
    raise ValueError(f"Group rank {group_rank} is not part of group {group}")


# TODO: remove this once the ecosystem moves away from it.
@deprecated(
    "`torch.distributed.distributed_c10d._get_global_rank` is deprecated, "
    "please use `torch.distributed.distributed_c10d.get_global_rank` instead",
    category=FutureWarning,
)
def _get_global_rank(group, rank) -> int:
    """Use get_global_rank as this method is deprecated."""
    return get_global_rank(group, rank)


def get_process_group_ranks(group: ProcessGroup) -> List[int]:
    """
    Get all ranks associated with ``group``.

    Args:
        group (ProcessGroup): ProcessGroup to get all ranks from.

    Returns:
        List of global ranks ordered by group rank.
    """
    return list(_world.pg_group_ranks[group].keys())


def _get_group_size(group) -> int:
    """Get a given group's world size."""
    if group is GroupMember.WORLD or group is None:
        default_pg = _get_default_group()
        return default_pg.size()
    return group.size()


def _get_group_size_by_name(group_name: str) -> int:
    group = _resolve_process_group(group_name)
    return group.size()


def _resolve_group_name_by_ranks_and_tag(ranks: List[int], tag: str) -> str:
    # TODO(yifu): remove this function once ranks + tag is not a supported
    # identifier for process group for functional collectives.
    group = _find_pg_by_ranks_and_tag(tag, ranks)
    if group is None:
        raise ValueError("")
    return group.group_name


def _check_single_tensor(param, param_name) -> None:
    """Check that the parameter ``param_name`` is a single tensor."""
    if not isinstance(param, torch.Tensor):
        raise TypeError(
            f"""Invalid function argument. Expected parameter `{param_name}` of type torch.Tensor
             but got {type(param)} instead."""
        )


def _check_tensor_list(param, param_name) -> None:
    """Check that the parameter ``param_name`` is a list of tensors."""
    if not isinstance(param, list):
        raise TypeError(
            f"""Invalid function argument. Expected parameter `{param_name}` of type List[torch.Tensor]
             but got {type(param)} instead."""
        )
    elif not all(isinstance(p, torch.Tensor) for p in param):
        raise TypeError(
            f"""Invalid function argument. Expected parameter `{param_name}` of type List[torch.Tensor]
             but got {type(param)} with elements of type {[type(p) for p in param]}."""
        )


def _as_iterable(obj) -> collections.abc.Iterable:
    return obj if isinstance(obj, list) else (obj,)


def _ensure_all_tensors_same_dtype(*tensors) -> None:
    last_dtype = None
    for tensor in itertools.chain.from_iterable(map(_as_iterable, tensors)):
        tensor_dtype = tensor.dtype
        # Mixing complex and its element type is allowed
        if tensor_dtype.is_complex:
            tensor_dtype = (
                torch.float32 if tensor_dtype == torch.complex64 else torch.complex128
            )

        if last_dtype is None:
            last_dtype = tensor_dtype
        else:
            if last_dtype != tensor_dtype:
                raise ValueError(
                    "Invalid usage of tensors with different dtypes"
                    f"Found {last_dtype} and  {tensor.dtype}"
                )


def _check_op(op) -> None:
    """Check that the ``op`` is either isend or irecv."""
    if op not in [isend, irecv]:
        raise ValueError(
            "Invalid ``op``. Expected ``op`` "
            "to be of type ``torch.distributed.isend`` or "
            "``torch.distributed.irecv``."
        )


def _check_p2p_op_list(p2p_op_list) -> None:
    """
    Check that the ``p2p_op_list`` is a list of P2POp instances.

    Also, check that all ops use the same group.
    """
    if not isinstance(p2p_op_list, list) or not all(
        isinstance(p2p_op, P2POp) for p2p_op in p2p_op_list
    ):
        raise ValueError(
            "Invalid ``p2p_op_list``. Each op is expected to "
            "to be of type ``torch.distributed.P2POp``."
        )

    group = p2p_op_list[0].group
    if not all(group == p2p_op.group for p2p_op in p2p_op_list):
        raise ValueError("All ops need to use the same group.")


def is_mpi_available() -> bool:
    """Check if the MPI backend is available."""
    return _MPI_AVAILABLE


def is_nccl_available() -> bool:
    """Check if the NCCL backend is available."""
    return _NCCL_AVAILABLE


def is_gloo_available() -> bool:
    """Check if the Gloo backend is available."""
    return _GLOO_AVAILABLE


def is_ucc_available() -> bool:
    """Check if the UCC backend is available."""
    return _UCC_AVAILABLE


def is_backend_available(backend: str) -> bool:
    """
    Check backend availability.

    Checks if the given backend is available and supports the built-in backends or
    third-party backends through function ``Backend.register_backend``.

    Args:
        backend (str): Backend name.
    Returns:
        bool: Returns true if the backend is available otherwise false.
    """
    # If the backend has an ``is_backend_available`` function, return the result of that function directly
    available_func = getattr(torch.distributed, f"is_{backend.lower()}_available", None)
    if available_func:
        return available_func()

    return backend.lower() in Backend.backend_list


def is_initialized() -> bool:
    """Check if the default process group has been initialized."""
    return GroupMember.WORLD is not None


def is_torchelastic_launched() -> bool:
    """
    Check whether this process was launched with ``torch.distributed.elastic`` (aka torchelastic).

    The existence of ``TORCHELASTIC_RUN_ID`` environment
    variable is used as a proxy to determine whether the current process
    was launched with torchelastic. This is a reasonable proxy since
    ``TORCHELASTIC_RUN_ID`` maps to the rendezvous id which is always a
    non-null value indicating the job id for peer discovery purposes..
    """
    return os.getenv("TORCHELASTIC_RUN_ID") is not None


def _is_barrier_after_init() -> int:
    # Environment variable to control whether process group should perform a
    # barrier after its init. Default value is 0, i.e. no barrier. If you
    # experience issue with this setting, you may set
    # `TORCH_DIST_INIT_BARRIER=1` to add the barrier.
    return int(os.getenv("TORCH_DIST_INIT_BARRIER", "0"))


def _get_default_group() -> ProcessGroup:
    """Get the default process group created by init_process_group."""
    if not is_initialized():
        raise ValueError(
            "Default process group has not been initialized, "
            "please make sure to call init_process_group."
        )
    if TYPE_CHECKING:
        return not_none(GroupMember.WORLD)
    else:
        return GroupMember.WORLD


def _get_default_store() -> Store:
    """Get the default store created by init_process_group."""
    if not is_initialized():
        raise ValueError(
            "Default process group has not been initialized, "
            "please make sure to call init_process_group."
        )
    default_pg = _get_default_group()
    _, default_store = _world.pg_map[default_pg]
    return default_store


def _update_default_pg(pg) -> None:
    _world.default_pg = pg
    rank = pg.rank() if pg is not None and pg != GroupMember.NON_GROUP_MEMBER else -1
    torch._C._distributed_c10d._set_global_rank(rank)


def get_backend_config(group: Optional[ProcessGroup] = None) -> str:
    """
    Return the backend configuration of the given process group.

    Args:
        group (ProcessGroup, optional): The process group to work on. The
            default is the general main process group. If another specific group
            is specified, the calling process must be part of :attr:`group`.

    Returns:
        The backend configuration of the given process group as a lower case string.

    """
    if group is None:
        pg = _get_default_group()
    else:
        pg = group
    if _rank_not_in_group(pg):
        raise ValueError("Invalid process group specified")
    backend_config = _world.pg_backend_config.get(pg)
    return str(not_none(backend_config))


def get_backend(group: Optional[ProcessGroup] = None) -> Backend:
    """
    Return the backend of the given process group.

    Args:
        group (ProcessGroup, optional): The process group to work on. The
            default is the general main process group. If another specific group
            is specified, the calling process must be part of :attr:`group`.

    Returns:
        The backend of the given process group as a lower case string.

    """
    if group is None:
        pg = _get_default_group()
    else:
        pg = group
    if _rank_not_in_group(pg):
        raise ValueError("Invalid process group specified")
    pg_store = _world.pg_map[pg] if pg in _world.pg_map else None
    return Backend(not_none(pg_store)[0])


def _get_process_group_uid(pg: ProcessGroup) -> int:
    backend = None
    try:
        backend = pg._get_backend(torch.device("cuda"))
    except RuntimeError:
        pass
    if is_nccl_available() and isinstance(backend, ProcessGroupNCCL):
        return backend.uid
    return -1


def _get_pg_config(group: Optional[ProcessGroup] = None) -> Dict[str, Any]:
    """
    Return the pg configuration of the given process group.

    """
    if group is None:
        pg = _get_default_group()
    else:
        pg = group
    return {
        "pg_name": _get_process_group_name(pg),
        "pg_desc": pg.group_desc,
        "backend_config": get_backend_config(pg),
        "pg_size": _get_group_size(pg),
        "ranks": get_process_group_ranks(pg),
    }


def _get_all_pg_configs() -> List[Dict[str, Any]]:
    """
    Return the pg configuration of all the process groups.

    """
    config_info: List[Dict[str, Any]] = []
    for pg in _world.pg_map.keys():
        config_info.append(_get_pg_config(pg))
    return config_info


def get_pg_count() -> int:
    """
    Return the number of process groups.

    """
    return _world.group_count


def get_node_local_rank(fallback_rank: Optional[int] = None) -> int:
    """
    Return the local rank of the current process relative to the node.

    Semantically, this is a useful concept for mapping processes to devices.
    For example, on a node with 8 accelerator you could use the node local rank to decide
    which accelerator device to bind the process to.

    In practice, the actual assignment of node local ranks is handled by the process launcher outside of pytorch,
    and communicated via the `LOCAL_RANK` environment variable.

    Torchrun will automatically populate `LOCAL_RANK`, but other launchers may not.  If `LOCAL_RANK` is unspecified,
    this API will fall back to the provided kwarg 'fallback_rank' if specified, otherwise it will raise an error. The
    intent is to allow writing an application that runs either in single or multi device contexts without error.

    """
    if "LOCAL_RANK" in os.environ:
        return int(os.environ["LOCAL_RANK"])
    elif fallback_rank is not None:
        return int(fallback_rank)
    raise RuntimeError(
        "LOCAL_RANK is not in the environment. Consider passing fallback_rank to allow `get_node_local_rank` to work, "
        "assuming you are not running in a multi-device context and want the code to run locally instead."
    )


def _set_pg_timeout(timeout: timedelta, group: Optional[ProcessGroup] = None) -> None:
    """
    Set the timeout for the given process group when users want to use a different timeout instead of
    default values.

    Args:
        timeout (timedelta): Timeout for operations executed against the process group which
            users want to set. Default value is 10 minutes for NCCL and 30 minutes for other backends.
            This is the duration after which collectives will be aborted asynchronously and the process will crash.
            This is done since CUDA execution is async and it is no longer safe to continue executing user code since
            failed async NCCL operations might result in subsequent CUDA operations running on corrupted data.
            When TORCH_NCCL_BLOCKING_WAIT is set, the process will block and wait for this timeout.

        group (ProcessGroup, optional): The process group to work on. The
            default is the general main process group. If another specific group
            is specified, the calling process must be part of :attr:`group`.

    Returns:
        None
    """
    if group is None:
        group = _get_default_group()
    if _rank_not_in_group(group):
        raise ValueError("Invalid process group specified")
    assert isinstance(group, ProcessGroup)
    devices = group._device_types
    backends = set()
    if torch.device("cpu") in devices and is_gloo_available():
        backend = group._get_backend(torch.device("cpu"))
        if isinstance(backend, ProcessGroupGloo):
            backends.add(backend)
    if torch.device("cuda") in devices:
        backend = group._get_backend(torch.device("cuda"))
        if is_nccl_available() and isinstance(backend, ProcessGroupNCCL):
            backends.add(backend)  # type: ignore[arg-type]
        elif is_gloo_available() and isinstance(backend, ProcessGroupGloo):
            backends.add(backend)  # type: ignore[arg-type]
    if len(backends) == 0:
        warnings.warn("Set timeout is now only supported for either nccl or gloo.")
    for backend in backends:
        backend._set_default_timeout(timeout)


@_exception_logger
@_time_logger
def init_process_group(
    backend: Optional[str] = None,
    init_method: Optional[str] = None,
    timeout: Optional[timedelta] = None,
    world_size: int = -1,
    rank: int = -1,
    store: Optional[Store] = None,
    group_name: str = "",
    pg_options: Optional[Any] = None,
    device_id: Optional[torch.device] = None,
) -> None:
    """
    Initialize the default distributed process group.

    This will also initialize the distributed package.

    There are 2 main ways to initialize a process group:
        1. Specify ``store``, ``rank``, and ``world_size`` explicitly.
        2. Specify ``init_method`` (a URL string) which indicates where/how
           to discover peers. Optionally specify ``rank`` and ``world_size``,
           or encode all required parameters in the URL and omit them.

    If neither is specified, ``init_method`` is assumed to be "env://".


    Args:
        backend (str or Backend, optional): The backend to use. Depending on
            build-time configurations, valid values include ``mpi``, ``gloo``,
            ``nccl``, and ``ucc``. If the backend is not provided, then both a ``gloo``
            and ``nccl`` backend will be created, see notes below for how multiple
            backends are managed. This field can be given as a lowercase string
            (e.g., ``"gloo"``), which can also be accessed via
            :class:`Backend` attributes (e.g., ``Backend.GLOO``). If using
            multiple processes per machine with ``nccl`` backend, each process
            must have exclusive access to every GPU it uses, as sharing GPUs
            between processes can result in deadlocks. ``ucc`` backend is
            experimental.
        init_method (str, optional): URL specifying how to initialize the
                                     process group. Default is "env://" if no
                                     ``init_method`` or ``store`` is specified.
                                     Mutually exclusive with ``store``.
        world_size (int, optional): Number of processes participating in
                                    the job. Required if ``store`` is specified.
        rank (int, optional): Rank of the current process (it should be a
                              number between 0 and ``world_size``-1).
                              Required if ``store`` is specified.
        store(Store, optional): Key/value store accessible to all workers, used
                                to exchange connection/address information.
                                Mutually exclusive with ``init_method``.
        timeout (timedelta, optional): Timeout for operations executed against
            the process group. Default value is 10 minutes for NCCL and 30 minutes for other backends.
            This is the duration after which collectives will be aborted asynchronously and the process will crash.
            This is done since CUDA execution is async and it is no longer safe to continue executing user code since
            failed async NCCL operations might result in subsequent CUDA operations running on corrupted data.
            When TORCH_NCCL_BLOCKING_WAIT is set, the process will block and wait for this timeout.

        group_name (str, optional, deprecated): Group name. This argument is ignored
        pg_options (ProcessGroupOptions, optional): process group options
            specifying what additional options need to be passed in during
            the construction of specific process groups. As of now, the only
            options we support is ``ProcessGroupNCCL.Options`` for the ``nccl``
            backend, ``is_high_priority_stream`` can be specified so that
            the nccl backend can pick up high priority cuda streams when
            there're compute kernels waiting.
        device_id (torch.device, optional): a single, specific device
            to "bind" this process to, allowing for backend-specific
            optimizations.  Currently this has two effects, only under
            NCCL: the communicator is immediately formed (calling
            ``ncclCommInit*`` immediately rather than the normal lazy
            call) and sub-groups will use ``ncclCommSplit`` when
            possible to avoid unnecessary overhead of group creation. If you
            want to know NCCL initialization error early, you can also use this
            field.

    .. note:: To enable ``backend == Backend.MPI``, PyTorch needs to be built from source
        on a system that supports MPI.

    .. note:: Support for multiple backends is experimental. Currently when no backend is
        specified, both ``gloo`` and ``nccl`` backends will be created. The ``gloo`` backend
        will be used for collectives with CPU tensors and the ``nccl`` backend will be used
        for collectives with CUDA tensors. A custom backend can be specified by passing in
        a string with format "<device_type>:<backend_name>,<device_type>:<backend_name>", e.g.
        "cpu:gloo,cuda:custom_backend".

    """

    global _world

    global _backend
    global _default_pg_init_method

    if GroupMember.WORLD is not None:
        raise ValueError("trying to initialize the default process group twice!")

    set_pytorch_distributed_envs_from_justknobs()

    # Depending on the import order, some trace_rules functions may be evaluated
    # during the import phase. In such a case, these functions may not correctly
    # add the distributed related rules due to import circular dependency.
    # We need to clear the lru_cache during the runtime to ensure the correctness
    # of these trace_rules.
    #
    # Since this API must be called before all distributed code being compiled,
    # clearing the cache here should be safe.
    if "torch._dynamo" in sys.modules:
        torch._dynamo.trace_rules.clear_lru_cache()

    assert (store is None) or (
        init_method is None
    ), "Cannot specify both init_method and store."

    if store is not None:
        assert world_size > 0, "world_size must be positive if using store"
        assert rank >= 0, "rank must be non-negative if using store"
    elif init_method is None:
        init_method = "env://"

    if backend:
        backend = Backend(backend)
    else:
        backend = Backend("undefined")

    if timeout is None:
        timeout = _get_default_timeout(backend)

    _check_valid_timeout(timeout)

    """
    Group name is not visible to users unless they access
    internals of c10d. This means we can ignore the value
    they provide as it not exposed in a public way.
    """
    group_name = _process_group_name([], use_hashed_name=False)
    if backend == Backend.MPI:
        if world_size != -1 or rank != -1:
            warnings.warn(
                f"For MPI backend, world_size ({world_size}) and rank ({rank}) "
                "are ignored since they are assigned by the "
                "MPI runtime."
            )

        default_pg, _ = _new_process_group_helper(
            -1,
            -1,
            [],
            backend,
            None,
            group_name,
            timeout=timeout,
            group_desc="default_pg",
        )
        _update_default_pg(default_pg)
    else:
        # backward compatible API
        if store is None:
            rendezvous_iterator = rendezvous(
                not_none(init_method), rank, world_size, timeout=timeout
            )
            store, rank, world_size = next(rendezvous_iterator)
            store.set_timeout(timeout)

            # Use a PrefixStore to avoid accidental overrides of keys used by
            # different systems (e.g. RPC) in case the store is multi-tenant.
            store = PrefixStore("default_pg", store)

        default_pg, _ = _new_process_group_helper(
            world_size,
            rank,
            [],
            backend,
            store,
            group_name,
            pg_options=pg_options,
            timeout=timeout,
            device_id=device_id,
            group_desc="default_pg",
        )
        _update_default_pg(default_pg)

    _world.pg_group_ranks[GroupMember.WORLD] = {i: i for i in range(GroupMember.WORLD.size())}  # type: ignore[attr-defined, index]
    _backend = _world.pg_map[not_none(GroupMember.WORLD)][0]
    _default_pg_init_method = init_method

    old_hook = sys.excepthook
    excepthook_prefix = f"[rank{get_rank()}]"

    def _distributed_excepthook(*args):
        old_stderr = sys.stderr
        sys.stderr = buf = io.StringIO()
        try:
            old_hook(*args)
        finally:
            sys.stderr = old_stderr
        msg = buf.getvalue()
        msg = "\n".join(
            f"{excepthook_prefix}: {s}" if s != "" else "" for s in msg.split("\n")
        )
        sys.stderr.write(msg)
        sys.stderr.flush()

    sys.excepthook = _distributed_excepthook

    if _is_barrier_after_init() == 1:
        # barrier at the end to ensure that once we return from this method, all
        # process groups including global variables (if any) are updated
        # correctly on all ranks.
        # Update 04/2023: for large-scale runs, this barrier (esp. store-based
        # barrier) may be costly and/or unscalable. Also, in a lot of cases,
        # these barriers may be unnecessary, as proven by a green CI after
        # removal. An environment variable `TORCH_DIST_INIT_BARRIER` has been
        # added which enables this barrier only when set to 1.
        logger.debug(
            "Performing barrier after ProcessGroup initialization since "
            "TORCH_DIST_INIT_BARRIER = 1"
        )
        if backend == Backend.MPI:
            # MPI backend doesn't use store.
            barrier()
        else:
            # Use store based barrier here since barrier() used a bunch of
            # default devices and messes up NCCL internal state.
            _store_based_barrier(rank, store, group_name, world_size, timeout)


def _get_split_source(pg):
    split_from = None
    if pg.bound_device_id:
        split_from = pg._get_backend(pg.bound_device_id)
    elif pg is _world.default_pg:
        try:
            split_from = pg._get_backend(torch.device("cuda"))
        except RuntimeError:
            # no cuda device associated with this backend
            pass

    if not split_from or not split_from.supports_splitting:
        return None

    # If necessary, find a backend to split from by peeling process
    # group wrappers from our potentially wrapped process group.
    while _GLOO_AVAILABLE and isinstance(split_from, _ProcessGroupWrapper):
        split_from = split_from.wrapped_pg

    return split_from


def _shutdown_backend(pg):
    """
    Try to shut down the backend of a process group.
    Currently, only ProcessGroupNCCL backend is supported.
    No op for other backends.
    """
    backend = None
    try:
        backend = pg._get_backend(torch.device("cuda"))
    except RuntimeError:
        pass
<<<<<<< HEAD
    if is_nccl_available() and isinstance(backend, ProcessGroupNCCL):
=======
    if is_nccl_available() and isinstance(
        backend, (ProcessGroupNCCL, ProcessGroupCudaP2P)
    ):
>>>>>>> 5124cf8d
        # explictly call shutdown to ensure that NCCL resources are released
        backend._shutdown()


def _new_process_group_helper(
    group_size,
    group_rank,
    global_ranks_in_group,
    backend,
    store,
    group_name,
    pg_options=None,
    timeout=None,
    pg_tag=None,
    device_id=None,
    group_desc=None,
):
    """
    Create a new distributed process group.

    This function must be called by ALL processes in the global group, even if
    the calling process is not part of the newly created group. In that case,
    this function returns GroupMember.NON_GROUP_MEMBER.

    This function is called with ``global_ranks_in_group == []`` for the default group.
    """
    global _world

    if group_name in _world.pg_names.values():
        raise ValueError(
            "The specified group name has already been "
            "created, please use a different group name"
        )

    if device_id is not None and (device_id.index is None or device_id.type != "cuda"):
        raise ValueError(
            "init_process_group device_id parameter must be a cuda device with an "
            "id, e.g. cuda:0, not just cuda or cpu"
        )

    # Note: _new_process_group_helper is only called from init_process_group, which always provides a timeout value
    _check_valid_timeout(timeout)

    if pg_tag not in [None, ""]:
        # creating with the same tag and rank set results in the same underlying PG
        existing_group = _find_pg_by_ranks_and_tag(pg_tag, global_ranks_in_group)
        if existing_group:
            _, prefix_store = _world.pg_map[existing_group]
            return existing_group, prefix_store

    group_desc = "undefined" if group_desc is None else group_desc

    # The list of group ranks is empty if we're creating the default group.
    is_default_group = len(global_ranks_in_group) == 0

    # nccl and potentially other backends allow creation of
    # communicators based on pre-existing ones, which can save
    # initialization time.  Due to lazy initialization of
    # communicators in some backends, we have to be careful and only
    # split when we *know* the backends already are connected _on all
    # ranks_.  We can only know this if the group we are making is the
    # entire world or if we have bound a device id to the world (which
    # causes early connection initialization).
    if is_initialized() and (
        len(global_ranks_in_group) == _get_default_group().size()
        or _get_default_group().bound_device_id
    ):
        split_from = _get_split_source(_get_default_group())
    else:
        split_from = None

    # If this is a subgroup (which means group_ranks is specified),
    # we check if the current process is a member of the new group.
    if not is_default_group:
        global_rank = _get_default_group().rank()
        if global_rank not in global_ranks_in_group:
            # If we are using `ncclCommSplit` (or similar split from
            # other APIs) to create the communicator, we will need to
            # call `ncclCommSplit` on *all* ranks in this new group's
            # parent group, even those not in the new group.  This is
            # a requirement of the NCCL API as otherwise we would get
            # out of sync.
            if split_from:
                split_from.perform_nocolor_split(_get_default_group().bound_device_id)
            return GroupMember.NON_GROUP_MEMBER, None

    prefix_store = PrefixStore(f"{group_name}/", store)
    base_pg_options = ProcessGroup.Options(backend=str(backend))
    base_pg_options._timeout = timeout
    pg: ProcessGroup = ProcessGroup(
        prefix_store, group_rank, group_size, base_pg_options
    )
    if device_id:
        pg.bound_device_id = device_id
    backend_config = BackendConfig(backend)
    backend_class: torch._C._distributed_c10d.Backend
    for device, backend_str in backend_config.get_device_backend_map().items():
        # Use the group name as prefix in the default store, such that
        # a single store can be reused by multiple groups.
        backend_prefix_store = PrefixStore(f"{device}/", prefix_store)

        if backend_str == Backend.MPI:
            if not is_mpi_available():
                raise RuntimeError(
                    "Distributed package doesn't have MPI built in."
                    " MPI is only included if you build PyTorch from"
                    " source on a host that has MPI installed."
                )
            backend_class = ProcessGroupMPI.create(global_ranks_in_group)
            backend_type = ProcessGroup.BackendType.MPI
            if not backend_class:
                return GroupMember.NON_GROUP_MEMBER, None
            # create new process group with accurate rank and size
            if pg.rank() == -1 and pg.size() == -1:
                pg = ProcessGroup(
                    backend_prefix_store,
                    backend_class.rank(),
                    backend_class.size(),
                    base_pg_options,
                )
        elif backend_str == Backend.GLOO:
            # TODO: remove this check after lazy initialization is supported
            # if pg_options is not None:
            #     raise RuntimeError("GLOO options not supported")
            backend_class = ProcessGroupGloo(
                backend_prefix_store, group_rank, group_size, timeout=timeout
            )
            backend_type = ProcessGroup.BackendType.GLOO
        elif backend_str == Backend.NCCL:
            if not is_nccl_available():
                raise RuntimeError("Distributed package doesn't have NCCL built in")
            if pg_options is not None:
                assert isinstance(
                    pg_options, ProcessGroupNCCL.Options
                ), "Expected pg_options argument to be of type ProcessGroupNCCL.Options"
                if pg_options._timeout != timeout:
                    warnings.warn(
                        "pg_options._timeout was specified, "
                        "but timeout kwarg has a default value that will always override it. "
                    )
            else:
                # default pg_options for NCCL
                pg_options = ProcessGroupNCCL.Options()
                pg_options.is_high_priority_stream = False
            pg_options._timeout = timeout

            if split_from:
                pg_options.split_from = split_from
                pg_options.split_color = _process_group_color(global_ranks_in_group)
            pg_options.global_ranks_in_group = global_ranks_in_group
            pg_options.group_name = group_name
            backend_class = ProcessGroupNCCL(
                backend_prefix_store, group_rank, group_size, pg_options
            )
            backend_type = ProcessGroup.BackendType.NCCL
        elif backend_str == Backend.UCC and is_ucc_available():
            # TODO: once UCC plugin is fully deprecated, remove
            # is_ucc_available() from above elif-condition and raise
            # RuntimeError if is_ucc_available() returns false.

            backend_class = ProcessGroupUCC(
                backend_prefix_store, group_rank, group_size, timeout=timeout
            )
            backend_type = ProcessGroup.BackendType.UCC
        else:
            assert (
                backend_str.upper() in Backend._plugins
            ), f"Unknown c10d backend type {backend_str.upper()}"

            backend_plugin = Backend._plugins[backend_str.upper()]
            creator_fn = backend_plugin.creator_fn
            extended_api = backend_plugin.extended_api
            backend_type = ProcessGroup.BackendType.CUSTOM

            if not extended_api:
                backend_class = creator_fn(
                    backend_prefix_store, group_rank, group_size, timeout
                )
            else:
                dist_backend_opts = _DistributedBackendOptions()
                dist_backend_opts.store = backend_prefix_store
                dist_backend_opts.group_rank = group_rank
                dist_backend_opts.group_size = group_size
                dist_backend_opts.timeout = timeout
                dist_backend_opts.group_id = group_name
                dist_backend_opts.global_ranks_in_group = global_ranks_in_group

                backend_class = creator_fn(dist_backend_opts, pg_options)

        # Set sequence numbers for gloo and nccl backends.
        if backend_str == Backend.GLOO:
            assert isinstance(backend_class, ProcessGroupGloo)
            backend_class._set_sequence_number_for_group()
        elif backend_str == Backend.NCCL:
            assert isinstance(backend_class, ProcessGroupNCCL)
            backend_class._set_sequence_number_for_group()

        # If the type is a subclass of ProcessGroup then return this process group immediately
        # TODO: This defaults to the old behavior for PythonProcessGroups which overwrites the
        # ProcessGroup instance
        if issubclass(type(backend_class), ProcessGroup):
            pg = backend_class  # type: ignore[assignment]
            break

        # Process group wrapper initialization for supported PGs when TORCH_DISTRIBUTED_DEBUG is set
        if (
            backend_str in [Backend.GLOO, Backend.NCCL, Backend.UCC]
            or backend_str.upper() in Backend._plugins
        ):
            # In debug mode and if GLOO is available, wrap in a wrapper PG that
            # enables enhanced collective checking for debuggability.
            if get_debug_level() == DebugLevel.DETAIL:
                if not _GLOO_AVAILABLE:
                    logger.info(
                        """TORCH_DISTRIBUTED_DEBUG was set to DETAIL, but
                                GLOO is not available. Build with Gloo to
                                create a wrapper process group in debug mode
                                to aid collective desynchronization debugging."""
                    )
                else:
                    backend_class = _create_process_group_wrapper(
                        wrapped_pg=backend_class,
                        store_prefix=group_name,
                        store=backend_prefix_store,
                        rank=group_rank,
                        world_size=group_size,
                        timeout=timeout,
                    )

        # register only a single backend when all get_device_backend_map values are the same
        if len(set(backend_config.get_device_backend_map().values())) == 1:
            for device in backend_config.get_device_backend_map().keys():
                pg._register_backend(torch.device(device), backend_type, backend_class)

            # break out of outer loop to not create any more backends
            break

        pg._register_backend(torch.device(device), backend_type, backend_class)

    # set group_name and group_dsec to backend
    assert group_name is not None
    assert group_desc is not None
    pg._set_group_name(group_name)
    pg._set_group_desc(group_desc)

    if device_id and pg._get_backend(device_id).supports_splitting:
        eager_backend = pg._get_backend(device_id)
        eager_backend.eager_connect_single_device(device_id)

    # update global state
    _world.pg_map[pg] = (backend, prefix_store)
    _world.pg_names[pg] = group_name
    _register_process_group(group_name, pg)

    _world.pg_backend_config[pg] = str(backend_config)
    # "" is the default tag for user PGs
    if pg_tag in [None, ""]:
        pg_tag = f"ptd:{group_name}"
        _world.tags_to_pg.setdefault("", []).append(pg)
    else:
        pg_tag = f"user:{pg_tag}"

    _world.tags_to_pg.setdefault(pg_tag, []).append(pg)
    _world.pg_to_tag[pg] = pg_tag
    return pg, prefix_store


def destroy_process_group(group: Optional[ProcessGroup] = None):
    """
    Destroy a given process group, and deinitialize the distributed package.

    Args:
        group (ProcessGroup, optional): The process group to be destroyed, if
                                        group.WORLD is given, all process
                                        groups including the default one will
                                        be destroyed.
    """
    global _world

    if group == GroupMember.NON_GROUP_MEMBER:
        return

    if group is None:
        pg = GroupMember.WORLD
    else:
        pg = group

    assert pg is not None
    if _world.pg_map.get(pg, None) is None:
        raise ValueError("Invalid process group specified")

    # When users register Python onCompletion hooks, those hooks will run on a
    # different thread than the main thread. Today, the ProcessGroup dtor does
    # wait for that thread. However, the dtor might finish after the Python
    # Interpreter exits. After that grabbing the GIL for the Python hook will crash.
    # We can either revive the interpreter when running hooks or keep the main one
    # alive until all works and hooks are done. The current implementation does the
    # latter. Therefore, we explicitly call _wait_for_pending_works() here to wait
    # for the pending hooks to finish.
    if pg.name().lower() == "nccl" and pg._has_hooks():
        pg._wait_for_pending_works()

    if group is None or group == GroupMember.WORLD:
        # shutdown all backends in the order of pg names. shutting down in order because
        # ncclCommAbort() was a 'collective' call in some versions of NCCL.
        for pg_to_shutdown in sorted(
            _world.pg_names, key=lambda x: _world.pg_names[x], reverse=True
        ):
            _shutdown_backend(pg_to_shutdown)

        _update_default_pg(None)
        _world.pg_map.clear()
        _world.pg_names.clear()
        _world.pg_group_ranks.clear()
        _world.pg_backend_config.clear()
        _world.pg_to_tag.clear()
        _world.tags_to_pg.clear()
        _world.pg_coalesce_state.clear()
        _world.pg_default_device.clear()
        _unregister_all_process_groups()

        # when process group doesn't have an explicit name (only WORLD (default)
        # process group can have an explicit name), we use global _world.group_count
        # to generate the name. We need to reset the counter on destruction to
        # allow consistent value to be generated when we re-create process
        # groups after some trainers recover from failure
        #
        # We only reset this when WORLD is being destroyed because if this
        # process group is in good state, we aren't dealing with failures.
        _world.group_count = 0
    else:
        _shutdown_backend(pg)
        del _world.pg_map[pg]
        del _world.pg_names[pg]
        del _world.pg_group_ranks[pg]
        del _world.pg_backend_config[pg]
        if pg in _world.pg_default_device:
            del _world.pg_default_device[pg]
        if pg in _world.pg_coalesce_state.keys():
            warnings.warn(
                "Some coalesced collectives haven't been launched when "
                "ProcessGroup is destroyed. They will be cleaned."
            )
            del _world.pg_coalesce_state[pg]

        tag = _world.pg_to_tag.get(pg)
        del _world.pg_to_tag[pg]
        if tag is not None:
            try:
                _world.tags_to_pg[tag].remove(pg)
                if tag.startswith("ptd:"):
                    _world.tags_to_pg[""].remove(pg)
            except Exception:
                pass
        _unregister_process_group(pg.group_name)


def get_rank(group: Optional[ProcessGroup] = None) -> int:
    """
    Return the rank of the current process in the provided ``group``, default otherwise.

    Rank is a unique identifier assigned to each process within a distributed
    process group. They are always consecutive integers ranging from 0 to
    ``world_size``.

    Args:
        group (ProcessGroup, optional): The process group to work on. If None,
            the default process group will be used.

    Returns:
        The rank of the process group
        -1, if not part of the group

    """
    if _rank_not_in_group(group):
        return -1

    default_pg = _get_default_group()
    if group is None or group is GroupMember.WORLD:
        return default_pg.rank()

    return get_group_rank(group, default_pg.rank())


def get_world_size(group: Optional[ProcessGroup] = None) -> int:
    """
    Return the number of processes in the current process group.

    Args:
        group (ProcessGroup, optional): The process group to work on. If None,
            the default process group will be used.

    Returns:
        The world size of the process group
        -1, if not part of the group

    """
    if _rank_not_in_group(group):
        return -1

    return _get_group_size(group)


def isend(
    tensor: torch.Tensor, dst: int, group: Optional[ProcessGroup] = None, tag: int = 0
) -> Optional[Work]:
    """
    Send a tensor asynchronously.

    .. warning::
        Modifying ``tensor`` before the request completes causes undefined
        behavior.

    .. warning::
        ``tag`` is not supported with the NCCL backend.

    Args:
        tensor (Tensor): Tensor to send.
        dst (int): Destination rank on global process group (regardless of ``group`` argument)
        group (ProcessGroup, optional): The process group to work on. If None,
            the default process group will be used.
        tag (int, optional): Tag to match send with remote recv

    Returns:
        A distributed request object.
        None, if not part of the group

    """
    _check_single_tensor(tensor, "tensor")
    if _rank_not_in_group(group):
        _warn_not_in_group("isend")
        return None

    if tensor.is_complex():
        tensor = torch.view_as_real(tensor)

    if group is None or group is GroupMember.WORLD:
        pg = _get_default_group()
    else:
        pg = group
        dst = get_group_rank(pg, dst)

    return pg.send([tensor], dst, tag)


def irecv(
    tensor: torch.Tensor,
    src: Optional[int] = None,
    group: Optional[ProcessGroup] = None,
    tag: int = 0,
) -> Optional[Work]:
    """
    Receives a tensor asynchronously.

    .. warning::
        ``tag`` is not supported with the NCCL backend.

    Args:
        tensor (Tensor): Tensor to fill with received data.
        src (int, optional): Source rank on global process group (regardless of ``group`` argument).
            Will receive from any process if unspecified.
        group (ProcessGroup, optional): The process group to work on. If None,
            the default process group will be used.
        tag (int, optional): Tag to match recv with remote send

    Returns:
        A distributed request object.
        None, if not part of the group

    """
    _check_single_tensor(tensor, "tensor")
    if _rank_not_in_group(group):
        _warn_not_in_group("irecv")
        return None

    if tensor.is_complex():
        tensor = torch.view_as_real(tensor)

    if group is None or group is GroupMember.WORLD:
        pg = _get_default_group()
    else:
        pg = group

    if src is None:
        return pg.recv_anysource([tensor], tag)
    else:
        if pg is GroupMember.WORLD:
            return pg.recv([tensor], src, tag)
        else:
            group_src_rank = get_group_rank(pg, src)
            return pg.recv([tensor], group_src_rank, tag)


@_exception_logger
def send(
    tensor: torch.Tensor, dst: int, group: Optional[ProcessGroup] = None, tag: int = 0
) -> None:
    """
    Send a tensor synchronously.

    .. warning::
        ``tag`` is not supported with the NCCL backend.

    Args:
        tensor (Tensor): Tensor to send.
        dst (int): Destination rank on global process group (regardless of ``group`` argument).
            Destination rank should not be the same as the rank of the current process.
        group (ProcessGroup, optional): The process group to work on. If None,
            the default process group will be used.
        tag (int, optional): Tag to match send with remote recv

    """
    if get_rank() == dst:
        raise ValueError(
            "Invalid destination rank: destination rank should not be the same as "
            "the rank of the current process."
        )

    _check_single_tensor(tensor, "tensor")
    if _rank_not_in_group(group):
        _warn_not_in_group("send")
        return None

    if tensor.is_complex():
        tensor = torch.view_as_real(tensor)

    if group is None or group is GroupMember.WORLD:
        default_pg = _get_default_group()
        default_pg.send([tensor], dst, tag).wait()
    else:
        group_dst_rank = get_group_rank(group, dst)
        group.send([tensor], group_dst_rank, tag).wait()


@_exception_logger
def recv(
    tensor: torch.Tensor,
    src: Optional[int] = None,
    group: Optional[ProcessGroup] = None,
    tag: int = 0,
) -> int:
    """
    Receives a tensor synchronously.

    .. warning::
        ``tag`` is not supported with the NCCL backend.

    Args:
        tensor (Tensor): Tensor to fill with received data.
        src (int, optional): Source rank on global process group (regardless of ``group`` argument).
            Will receive from any process if unspecified.
        group (ProcessGroup, optional): The process group to work on. If None,
            the default process group will be used.
        tag (int, optional): Tag to match recv with remote send

    Returns:
        Sender rank
        -1, if not part of the group

    """
    _check_single_tensor(tensor, "tensor")
    if _rank_not_in_group(group):
        _warn_not_in_group("recv")
        return -1

    if tensor.is_complex():
        tensor = torch.view_as_real(tensor)

    if group is None:
        pg = _get_default_group()
    else:
        pg = group

    if src is None:
        work = pg.recv_anysource([tensor], tag)
        work.wait()
        src_rank = work._source_rank()
        if group is None or group is GroupMember.WORLD:
            return src_rank
        else:
            return get_global_rank(pg, src_rank)
    else:
        if group is None or group is GroupMember.WORLD:
            pg.recv([tensor], src, tag).wait()
        else:
            group_src_rank = get_group_rank(pg, src)
            pg.recv([tensor], group_src_rank, tag).wait()
        return src


class _IllegalWork(Work):
    def __getattribute__(self, name):
        if name in [
            "is_success",
            "exception",
            "wait",
            "source_rank",
            "_source_rank",
            "result",
            "synchronize",
        ]:
            raise ValueError(f"Illegal to call {name} on IllegalWork object")


class _CoalescingManager:
    def __init__(self):
        self.works: List[Work] = []

    def append(self, work: Work):
        if work:
            self.works.append(work)

    def wait(self):
        for work in self.works:
            work.wait()


@contextlib.contextmanager
def _coalescing_manager(
    group: Optional[ProcessGroup] = None,
    device: Optional[torch.device] = None,
    async_ops: Optional[bool] = False,
):
    """
    Context manager used to coalesce collectives or P2P operations when possible.

    Args:
        group (`ProcessGroup`, optional): The process group to work on. If None,
            the default process group will be used.
        device (`torch.device`, optional): Default is None, set to a device if
            there isn't a `**_coalesced` implementation by the backend.
        async_ops (`bool`, optional): whether the coalesced ops are async ops.

    Examples:
        >>> # xdoctest: +SKIP("no rank")
        >>> # Synchronous ops
        >>> with _coalescing_manager():
        >>>     for i in range(num_colls):
        >>>         dist.all_reduce(tensors[i])
        >>> # Asynchronous ops
        >>> with _coalescing_manager(async_ops=True) as cm:
        >>>     for i in range(num_colls):
        >>>         dist.all_reduce(tensors[i])
        >>> cm.wait()

    .. warning::
       :func:`_coalescing_manager` currently do not support coalescing
       all-reduces with different reduce operators, e.g.  `ReduceOp.SUM` mixed
       with `ReduceOp.PRODUCT`.
    """
    group = group or _get_default_group()
    op_list = _world.pg_coalesce_state.setdefault(group, [])
    if op_list:
        raise ValueError(
            "ProcessGroup has non-empty op list at the start of coalescing"
        )
    if device:
        group._start_coalescing(device)
    cm = _CoalescingManager()
    yield cm
    op_list = _world.pg_coalesce_state.pop(group)
    if op_list:
        # Collectives supporting "Fast Path" coalescing are captured.
        # See implementation in corresponding collective APIs.
        # Currently supported:
        # - coalesced `all_reduce`
        # - coalesced `all_gather_into_tensor`
        # - coalesced `reduce_scatter_tensor`
        op0 = op_list[0].op
        if op0 == all_reduce:
            tensors = []
            for op in op_list:
                tensors.append(op.tensor)
            all_reduce_opts = AllreduceCoalescedOptions()
            all_reduce_opts.reduceOp = not_none(op_list[0].redop)
            work = group.allreduce_coalesced(tensors, all_reduce_opts)
        elif op0 == all_gather_into_tensor:
            inputs = []
            outputs = []
            for op in op_list:
                inputs.append(op.tensor)
                outputs.append(not_none(op.dst_tensor))
            work = group.allgather_into_tensor_coalesced(outputs, inputs)
        elif op0 == reduce_scatter_tensor:
            inputs = []
            outputs = []
            for op in op_list:
                inputs.append(op.tensor)
                outputs.append(not_none(op.dst_tensor))
            reduce_opts = ReduceScatterOptions()
            reduce_opts.reduceOp = not_none(op_list[0].redop)
            work = group.reduce_scatter_tensor_coalesced(outputs, inputs, reduce_opts)
        else:
            raise AssertionError(
                f"Coalescing manager does not support fast-path coalescing of {op0}, "
                f"yet {op0} is still recorded in op list. This is an internal error of c10d."
            )

    if device:
        # Old style of letting each coll inside the context manager to call into C++ counterpart via python binding
        work = group._end_coalescing(device)

    if async_ops:
        cm.append(work)  # type: ignore[possibly-undefined]
    else:
        work.wait()  # type: ignore[possibly-undefined]


def batch_isend_irecv(p2p_op_list):
    """
    Send or Receive a batch of tensors asynchronously and return a list of requests.

    Process each of the operations in ``p2p_op_list`` and return the corresponding
    requests. NCCL, Gloo, and UCC backend are currently supported.

    Args:
        p2p_op_list: A list of point-to-point operations(type of each operator is
            ``torch.distributed.P2POp``). The order of the isend/irecv in the list
            matters and it needs to match with corresponding isend/irecv on the
            remote end.

    Returns:
        A list of distributed request objects returned by calling the corresponding
        op in the op_list.

    Examples:
        >>> # xdoctest: +SKIP("no rank")
        >>> send_tensor = torch.arange(2, dtype=torch.float32) + 2 * rank
        >>> recv_tensor = torch.randn(2, dtype=torch.float32)
        >>> send_op = dist.P2POp(dist.isend, send_tensor, (rank + 1)%world_size)
        >>> recv_op = dist.P2POp(dist.irecv, recv_tensor, (rank - 1 + world_size)%world_size)
        >>> reqs = batch_isend_irecv([send_op, recv_op])
        >>> for req in reqs:
        >>>     req.wait()
        >>> recv_tensor
        tensor([2, 3])     # Rank 0
        tensor([0, 1])     # Rank 1

    .. note:: Note that when this API is used with the NCCL PG backend, users must set
        the current GPU device with `torch.cuda.set_device`, otherwise it will
        lead to unexpected hang issues.

        In addition, if this API is the first collective call in the ``group``
        passed to ``dist.P2POp``, all ranks of the ``group`` must participate in
        this API call; otherwise, the behavior is undefined. If this API call is
        not the first collective call in the ``group``, batched P2P operations
        involving only a subset of ranks of the ``group`` are allowed.
    """
    _check_p2p_op_list(p2p_op_list)
    group = p2p_op_list[0].group
    device = p2p_op_list[0].tensor.device
    if device.type == "cuda":
        # NCCL style coalescing
        with _coalescing_manager(group, device, async_ops=True) as cm:
            for p2p_op in p2p_op_list:
                p2p_op.op(p2p_op.tensor, p2p_op.peer, p2p_op.group, p2p_op.tag)
        return cm.works
    else:
        # Backward support for Gloo
        reqs = []
        for p2p_op in p2p_op_list:
            work = p2p_op.op(p2p_op.tensor, p2p_op.peer, p2p_op.group, p2p_op.tag)
            if work:
                reqs.append(work)
        return reqs


@_exception_logger
def broadcast(tensor, src, group=None, async_op=False):
    """
    Broadcasts the tensor to the whole group.

    ``tensor`` must have the same number of elements in all processes
    participating in the collective.

    Args:
        tensor (Tensor): Data to be sent if ``src`` is the rank of current
            process, and tensor to be used to save received data otherwise.
        src (int): Source rank on global process group (regardless of ``group`` argument).
        group (ProcessGroup, optional): The process group to work on. If None,
            the default process group will be used.
        async_op (bool, optional): Whether this op should be an async op

    Returns:
        Async work handle, if async_op is set to True.
        None, if not async_op or if not part of the group

    """
    _check_single_tensor(tensor, "tensor")
    if _rank_not_in_group(group):
        _warn_not_in_group("broadcast")
        return

    opts = BroadcastOptions()
    opts.rootRank = src
    opts.rootTensor = 0
    opts.asyncOp = async_op

    if group is None or group is GroupMember.WORLD:
        default_pg = _get_default_group()
        work = default_pg.broadcast([tensor], opts)
    else:
        group_src_rank = get_group_rank(group, src)
        opts.rootRank = group_src_rank
        work = group.broadcast([tensor], opts)
    if async_op:
        return work
    else:
        work.wait()


@_exception_logger
def all_reduce(tensor, op=ReduceOp.SUM, group=None, async_op=False):
    """
    Reduces the tensor data across all machines in a way that all get the final result.

    After the call ``tensor`` is going to be bitwise identical in all processes.

    Complex tensors are supported.

    Args:
        tensor (Tensor): Input and output of the collective. The function
            operates in-place.
        op (optional): One of the values from
            ``torch.distributed.ReduceOp``
            enum.  Specifies an operation used for element-wise reductions.
        group (ProcessGroup, optional): The process group to work on. If None,
            the default process group will be used.
        async_op (bool, optional): Whether this op should be an async op

    Returns:
        Async work handle, if async_op is set to True.
        None, if not async_op or if not part of the group

    Examples:
        >>> # xdoctest: +SKIP("no rank")
        >>> # All tensors below are of torch.int64 type.
        >>> # We have 2 process groups, 2 ranks.
        >>> device = torch.device(f'cuda:{rank}')
        >>> tensor = torch.arange(2, dtype=torch.int64, device=device) + 1 + 2 * rank
        >>> tensor
        tensor([1, 2], device='cuda:0') # Rank 0
        tensor([3, 4], device='cuda:1') # Rank 1
        >>> dist.all_reduce(tensor, op=ReduceOp.SUM)
        >>> tensor
        tensor([4, 6], device='cuda:0') # Rank 0
        tensor([4, 6], device='cuda:1') # Rank 1

        >>> # All tensors below are of torch.cfloat type.
        >>> # We have 2 process groups, 2 ranks.
        >>> tensor = torch.tensor([1+1j, 2+2j], dtype=torch.cfloat, device=device) + 2 * rank * (1+1j)
        >>> tensor
        tensor([1.+1.j, 2.+2.j], device='cuda:0') # Rank 0
        tensor([3.+3.j, 4.+4.j], device='cuda:1') # Rank 1
        >>> dist.all_reduce(tensor, op=ReduceOp.SUM)
        >>> tensor
        tensor([4.+4.j, 6.+6.j], device='cuda:0') # Rank 0
        tensor([4.+4.j, 6.+6.j], device='cuda:1') # Rank 1

    """
    _check_single_tensor(tensor, "tensor")
    if _rank_not_in_group(group):
        _warn_not_in_group("all_reduce")
        return

    if tensor.is_complex():
        if not supports_complex(op):
            raise ValueError(f"all_reduce does not support {op} on complex tensors")
        tensor = torch.view_as_real(tensor)

    opts = AllreduceOptions()
    opts.reduceOp = op
    if group is None:
        group = _get_default_group()

    if group in _world.pg_coalesce_state.keys():
        # We are in coalescing context, do not issue single operation, just append a collective representation
        coll = _CollOp(all_reduce, tensor, None, op, None)
        _world.pg_coalesce_state[group].append(coll)
        if async_op:
            return _IllegalWork()
        else:
            return None

    work = group.allreduce([tensor], opts)

    if async_op:
        return work
    else:
        work.wait()


@_exception_logger
@deprecated(
    "`torch.distributed.all_reduce_coalesced` will be deprecated. If you must "
    "use it, please revisit our documentation later at "
    "https://pytorch.org/docs/main/distributed.html#collective-functions",
    category=FutureWarning,
)
def all_reduce_coalesced(tensors, op=ReduceOp.SUM, group=None, async_op=False):
    """
    WARNING: at this time individual shape checking is not implemented across nodes.

    For example, if the rank 0 node passes [torch.rand(4), torch.rand(2)] and the
    rank 1 node passes [torch.rand(2), torch.rand(2), torch.rand(2)], the allreduce
    operation will proceed without complaint and return erroneous outputs. This lack
    of shape checking results in significant performance improvements but users of this
    function should take extra care to ensure that each node passes in tensors whose
    shapes match across nodes.

    Reduces each tensor in tensors (residing on the same device) across all machines
    in such a way that all get the final result.

    After the call each tensor in tensors is going to bitwise identical
    in all processes.

    Complex tensors are supported.

    Args:
        tensors (Union[List[Tensor], Tensor]): Input and output of the collective.
            The function operates in-place.
        op (Optional[ReduceOp]): One of the values from
            ``torch.distributed.ReduceOp`` enum. Specifies an operation used for
            element-wise reductions.
        group (ProcessGroup, optional): The process group to work on. If None,
            the default process group will be used.
        async_op (Optional[bool]): Whether this op should be an async op.

    Returns:
        Async work handle, if async_op is set to True.
        None, if not async_op or if not part of the group.

    """
    if isinstance(tensors, torch.Tensor):
        tensors = [tensors]
    _check_tensor_list(tensors, "tensor")
    _ensure_all_tensors_same_dtype(tensors)
    if _rank_not_in_group(group):
        _warn_not_in_group("all_reduce_coalesced")
        return

    if any(t.is_complex() for t in tensors) and not supports_complex(op):
        raise ValueError(f"all_reduce does not support {op} on complex tensors")

    tensors = [t if not t.is_complex() else torch.view_as_real(t) for t in tensors]

    opts = AllreduceCoalescedOptions()
    opts.reduceOp = op
    if group is None:
        default_pg = _get_default_group()
        work = default_pg.allreduce_coalesced(tensors, opts)
    else:
        work = group.allreduce_coalesced(tensors, opts)

    if async_op:
        return work.get_future()
    else:
        work.wait()


@_exception_logger
def reduce(tensor, dst, op=ReduceOp.SUM, group=None, async_op=False):
    """
    Reduces the tensor data across all machines.

    Only the process with rank ``dst`` is going to receive the final result.

    Args:
        tensor (Tensor): Input and output of the collective. The function
            operates in-place.
        dst (int): Destination rank on global process group (regardless of ``group`` argument)
        op (optional): One of the values from
            ``torch.distributed.ReduceOp``
            enum.  Specifies an operation used for element-wise reductions.
        group (ProcessGroup, optional): The process group to work on. If None,
            the default process group will be used.
        async_op (bool, optional): Whether this op should be an async op

    Returns:
        Async work handle, if async_op is set to True.
        None, if not async_op or if not part of the group

    """
    _check_single_tensor(tensor, "tensor")
    if _rank_not_in_group(group):
        _warn_not_in_group("reduce")
        return

    opts = ReduceOptions()
    opts.reduceOp = op
    opts.rootRank = dst

    if group is None or group is GroupMember.WORLD:
        default_pg = _get_default_group()
        work = default_pg.reduce([tensor], opts)
    else:
        group_dst_rank = get_group_rank(group, dst)
        opts.rootRank = group_dst_rank
        work = group.reduce([tensor], opts)

    if async_op:
        return work
    else:
        work.wait()


def _object_to_tensor(obj, device, group):
    f = io.BytesIO()
    _pickler(f).dump(obj)
    byte_storage = torch.ByteStorage._from_buffer(f.getvalue())  # type: ignore[attr-defined]
    # Do not replace `torch.ByteTensor` or `torch.LongTensor` with torch.tensor and specifying dtype.
    # Otherwise, it will casue 100X slowdown.
    # See: https://github.com/pytorch/pytorch/issues/65696
    byte_tensor = torch.ByteTensor(byte_storage).to(device)
    if get_debug_level() == DebugLevel.DETAIL and is_nccl_available():
        backend = get_backend(group)
        if backend == Backend.NCCL:
            hash = torch._C._distributed_c10d._hash_tensors([byte_tensor])
            logger.warning(
                "_object_to_tensor size: %s hash value: %s", byte_tensor.numel(), hash
            )
    local_size = torch.LongTensor([byte_tensor.numel()]).to(device)
    return byte_tensor, local_size


def _tensor_to_object(tensor, tensor_size, group):
    if get_debug_level() == DebugLevel.DETAIL and is_nccl_available():
        backend = get_backend(group)
        if backend == Backend.NCCL:
            hash = torch._C._distributed_c10d._hash_tensors([tensor])
            logger.warning(
                "_tensor_to_object size: %s hash value: %s", tensor.numel(), hash
            )
    tensor = tensor.cpu()
    buf = tensor.numpy().tobytes()[:tensor_size]
    return _unpickler(io.BytesIO(buf)).load()


@_exception_logger
def all_gather_object(object_list, obj, group=None):
    """
    Gathers picklable objects from the whole group into a list.

    Similar to :func:`all_gather`, but Python objects can be passed in.
    Note that the object must be picklable in order to be gathered.

    Args:
        object_list (list[Any]): Output list. It should be correctly sized as the
            size of the group for this collective and will contain the output.
        obj (Any): Pickable Python object to be broadcast from current process.
        group (ProcessGroup, optional): The process group to work on. If None,
            the default process group will be used. Default is ``None``.

    Returns:
        None. If the calling rank is part of this group, the output of the
        collective will be populated into the input ``object_list``. If the
        calling rank is not part of the group, the passed in ``object_list`` will
        be unmodified.

    .. note:: Note that this API differs slightly from the :func:`all_gather`
        collective since it does not provide an ``async_op`` handle and thus
        will be a blocking call.

    .. note:: For NCCL-based processed groups, internal tensor representations
        of objects must be moved to the GPU device before communication takes
        place. In this case, the device used is given by
        ``torch.cuda.current_device()`` and it is the user's responsiblity to
        ensure that this is set so that each rank has an individual GPU, via
        ``torch.cuda.set_device()``.

    .. warning::
        :func:`all_gather_object` uses ``pickle`` module implicitly, which is
        known to be insecure. It is possible to construct malicious pickle data
        which will execute arbitrary code during unpickling. Only call this
        function with data you trust.

    .. warning::
        Calling :func:`all_gather_object` with GPU tensors is not well supported
        and inefficient as it incurs GPU -> CPU transfer since tensors would be
        pickled. Please consider using :func:`all_gather` instead.

    Example::
        >>> # xdoctest: +SKIP("need process group init")
        >>> # Note: Process group initialization omitted on each rank.
        >>> import torch.distributed as dist
        >>> # Assumes world_size of 3.
        >>> gather_objects = ["foo", 12, {1: 2}] # any picklable object
        >>> output = [None for _ in gather_objects]
        >>> dist.all_gather_object(output, gather_objects[dist.get_rank()])
        >>> output
        ['foo', 12, {1: 2}]
    """
    if _rank_not_in_group(group):
        _warn_not_in_group("all_gather_object")
        return

    current_device = _get_pg_default_device(group)
    input_tensor, local_size = _object_to_tensor(obj, current_device, group)

    # Gather all local sizes. This is so that we can find the max size, and index
    # until the correct size when deserializing the tensors.
    group_size = get_world_size(group=group)
    object_sizes_tensor = torch.zeros(
        group_size, dtype=torch.long, device=current_device
    )
    object_size_list = [
        object_sizes_tensor[i].unsqueeze(dim=0) for i in range(group_size)
    ]
    # Allgather tensor sizes
    all_gather(object_size_list, local_size, group=group)
    max_object_size = int(max(object_size_list).item())  # type: ignore[type-var]
    # Resize tensor to max size across all ranks.
    input_tensor.resize_(max_object_size)
    coalesced_output_tensor = torch.empty(
        max_object_size * group_size, dtype=torch.uint8, device=current_device
    )
    # Output tensors are nonoverlapping views of coalesced_output_tensor
    output_tensors = [
        coalesced_output_tensor[max_object_size * i : max_object_size * (i + 1)]
        for i in range(group_size)
    ]
    all_gather(output_tensors, input_tensor, group=group)
    # Deserialize outputs back to object.
    for i, tensor in enumerate(output_tensors):
        tensor = tensor.type(torch.uint8)
        tensor_size = object_size_list[i]
        object_list[i] = _tensor_to_object(tensor, tensor_size, group)


@_exception_logger
def gather_object(obj, object_gather_list=None, dst=0, group=None):
    """
    Gathers picklable objects from the whole group in a single process.

    Similar to :func:`gather`, but Python objects can be passed in. Note that the
    object must be picklable in order to be gathered.

    Args:
        obj (Any): Input object. Must be picklable.
        object_gather_list (list[Any]): Output list. On the ``dst`` rank, it
            should be correctly sized as the size of the group for this
            collective and will contain the output. Must be ``None`` on non-dst
            ranks. (default is ``None``)
        dst (int, optional): Destination rank on global process group (regardless of ``group`` argument). (default is 0)
        group: (ProcessGroup, optional): The process group to work on. If None,
            the default process group will be used. Default is ``None``.

    Returns:
        None. On the ``dst`` rank, ``object_gather_list`` will contain the
        output of the collective.

    .. note:: Note that this API differs slightly from the gather collective
        since it does not provide an async_op handle and thus will be a blocking
        call.

    .. note:: For NCCL-based processed groups, internal tensor representations
        of objects must be moved to the GPU device before communication takes
        place. In this case, the device used is given by
        ``torch.cuda.current_device()`` and it is the user's responsiblity to
        ensure that this is set so that each rank has an individual GPU, via
        ``torch.cuda.set_device()``.

    .. warning::
        :func:`gather_object` uses ``pickle`` module implicitly, which is
        known to be insecure. It is possible to construct malicious pickle data
        which will execute arbitrary code during unpickling. Only call this
        function with data you trust.

    .. warning::
        Calling :func:`gather_object` with GPU tensors is not well supported
        and inefficient as it incurs GPU -> CPU transfer since tensors would be
        pickled. Please consider using :func:`gather` instead.

    Example::
        >>> # xdoctest: +SKIP("need process group init")
        >>> # Note: Process group initialization omitted on each rank.
        >>> import torch.distributed as dist
        >>> # Assumes world_size of 3.
        >>> gather_objects = ["foo", 12, {1: 2}] # any picklable object
        >>> output = [None for _ in gather_objects]
        >>> dist.gather_object(
        ...     gather_objects[dist.get_rank()],
        ...     output if dist.get_rank() == 0 else None,
        ...     dst=0
        ... )
        >>> # On rank 0
        >>> output
        ['foo', 12, {1: 2}]
    """
    if _rank_not_in_group(group):
        _warn_not_in_group("gather_object")
        return

    # Ensure object_gather_list is specified appropriately.
    my_rank = get_rank()
    _validate_output_list_for_rank(my_rank, dst, object_gather_list)
    current_device = _get_pg_default_device(group)
    input_tensor, local_size = _object_to_tensor(obj, current_device, group)

    # Gather all local sizes. This is so that we can find the max size, and index
    # until the correct size when deserializing the tensors.
    group_size = get_world_size(group=group)
    object_sizes_tensor = torch.zeros(
        group_size, dtype=torch.long, device=current_device
    )
    object_size_list = [
        object_sizes_tensor[i].unsqueeze(dim=0) for i in range(group_size)
    ]
    # Allgather tensor sizes. An all-gather is needed here despite this being a
    # gather, since each rank needs to broadcast a tensor of the same (maximal)
    # size.
    all_gather(object_size_list, local_size, group=group)
    max_object_size = int(max(object_size_list).item())  # type: ignore[type-var]
    # Resize tensor to max size across all ranks.
    input_tensor.resize_(max_object_size)
    # Avoid populating output tensors if the result won't be gathered on this rank.
    if my_rank == dst:
        coalesced_output_tensor = torch.empty(
            max_object_size * group_size, dtype=torch.uint8, device=current_device
        )
        # Output tensors are nonoverlapping views of coalesced_output_tensor
        output_tensors = [
            coalesced_output_tensor[max_object_size * i : max_object_size * (i + 1)]
            for i in range(group_size)
        ]
    # All ranks call gather with equal-sized tensors.
    gather(
        input_tensor,
        gather_list=output_tensors if my_rank == dst else None,  # type: ignore[possibly-undefined]
        dst=dst,
        group=group,
    )
    if my_rank != dst:
        return
    for i, tensor in enumerate(output_tensors):
        tensor = tensor.type(torch.uint8)
        tensor_size = object_size_list[i]
        object_gather_list[i] = _tensor_to_object(tensor, tensor_size, group)


@_exception_logger
def send_object_list(object_list, dst, group=None, device=None):
    """
    Sends picklable objects in ``object_list`` synchronously.

    Similar to :func:`send`, but Python objects can be passed in.
    Note that all objects in ``object_list`` must be picklable in order to be
    sent.

    Args:
        object_list (List[Any]): List of input objects to sent.
            Each object must be picklable. Receiver must provide lists of equal sizes.
        dst (int): Destination rank to send ``object_list`` to.
            Destination rank is based on global process group (regardless of ``group`` argument)
        group: (ProcessGroup, optional): The process group to work on. If None,
            the default process group will be used. Default is ``None``.
        device (``torch.device``, optional): If not None, the objects are
            serialized and converted to tensors which are moved to the
            ``device`` before sending. Default is ``None``.

    Returns:
        ``None``.

    .. note:: For NCCL-based process groups, internal tensor representations
        of objects must be moved to the GPU device before communication takes
        place. In this case, the device used is given by
        ``torch.cuda.current_device()`` and it is the user's responsibility to
        ensure that this is set so that each rank has an individual GPU, via
        ``torch.cuda.set_device()``.

    .. warning::
        :func:`send_object_list` uses ``pickle`` module implicitly, which
        is known to be insecure. It is possible to construct malicious pickle
        data which will execute arbitrary code during unpickling. Only call this
        function with data you trust.

    .. warning::
        Calling :func:`send_object_list` with GPU tensors is not well supported
        and inefficient as it incurs GPU -> CPU transfer since tensors would be
        pickled. Please consider using :func:`send` instead.

    Example::
        >>> # xdoctest: +SKIP("need process group init")
        >>> # Note: Process group initialization omitted on each rank.
        >>> import torch.distributed as dist
        >>> # Assumes backend is not NCCL
        >>> device = torch.device("cpu")
        >>> if dist.get_rank() == 0:
        >>>     # Assumes world_size of 2.
        >>>     objects = ["foo", 12, {1: 2}] # any picklable object
        >>>     dist.send_object_list(objects, dst=1, device=device)
        >>> else:
        >>>     objects = [None, None, None]
        >>>     dist.recv_object_list(objects, src=0, device=device)
        >>> objects
        ['foo', 12, {1: 2}]
    """
    if get_rank() == dst:
        raise ValueError(
            "Invalid destination rank: destination rank should not be the same as "
            "the rank of the current process."
        )

    if _rank_not_in_group(group):
        _warn_not_in_group("send_object_list")
        return

    # Current device selection.
    # To preserve backwards compatibility, ``device`` is default to ``None``
    # in which case we run current logic of device selection, i.e.
    # ``current_device`` is CUDA if backend is NCCL otherwise CPU device. In the
    # case it is not ``None`` we move the size and object tensors to be
    # sent to this device.
    current_device = device or _get_pg_default_device(group)
    # Serialize object_list elements to tensors on src rank.
    tensor_list, size_list = zip(
        *[_object_to_tensor(obj, current_device, group) for obj in object_list]
    )
    object_sizes_tensor = torch.cat(size_list)

    # Send object sizes
    send(object_sizes_tensor, dst=dst, group=group)

    # Concatenate and send serialized object tensors
    # Note: torch.cat will do an extra memory copy to the current device, if the tensor_list
    # has only one element, we can skip the copy.
    if len(tensor_list) == 1:  # type: ignore[possibly-undefined]
        object_tensor = tensor_list[0]
    else:
        object_tensor = torch.cat(tensor_list)

    send(object_tensor, dst=dst, group=group)


@_exception_logger
def recv_object_list(object_list, src=None, group=None, device=None):
    """
    Receives picklable objects in ``object_list`` synchronously.

    Similar to :func:`recv`, but can receive Python objects.

    Args:
        object_list (List[Any]): List of objects to receive into.
            Must provide a list of sizes equal to the size of the list being sent.
        src (int, optional): Source rank from which to recv ``object_list``.
            Source rank is based on global process group (regardless of ``group`` argument)
            Will receive from any rank if set to None. Default is ``None``.
        group: (ProcessGroup, optional): The process group to work on. If None,
            the default process group will be used. Default is ``None``.
        device (``torch.device``, optional): If not None, receives on this device.
            Default is ``None``.

    Returns:
        Sender rank. -1 if rank is not part of the group. If rank is part of the group,
        ``object_list`` will contain the sent objects from ``src`` rank.

    .. note:: For NCCL-based process groups, internal tensor representations
        of objects must be moved to the GPU device before communication takes
        place. In this case, the device used is given by
        ``torch.cuda.current_device()`` and it is the user's responsibility to
        ensure that this is set so that each rank has an individual GPU, via
        ``torch.cuda.set_device()``.

    .. warning::
        :func:`recv_object_list` uses ``pickle`` module implicitly, which
        is known to be insecure. It is possible to construct malicious pickle
        data which will execute arbitrary code during unpickling. Only call this
        function with data you trust.

    .. warning::
        Calling :func:`recv_object_list` with GPU tensors is not well supported
        and inefficient as it incurs GPU -> CPU transfer since tensors would be
        pickled. Please consider using :func:`recv` instead.

    Example::
        >>> # xdoctest: +SKIP("need process group init")
        >>> # Note: Process group initialization omitted on each rank.
        >>> import torch.distributed as dist
        >>> # Assumes backend is not NCCL
        >>> device = torch.device("cpu")
        >>> if dist.get_rank() == 0:
        >>>     # Assumes world_size of 2.
        >>>     objects = ["foo", 12, {1: 2}] # any picklable object
        >>>     dist.send_object_list(objects, dst=1, device=device)
        >>> else:
        >>>     objects = [None, None, None]
        >>>     dist.recv_object_list(objects, src=0, device=device)
        >>> objects
        ['foo', 12, {1: 2}]
    """
    if _rank_not_in_group(group):
        _warn_not_in_group("recv_object_list")
        return -1

    # Current device selection.
    # To preserve backwards compatibility, ``device`` is default to ``None``
    # in which case we run current logic of device selection, i.e.
    # ``current_device`` is CUDA if backend is NCCL otherwise CPU device. In the
    # case it is not ``None`` we move the size and object tensors to be
    # received to this device.
    current_device = device or _get_pg_default_device(group)
    object_sizes_tensor = torch.empty(
        len(object_list), dtype=torch.long, device=current_device
    )

    # Receive object sizes
    rank_sizes = recv(object_sizes_tensor, src=src, group=group)

    # Tensor to receive serialized objects into.
    object_tensor = torch.empty(  # type: ignore[call-overload]
        torch.sum(object_sizes_tensor).item(),  # type: ignore[arg-type]
        dtype=torch.uint8,
        device=current_device,
    )

    rank_objects = recv(object_tensor, src=src, group=group)
    assert (
        rank_sizes == rank_objects
    ), "Mismatch in return ranks for object sizes and objects."
    # Deserialize objects using their stored sizes.
    offset = 0
    for i, obj_size in enumerate(object_sizes_tensor):
        obj_view = object_tensor[offset : offset + obj_size]
        obj_view = obj_view.type(torch.uint8)
        offset += obj_size
        object_list[i] = _tensor_to_object(obj_view, obj_size, group)
    return rank_objects


@_exception_logger
def broadcast_object_list(object_list, src=0, group=None, device=None):
    """
    Broadcasts picklable objects in ``object_list`` to the whole group.

    Similar to :func:`broadcast`, but Python objects can be passed in.
    Note that all objects in ``object_list`` must be picklable in order to be
    broadcasted.

    Args:
        object_list (List[Any]): List of input objects to broadcast.
            Each object must be picklable. Only objects on the ``src`` rank will
            be broadcast, but each rank must provide lists of equal sizes.
        src (int): Source rank from which to broadcast ``object_list``.
            Source rank is based on global process group (regardless of ``group`` argument)
        group: (ProcessGroup, optional): The process group to work on. If None,
            the default process group will be used. Default is ``None``.
        device (``torch.device``, optional): If not None, the objects are
            serialized and converted to tensors which are moved to the
            ``device`` before broadcasting. Default is ``None``.

    Returns:
        ``None``. If rank is part of the group, ``object_list`` will contain the
        broadcasted objects from ``src`` rank.

    .. note:: For NCCL-based process groups, internal tensor representations
        of objects must be moved to the GPU device before communication takes
        place. In this case, the device used is given by
        ``torch.cuda.current_device()`` and it is the user's responsibility to
        ensure that this is set so that each rank has an individual GPU, via
        ``torch.cuda.set_device()``.

    .. note:: Note that this API differs slightly from the :func:`broadcast`
        collective since it does not provide an ``async_op`` handle and thus
        will be a blocking call.

    .. warning::
        :func:`broadcast_object_list` uses ``pickle`` module implicitly, which
        is known to be insecure. It is possible to construct malicious pickle
        data which will execute arbitrary code during unpickling. Only call this
        function with data you trust.

    .. warning::
        Calling :func:`broadcast_object_list` with GPU tensors is not well supported
        and inefficient as it incurs GPU -> CPU transfer since tensors would be
        pickled. Please consider using :func:`broadcast` instead.

    Example::
        >>> # xdoctest: +SKIP("need process group init")
        >>> # Note: Process group initialization omitted on each rank.
        >>> import torch.distributed as dist
        >>> if dist.get_rank() == 0:
        >>>     # Assumes world_size of 3.
        >>>     objects = ["foo", 12, {1: 2}] # any picklable object
        >>> else:
        >>>     objects = [None, None, None]
        >>> # Assumes backend is not NCCL
        >>> device = torch.device("cpu")
        >>> dist.broadcast_object_list(objects, src=0, device=device)
        >>> objects
        ['foo', 12, {1: 2}]
    """
    if _rank_not_in_group(group):
        _warn_not_in_group("broadcast_object_list")
        return

    # Current device selection.
    # To preserve backwards compatibility, ``device`` is default to ``None``
    # in which case we run current logic of device selection, i.e.
    # ``current_device`` is CUDA if backend is NCCL otherwise CPU device. In the
    # case it is not ``None`` we move the size and object tensors to be
    # broadcasted to this device.
    current_device = device or _get_pg_default_device(group)
    my_rank = get_rank()
    # Serialize object_list elements to tensors on src rank.
    if my_rank == src:
        tensor_list, size_list = zip(
            *[_object_to_tensor(obj, current_device, group) for obj in object_list]
        )
        object_sizes_tensor = torch.cat(size_list)
    else:
        object_sizes_tensor = torch.empty(
            len(object_list), dtype=torch.long, device=current_device
        )

    # Broadcast object sizes
    broadcast(object_sizes_tensor, src=src, group=group)

    # Concatenate and broadcast serialized object tensors
    # Note: torch.cat will do an extra memory copy to the current device, if the tensor_list
    # has only one element, we can skip the copy.
    if my_rank == src:
        if len(tensor_list) == 1:  # type: ignore[possibly-undefined]
            object_tensor = tensor_list[0]
        else:
            object_tensor = torch.cat(tensor_list)
    else:
        object_tensor = torch.empty(  # type: ignore[call-overload]
            torch.sum(object_sizes_tensor).item(),  # type: ignore[arg-type]
            dtype=torch.uint8,
            device=current_device,
        )

    broadcast(object_tensor, src=src, group=group)
    # Deserialize objects using their stored sizes.
    offset = 0
    if my_rank != src:
        for i, obj_size in enumerate(object_sizes_tensor):
            obj_view = object_tensor[offset : offset + obj_size]
            obj_view = obj_view.type(torch.uint8)
            offset += obj_size
            object_list[i] = _tensor_to_object(obj_view, obj_size, group)


@_exception_logger
def scatter_object_list(
    scatter_object_output_list, scatter_object_input_list, src=0, group=None
):
    """
    Scatters picklable objects in ``scatter_object_input_list`` to the whole group.

    Similar to :func:`scatter`, but Python objects can be passed in. On
    each rank, the scattered object will be stored as the first element of
    ``scatter_object_output_list``. Note that all objects in
    ``scatter_object_input_list`` must be picklable in order to be scattered.

    Args:
        scatter_object_output_list (List[Any]): Non-empty list whose first
            element will store the object scattered to this rank.
        scatter_object_input_list (List[Any]): List of input objects to scatter.
            Each object must be picklable. Only objects on the ``src`` rank will
            be scattered, and the argument can be ``None`` for non-src ranks.
        src (int): Source rank from which to scatter ``scatter_object_input_list``.
            Source rank is based on global process group (regardless of ``group`` argument).
        group: (ProcessGroup, optional): The process group to work on. If None,
            the default process group will be used. Default is ``None``.

    Returns:
        ``None``. If rank is part of the group, ``scatter_object_output_list``
        will have its first element set to the scattered object for this rank.

    .. note:: Note that this API differs slightly from the scatter collective
        since it does not provide an ``async_op`` handle and thus will be a
        blocking call.

    .. warning::
        :func:`scatter_object_list` uses ``pickle`` module implicitly, which
        is known to be insecure. It is possible to construct malicious pickle
        data which will execute arbitrary code during unpickling. Only call this
        function with data you trust.

    .. warning::
        Calling :func:`scatter_object_list` with GPU tensors is not well supported
        and inefficient as it incurs GPU -> CPU transfer since tensors would be
        pickled. Please consider using :func:`scatter` instead.

    Example::
        >>> # xdoctest: +SKIP("need process group init")
        >>> # Note: Process group initialization omitted on each rank.
        >>> import torch.distributed as dist
        >>> if dist.get_rank() == 0:
        >>>     # Assumes world_size of 3.
        >>>     objects = ["foo", 12, {1: 2}] # any picklable object
        >>> else:
        >>>     # Can be any list on non-src ranks, elements are not used.
        >>>     objects = [None, None, None]
        >>> output_list = [None]
        >>> dist.scatter_object_list(output_list, objects, src=0)
        >>> # Rank i gets objects[i]. For example, on rank 2:
        >>> output_list
        [{1: 2}]
    """
    if _rank_not_in_group(group):
        _warn_not_in_group("scatter_object_list")
        return

    if (
        not isinstance(scatter_object_output_list, list)
        or len(scatter_object_output_list) < 1
    ):
        raise ValueError(
            "Expected argument scatter_object_output_list to be a list of size at least 1."
        )

    my_rank = get_rank()
    pg_device = _get_pg_default_device(group)
    if my_rank == src:
        tensor_list, tensor_sizes = zip(
            *[
                _object_to_tensor(obj, pg_device, group)
                for obj in scatter_object_input_list
            ]
        )
        tensor_list, tensor_sizes = list(tensor_list), list(tensor_sizes)

    # Src rank broadcasts the maximum tensor size. This is because all ranks are
    # expected to call into scatter() with equal-sized tensors.
    if my_rank == src:
        max_tensor_size = max(tensor_sizes)  # type: ignore[possibly-undefined]
        for tensor in tensor_list:  # type: ignore[possibly-undefined]
            tensor.resize_(max_tensor_size)
    else:
        max_tensor_size = torch.tensor([0], dtype=torch.long, device=pg_device)
    broadcast(max_tensor_size, src=src, group=group)

    # Scatter actual serialized objects
    output_tensor = torch.empty(
        max_tensor_size.item(), dtype=torch.uint8, device=pg_device
    )
    scatter(
        output_tensor,
        scatter_list=None if my_rank != src else tensor_list,  # type: ignore[possibly-undefined]
        src=src,
        group=group,
    )

    # Scatter per-object sizes to trim tensors when deserializing back to object
    obj_tensor_size = torch.tensor([0], dtype=torch.long, device=pg_device)
    scatter(
        obj_tensor_size,
        scatter_list=None if my_rank != src else tensor_sizes,  # type: ignore[possibly-undefined]
        src=src,
        group=group,
    )

    # Deserialize back to object
    scatter_object_output_list[0] = _tensor_to_object(
        output_tensor, obj_tensor_size, group
    )


@_exception_logger
def all_gather(tensor_list, tensor, group=None, async_op=False):
    """
    Gathers tensors from the whole group in a list.

    Complex and uneven sized tensors are supported.

    Args:
        tensor_list (list[Tensor]): Output list. It should contain
            correctly-sized tensors to be used for output of the collective.
            Uneven sized tensors are supported.
        tensor (Tensor): Tensor to be broadcast from current process.
        group (ProcessGroup, optional): The process group to work on. If None,
            the default process group will be used.
        async_op (bool, optional): Whether this op should be an async op

    Returns:
        Async work handle, if async_op is set to True.
        None, if not async_op or if not part of the group

    Examples:
        >>> # xdoctest: +SKIP("need process group init")
        >>> # All tensors below are of torch.int64 dtype.
        >>> # We have 2 process groups, 2 ranks.
        >>> device = torch.device(f'cuda:{rank}')
        >>> tensor_list = [torch.zeros(2, dtype=torch.int64, device=device) for _ in range(2)]
        >>> tensor_list
        [tensor([0, 0], device='cuda:0'), tensor([0, 0], device='cuda:0')] # Rank 0
        [tensor([0, 0], device='cuda:0'), tensor([0, 0], device='cuda:1')] # Rank 1
        >>> tensor = torch.arange(2, dtype=torch.int64, device=device) + 1 + 2 * rank
        >>> tensor
        tensor([1, 2], device='cuda:0') # Rank 0
        tensor([3, 4], device='cuda:1') # Rank 1
        >>> dist.all_gather(tensor_list, tensor)
        >>> tensor_list
        [tensor([1, 2], device='cuda:0'), tensor([3, 4], device='cuda:0')] # Rank 0
        [tensor([1, 2], device='cuda:1'), tensor([3, 4], device='cuda:1')] # Rank 1

        >>> # All tensors below are of torch.cfloat dtype.
        >>> # We have 2 process groups, 2 ranks.
        >>> tensor_list = [torch.zeros(2, dtype=torch.cfloat, device=device) for _ in range(2)]
        >>> tensor_list
        [tensor([0.+0.j, 0.+0.j], device='cuda:0'), tensor([0.+0.j, 0.+0.j], device='cuda:0')] # Rank 0
        [tensor([0.+0.j, 0.+0.j], device='cuda:1'), tensor([0.+0.j, 0.+0.j], device='cuda:1')] # Rank 1
        >>> tensor = torch.tensor([1+1j, 2+2j], dtype=torch.cfloat, device=device) + 2 * rank * (1+1j)
        >>> tensor
        tensor([1.+1.j, 2.+2.j], device='cuda:0') # Rank 0
        tensor([3.+3.j, 4.+4.j], device='cuda:1') # Rank 1
        >>> dist.all_gather(tensor_list, tensor)
        >>> tensor_list
        [tensor([1.+1.j, 2.+2.j], device='cuda:0'), tensor([3.+3.j, 4.+4.j], device='cuda:0')] # Rank 0
        [tensor([1.+1.j, 2.+2.j], device='cuda:1'), tensor([3.+3.j, 4.+4.j], device='cuda:1')] # Rank 1

    """
    _check_tensor_list(tensor_list, "tensor_list")
    _check_single_tensor(tensor, "tensor")
    _ensure_all_tensors_same_dtype(tensor_list, tensor)
    if _rank_not_in_group(group):
        _warn_not_in_group("all_gather")
        return

    tensor_list = [
        t if not t.is_complex() else torch.view_as_real(t) for t in tensor_list
    ]
    tensor = tensor if not tensor.is_complex() else torch.view_as_real(tensor)

    if group is None:
        default_pg = _get_default_group()
        work = default_pg.allgather([tensor_list], [tensor])
    else:
        work = group.allgather([tensor_list], [tensor])

    if async_op:
        return work
    else:
        work.wait()


@_exception_logger
def all_gather_into_tensor(output_tensor, input_tensor, group=None, async_op=False):
    """
    Gather tensors from all ranks and put them in a single output tensor.

    This function requires all tensors to be the same size on each process.

    Args:
        output_tensor (Tensor): Output tensor to accommodate tensor elements
            from all ranks. It must be correctly sized to have one of the
            following forms:
            (i) a concatenation of all the input tensors along the primary
            dimension; for definition of "concatenation", see ``torch.cat()``;
            (ii) a stack of all the input tensors along the primary dimension;
            for definition of "stack", see ``torch.stack()``.
            Examples below may better explain the supported output forms.
        input_tensor (Tensor): Tensor to be gathered from current rank.
            Different from the ``all_gather`` API, the input tensors in this
            API must have the same size across all ranks.
        group (ProcessGroup, optional): The process group to work on. If None,
            the default process group will be used.
        async_op (bool, optional): Whether this op should be an async op

    Returns:
        Async work handle, if async_op is set to True.
        None, if not async_op or if not part of the group

    Examples:
        >>> # xdoctest: +SKIP("need process group init")
        >>> # All tensors below are of torch.int64 dtype and on CUDA devices.
        >>> # We have two ranks.
        >>> device = torch.device(f'cuda:{rank}')
        >>> tensor_in = torch.arange(2, dtype=torch.int64, device=device) + 1 + 2 * rank
        >>> tensor_in
        tensor([1, 2], device='cuda:0') # Rank 0
        tensor([3, 4], device='cuda:1') # Rank 1
        >>> # Output in concatenation form
        >>> tensor_out = torch.zeros(world_size * 2, dtype=torch.int64, device=device)
        >>> dist.all_gather_into_tensor(tensor_out, tensor_in)
        >>> tensor_out
        tensor([1, 2, 3, 4], device='cuda:0') # Rank 0
        tensor([1, 2, 3, 4], device='cuda:1') # Rank 1
        >>> # Output in stack form
        >>> tensor_out2 = torch.zeros(world_size, 2, dtype=torch.int64, device=device)
        >>> dist.all_gather_into_tensor(tensor_out2, tensor_in)
        >>> tensor_out2
        tensor([[1, 2],
                [3, 4]], device='cuda:0') # Rank 0
        tensor([[1, 2],
                [3, 4]], device='cuda:1') # Rank 1

    .. warning::
        The Gloo backend does not support this API.

    """
    _check_single_tensor(input_tensor, "input_tensor")
    _check_single_tensor(output_tensor, "output_tensor")
    if _rank_not_in_group(group):
        _warn_not_in_group("all_gather_into_tensor")
        return

    output_tensor = (
        output_tensor
        if not output_tensor.is_complex()
        else torch.view_as_real(output_tensor)
    )
    input_tensor = (
        input_tensor
        if not input_tensor.is_complex()
        else torch.view_as_real(input_tensor)
    )

    opts = AllgatherOptions()
    opts.asyncOp = async_op

    group = group or _get_default_group()

    if group in _world.pg_coalesce_state.keys():
        # We are in coalescing context, do not issue single operation, just append a collective representation
        coll = _CollOp(all_gather_into_tensor, input_tensor, output_tensor)
        _world.pg_coalesce_state[group].append(coll)
        if async_op:
            return _IllegalWork()
        else:
            return None

    work = group._allgather_base(output_tensor, input_tensor, opts)

    if async_op:
        return work
    else:
        work.wait()


@_exception_logger
@deprecated(
    "`torch.distributed._all_gather_base` is a private function and will be deprecated. "
    "Please use `torch.distributed.all_gather_into_tensor` instead.",
    category=FutureWarning,
)
def _all_gather_base(output_tensor, input_tensor, group=None, async_op=False):
    """
    Single tensor all gather. Gathers a single tensor from all ranks, and puts them in a single output tensor.

    Args:
        output_tensor (Tensor): Output tensor. It should contain
            correctly-sized tensors to be used for output of the collective.
        input_tensor (Tensor): Tensor to be broadcast from current process.
        group (ProcessGroup, optional): The process group to work on. If None,
            the default process group will be used.
        async_op (bool, optional): Whether this op should be an async op

    Returns:
        Async work handle, if async_op is set to True.
        None, if not async_op or if not part of the group

    .. warning::
        `_all_gather_base` is a private function. Users should use
        `all_gather_into_tensor` instead.

    """
    return all_gather_into_tensor(output_tensor, input_tensor, group, async_op)


@_exception_logger
@deprecated(
    "`torch.distributed.all_gather_coalesced` will be deprecated. If you must use it, "
    "please revisit our documentation later at "
    "https://pytorch.org/docs/main/distributed.html#collective-functions",
    category=FutureWarning,
)
def all_gather_coalesced(
    output_tensor_lists, input_tensor_list, group=None, async_op=False
):
    """
    Gathers input tensors from the whole group in a list in a coalesced manner.

    Complex tensors are supported.

    Args:
        output_tensor_lists (list[list[Tensor]]): Output list. It should contain
            correctly-sized tensors to be used for output of the collective.
        input_tensor_list (list[Tensor]): Tensors to be broadcast from
            current process. At least one tensor has to be non empty.
        group (ProcessGroup, optional): The process group to work on. If None,
            the default process group will be used.
        async_op (bool, optional): Whether this op should be an async op.

    Returns:
        Async work handle, if async_op is set to True.
        None, if not async_op or if not part of the group

    Example:
        we have 2 process groups, 2 ranks.
        rank 0 passes:
            input_tensor_list = [[[1, 1], [1, 1]], [2], [3, 3]]
            output_tensor_lists =
               [[[[-1, -1], [-1, -1]], [-1], [-1, -1]],
                [[[-1, -1], [-1, -1]], [-1], [-1, -1]]]
        rank 1 passes:
            input_tensor_list = [[[3, 3], [3, 3]], [5], [1, 1]]
            output_tensor_lists =
               [[[[-1, -1], [-1, -1]], [-1], [-1, -1]],
                [[[-1, -1], [-1, -1]], [-1], [-1, -1]]]
        both rank 0 and 1 get:
            output_tensor_lists =
               [[[1, 1], [1, 1]], [2], [3, 3]],
                [[3, 3], [3, 3]], [5], [1, 1]]].

    WARNING: at this time individual shape checking is not implemented across nodes.
    For example, if the rank 0 node passes [torch.rand(4), torch.rand(2)] and the
    rank 1 node passes [torch.rand(2), torch.rand(2), torch.rand(2)], the
    all_gather_coalesced operation will proceed without complaint and return
    erroneous outputs. This lack of shape checking results in significant
    performance improvements but users of this function should take extra care
    to ensure that each node passes in tensors whose shapes match across nodes.
    """
    # We only check basic compatibility with C++ params here, C++ code will
    # do shape and type checking.
    if _rank_not_in_group(group):
        _warn_not_in_group("all_gather_coalesced")
        return
    _check_tensor_list(input_tensor_list, "input_tensor_list")
    _ensure_all_tensors_same_dtype(input_tensor_list)
    if not isinstance(output_tensor_lists, list):
        raise TypeError(
            "Invalid function argument: output_tensor_lists should be a list"
        )
    for output_tensor_list in output_tensor_lists:
        _check_tensor_list(output_tensor_list, "output_tensor_lists")
        _ensure_all_tensors_same_dtype(output_tensor_list)

    output_tensor_lists = [
        [t if not t.is_complex() else torch.view_as_real(t) for t in l]
        for l in output_tensor_lists
    ]
    input_tensor_list = [
        t if not t.is_complex() else torch.view_as_real(t) for t in input_tensor_list
    ]

    if group is None:
        default_pg = _get_default_group()
        work = default_pg.allgather_coalesced(output_tensor_lists, input_tensor_list)
    else:
        work = group.allgather_coalesced(output_tensor_lists, input_tensor_list)

    if async_op:
        return work.get_future()
    else:
        work.wait()


def _validate_output_list_for_rank(my_rank, dst, gather_list):
    if dst == my_rank:
        if not gather_list:
            raise ValueError(
                "Argument ``gather_list`` must be specified on destination rank."
            )
    elif gather_list:
        raise ValueError(
            "Argument ``gather_list`` must NOT be specified "
            "on non-destination ranks."
        )


@_exception_logger
def gather(tensor, gather_list=None, dst=0, group=None, async_op=False):
    """
    Gathers a list of tensors in a single process.

    This function requires all tensors to be the same size on each process.

    Args:
        tensor (Tensor): Input tensor.
        gather_list (list[Tensor], optional): List of appropriately,
            same-sized tensors to use for gathered data
            (default is None, must be specified on the destination rank)
        dst (int, optional): Destination rank on global process group (regardless of ``group`` argument). (default is 0)
        group (ProcessGroup, optional): The process group to work on. If None,
            the default process group will be used.
        async_op (bool, optional): Whether this op should be an async op

    Returns:
        Async work handle, if async_op is set to True.
        None, if not async_op or if not part of the group

    """
    _check_single_tensor(tensor, "tensor")

    # Parameter ``gather_list`` may be left unspecified on non-dst ranks.
    if gather_list:
        _check_tensor_list(gather_list, "gather_list")
    else:
        gather_list = []
    _ensure_all_tensors_same_dtype(tensor, gather_list)

    if _rank_not_in_group(group):
        _warn_not_in_group("gather")
        return

    my_rank = get_rank()
    _validate_output_list_for_rank(my_rank, dst, gather_list)
    output_tensors = [gather_list] if dst == my_rank else []
    input_tensors = [tensor]

    opts = GatherOptions()
    opts.rootRank = dst

    if group is None or group is GroupMember.WORLD:
        default_pg = _get_default_group()
        work = default_pg.gather(output_tensors, input_tensors, opts)
    else:
        group_dst_rank = get_group_rank(group, dst)
        opts.rootRank = group_dst_rank
        work = group.gather(output_tensors, input_tensors, opts)

    if async_op:
        return work
    else:
        work.wait()


@_exception_logger
def scatter(tensor, scatter_list=None, src=0, group=None, async_op=False):
    """
    Scatters a list of tensors to all processes in a group.

    Each process will receive exactly one tensor and store its data in the
    ``tensor`` argument.

    Complex tensors are supported.

    Args:
        tensor (Tensor): Output tensor.
        scatter_list (list[Tensor]): List of tensors to scatter (default is
            None, must be specified on the source rank)
        src (int): Source rank on global process group (regardless of ``group`` argument).
            Default is 0
        group (ProcessGroup, optional): The process group to work on. If None,
            the default process group will be used.
        async_op (bool, optional): Whether this op should be an async op

    Returns:
        Async work handle, if async_op is set to True.
        None, if not async_op or if not part of the group

    .. note:: Note that all Tensors in scatter_list must have the same size.

    Example::
        >>> # xdoctest: +SKIP("need process group init")
        >>> # Note: Process group initialization omitted on each rank.
        >>> import torch.distributed as dist
        >>> tensor_size = 2
        >>> t_ones = torch.ones(tensor_size)
        >>> t_fives = torch.ones(tensor_size) * 5
        >>> output_tensor = torch.zeros(tensor_size)
        >>> if dist.get_rank() == 0:
        >>>     # Assumes world_size of 2.
        >>>     # Only tensors, all of which must be the same size.
        >>>     scatter_list = [t_ones, t_fives]
        >>> else:
        >>>     scatter_list = None
        >>> dist.scatter(output_tensor, scatter_list, src=0)
        >>> # Rank i gets scatter_list[i]. For example, on rank 1:
        >>> output_tensor
        tensor([5., 5.])

    """
    _check_single_tensor(tensor, "tensor")

    # Parameter ``scatter_list`` may be left unspecified on non-src ranks.
    if scatter_list:
        _check_tensor_list(scatter_list, "scatter_list")
    else:
        scatter_list = []
    _ensure_all_tensors_same_dtype(tensor, scatter_list)

    if _rank_not_in_group(group):
        _warn_not_in_group("scatter")
        return
    scatter_list = [
        t if not t.is_complex() else torch.view_as_real(t) for t in scatter_list
    ]
    tensor = tensor if not tensor.is_complex() else torch.view_as_real(tensor)

    my_rank = get_rank()
    if src == my_rank:
        if not scatter_list:
            raise ValueError(
                "Argument ``scatter_list`` must be specified on source rank."
            )
        input_tensors = [scatter_list]
        output_tensors = [tensor]
    else:
        if scatter_list:
            raise ValueError(
                "Argument ``scatter_list`` must NOT be specified "
                "on non-source ranks."
            )
        input_tensors = []
        output_tensors = [tensor]

    opts = ScatterOptions()
    opts.rootRank = src
    opts.asyncOp = async_op

    if group is None or group is GroupMember.WORLD:
        default_pg = _get_default_group()
        work = default_pg.scatter(output_tensors, input_tensors, opts)
    else:
        group_src_rank = get_group_rank(group, src)
        opts.rootRank = group_src_rank
        work = group.scatter(output_tensors, input_tensors, opts)

    if async_op:
        return work
    else:
        work.wait()


@_exception_logger
def reduce_scatter(output, input_list, op=ReduceOp.SUM, group=None, async_op=False):
    """
    Reduces, then scatters a list of tensors to all processes in a group.

    Args:
        output (Tensor): Output tensor.
        input_list (list[Tensor]): List of tensors to reduce and scatter.
        op (optional): One of the values from
            ``torch.distributed.ReduceOp``
            enum.  Specifies an operation used for element-wise reductions.
        group (ProcessGroup, optional): The process group to work on. If None,
            the default process group will be used.
        async_op (bool, optional): Whether this op should be an async op.

    Returns:
        Async work handle, if async_op is set to True.
        None, if not async_op or if not part of the group.

    """
    _check_single_tensor(output, "output")
    _check_tensor_list(input_list, "input_list")
    _ensure_all_tensors_same_dtype(output, input_list)
    if _rank_not_in_group(group):
        _warn_not_in_group("reduce_scatter")
        return

    opts = ReduceScatterOptions()
    opts.reduceOp = op

    if group is None:
        default_pg = _get_default_group()
        work = default_pg.reduce_scatter([output], [input_list], opts)
    else:
        work = group.reduce_scatter([output], [input_list], opts)

    if async_op:
        return work
    else:
        work.wait()


@_exception_logger
def reduce_scatter_tensor(output, input, op=ReduceOp.SUM, group=None, async_op=False):
    """
    Reduces, then scatters a tensor to all ranks in a group.

    Args:
        output (Tensor): Output tensor. It should have the same size across all
            ranks.
        input (Tensor): Input tensor to be reduced and scattered. Its size
            should be output tensor size times the world size. The input tensor
            can have one of the following shapes:
            (i) a concatenation of the output tensors along the primary
            dimension, or
            (ii) a stack of the output tensors along the primary dimension.
            For definition of "concatenation", see ``torch.cat()``.
            For definition of "stack", see ``torch.stack()``.
        group (ProcessGroup, optional): The process group to work on. If None,
            the default process group will be used.
        async_op (bool, optional): Whether this op should be an async op.

    Returns:
        Async work handle, if async_op is set to True.
        None, if not async_op or if not part of the group.

    Examples:
        >>> # xdoctest: +SKIP("need process group init")
        >>> # All tensors below are of torch.int64 dtype and on CUDA devices.
        >>> # We have two ranks.
        >>> device = torch.device(f'cuda:{rank}')
        >>> tensor_out = torch.zeros(2, dtype=torch.int64, device=device)
        >>> # Input in concatenation form
        >>> tensor_in = torch.arange(world_size * 2, dtype=torch.int64, device=device)
        >>> tensor_in
        tensor([0, 1, 2, 3], device='cuda:0') # Rank 0
        tensor([0, 1, 2, 3], device='cuda:1') # Rank 1
        >>> dist.reduce_scatter_tensor(tensor_out, tensor_in)
        >>> tensor_out
        tensor([0, 2], device='cuda:0') # Rank 0
        tensor([4, 6], device='cuda:1') # Rank 1
        >>> # Input in stack form
        >>> tensor_in = torch.reshape(tensor_in, (world_size, 2))
        >>> tensor_in
        tensor([[0, 1],
                [2, 3]], device='cuda:0') # Rank 0
        tensor([[0, 1],
                [2, 3]], device='cuda:1') # Rank 1
        >>> dist.reduce_scatter_tensor(tensor_out, tensor_in)
        >>> tensor_out
        tensor([0, 2], device='cuda:0') # Rank 0
        tensor([4, 6], device='cuda:1') # Rank 1

    .. warning::
        The Gloo backend does not support this API.

    """
    _check_single_tensor(output, "output")
    _check_single_tensor(input, "input")

    if _rank_not_in_group(group):
        _warn_not_in_group("reduce_scatter_tensor")
        return

    opts = ReduceScatterOptions()
    opts.reduceOp = op
    opts.asyncOp = async_op

    group = group or _get_default_group()

    # Check if we are in coalescing context
    # If we are, do not issue single operation, just append a collective representation
    if group in _world.pg_coalesce_state.keys():
        coll = _CollOp(reduce_scatter_tensor, input, output, op, None)
        _world.pg_coalesce_state[group].append(coll)
        if async_op:
            return _IllegalWork()
        else:
            return None

    work = group._reduce_scatter_base(output, input, opts)

    if async_op:
        return work
    else:
        work.wait()


@deprecated(
    "`torch.distributed._reduce_scatter_base` is a private function and will be deprecated. "
    "Please use `torch.distributed.reduce_scatter_tensor` instead.",
    category=FutureWarning,
)
def _reduce_scatter_base(output, input, op=ReduceOp.SUM, group=None, async_op=False):
    """
    Reduces, then scatters a flattened tensor to all processes in a group.

    Args:
        output (Tensor): Output tensor.
        input (Tensor): Input tensor that is of size output tensor size times world size
        group (ProcessGroup, optional): The process group to work on. If None,
            the default process group will be used.
        async_op (bool, optional): Whether this op should be an async op.

    Returns:
        Async work handle, if async_op is set to True.
        None, if not async_op or if not part of the group.

    .. warning::
        `_reduce_scatter_base` is a private function. Users should use
        `reduce_scatter_tensor` instead.

    """
    return reduce_scatter_tensor(output, input, op, group, async_op)


@_exception_logger
def all_to_all_single(
    output,
    input,
    output_split_sizes=None,
    input_split_sizes=None,
    group=None,
    async_op=False,
):
    """
    Split input tensor and then scatter the split list to all processes in a group.

    Later the received tensors are concatenated from all the processes in the group
    and returned as a single output tensor.

    Complex tensors are supported.

    Args:
        output (Tensor): Gathered concatenated output tensor.
        input (Tensor): Input tensor to scatter.
        output_split_sizes: (list[Int], optional): Output split sizes for dim 0
            if specified None or empty, dim 0 of ``output`` tensor must divide
            equally by ``world_size``.
        input_split_sizes: (list[Int], optional): Input split sizes for dim 0
            if specified None or empty, dim 0 of ``input`` tensor must divide
            equally by ``world_size``.
        group (ProcessGroup, optional): The process group to work on. If None,
            the default process group will be used.
        async_op (bool, optional): Whether this op should be an async op.

    Returns:
        Async work handle, if async_op is set to True.
        None, if not async_op or if not part of the group.

    .. warning::
        `all_to_all_single` is experimental and subject to change.

    Examples:
        >>> # xdoctest: +SKIP("Undefined rank")
        >>> input = torch.arange(4) + rank * 4
        >>> input
        tensor([0, 1, 2, 3])     # Rank 0
        tensor([4, 5, 6, 7])     # Rank 1
        tensor([8, 9, 10, 11])   # Rank 2
        tensor([12, 13, 14, 15]) # Rank 3
        >>> output = torch.empty([4], dtype=torch.int64)
        >>> dist.all_to_all_single(output, input)
        >>> output
        tensor([0, 4, 8, 12])    # Rank 0
        tensor([1, 5, 9, 13])    # Rank 1
        tensor([2, 6, 10, 14])   # Rank 2
        tensor([3, 7, 11, 15])   # Rank 3

        >>> # Essentially, it is similar to following operation:
        >>> scatter_list = list(input.chunk(world_size))
        >>> gather_list  = list(output.chunk(world_size))
        >>> for i in range(world_size):
        >>>     dist.scatter(gather_list[i], scatter_list if i == rank else [], src = i)

        >>> # Another example with uneven split
        >>> input
        tensor([0, 1, 2, 3, 4, 5])                                       # Rank 0
        tensor([10, 11, 12, 13, 14, 15, 16, 17, 18])                     # Rank 1
        tensor([20, 21, 22, 23, 24])                                     # Rank 2
        tensor([30, 31, 32, 33, 34, 35, 36])                             # Rank 3
        >>> input_splits
        [2, 2, 1, 1]                                                     # Rank 0
        [3, 2, 2, 2]                                                     # Rank 1
        [2, 1, 1, 1]                                                     # Rank 2
        [2, 2, 2, 1]                                                     # Rank 3
        >>> output_splits
        [2, 3, 2, 2]                                                     # Rank 0
        [2, 2, 1, 2]                                                     # Rank 1
        [1, 2, 1, 2]                                                     # Rank 2
        [1, 2, 1, 1]                                                     # Rank 3
        >>> output = ...
        >>> dist.all_to_all_single(output, input, output_splits, input_splits)
        >>> output
        tensor([ 0,  1, 10, 11, 12, 20, 21, 30, 31])                     # Rank 0
        tensor([ 2,  3, 13, 14, 22, 32, 33])                             # Rank 1
        tensor([ 4, 15, 16, 23, 34, 35])                                 # Rank 2
        tensor([ 5, 17, 18, 24, 36])                                     # Rank 3


        >>> # Another example with tensors of torch.cfloat type.
        >>> input = torch.tensor([1+1j, 2+2j, 3+3j, 4+4j], dtype=torch.cfloat) + 4 * rank * (1+1j)
        >>> input
        tensor([1+1j, 2+2j, 3+3j, 4+4j])                                # Rank 0
        tensor([5+5j, 6+6j, 7+7j, 8+8j])                                # Rank 1
        tensor([9+9j, 10+10j, 11+11j, 12+12j])                          # Rank 2
        tensor([13+13j, 14+14j, 15+15j, 16+16j])                        # Rank 3
        >>> output = torch.empty([4], dtype=torch.int64)
        >>> dist.all_to_all_single(output, input)
        >>> output
        tensor([1+1j, 5+5j, 9+9j, 13+13j])                              # Rank 0
        tensor([2+2j, 6+6j, 10+10j, 14+14j])                            # Rank 1
        tensor([3+3j, 7+7j, 11+11j, 15+15j])                            # Rank 2
        tensor([4+4j, 8+8j, 12+12j, 16+16j])                            # Rank 3
    """
    if _rank_not_in_group(group):
        _warn_not_in_group("all_to_all_single")
        return

    opts = AllToAllOptions()
    _check_single_tensor(output, "output")
    _check_single_tensor(input, "input")
    _ensure_all_tensors_same_dtype(output, input)

    if input.is_complex():
        input = torch.view_as_real(input)
    if output.is_complex():
        output = torch.view_as_real(output)

    output_split_sizes = [] if output_split_sizes is None else output_split_sizes
    input_split_sizes = [] if input_split_sizes is None else input_split_sizes

    if group is None:
        default_pg = _get_default_group()
        work = default_pg.alltoall_base(
            output, input, output_split_sizes, input_split_sizes, opts
        )
    else:
        work = group.alltoall_base(
            output, input, output_split_sizes, input_split_sizes, opts
        )

    if async_op:
        return work
    else:
        work.wait()


@_exception_logger
def all_to_all(output_tensor_list, input_tensor_list, group=None, async_op=False):
    """
    Scatters list of input tensors to all processes in a group and return gathered list of tensors in output list.

    Complex tensors are supported.

    Args:
        output_tensor_list (list[Tensor]): List of tensors to be gathered one
            per rank.
        input_tensor_list (list[Tensor]): List of tensors to scatter one per rank.
        group (ProcessGroup, optional): The process group to work on. If None,
            the default process group will be used.
        async_op (bool, optional): Whether this op should be an async op.

    Returns:
        Async work handle, if async_op is set to True.
        None, if not async_op or if not part of the group.

    .. warning::
        `all_to_all` is experimental and subject to change.

    Examples:
        >>> # xdoctest: +SKIP("Undefined rank")
        >>> input = torch.arange(4) + rank * 4
        >>> input = list(input.chunk(4))
        >>> input
        [tensor([0]), tensor([1]), tensor([2]), tensor([3])]     # Rank 0
        [tensor([4]), tensor([5]), tensor([6]), tensor([7])]     # Rank 1
        [tensor([8]), tensor([9]), tensor([10]), tensor([11])]   # Rank 2
        [tensor([12]), tensor([13]), tensor([14]), tensor([15])] # Rank 3
        >>> output = list(torch.empty([4], dtype=torch.int64).chunk(4))
        >>> dist.all_to_all(output, input)
        >>> output
        [tensor([0]), tensor([4]), tensor([8]), tensor([12])]    # Rank 0
        [tensor([1]), tensor([5]), tensor([9]), tensor([13])]    # Rank 1
        [tensor([2]), tensor([6]), tensor([10]), tensor([14])]   # Rank 2
        [tensor([3]), tensor([7]), tensor([11]), tensor([15])]   # Rank 3

        >>> # Essentially, it is similar to following operation:
        >>> scatter_list = input
        >>> gather_list  = output
        >>> for i in range(world_size):
        >>>     dist.scatter(gather_list[i], scatter_list if i == rank else [], src=i)

        >>> input
        tensor([0, 1, 2, 3, 4, 5])                                       # Rank 0
        tensor([10, 11, 12, 13, 14, 15, 16, 17, 18])                     # Rank 1
        tensor([20, 21, 22, 23, 24])                                     # Rank 2
        tensor([30, 31, 32, 33, 34, 35, 36])                             # Rank 3
        >>> input_splits
        [2, 2, 1, 1]                                                     # Rank 0
        [3, 2, 2, 2]                                                     # Rank 1
        [2, 1, 1, 1]                                                     # Rank 2
        [2, 2, 2, 1]                                                     # Rank 3
        >>> output_splits
        [2, 3, 2, 2]                                                     # Rank 0
        [2, 2, 1, 2]                                                     # Rank 1
        [1, 2, 1, 2]                                                     # Rank 2
        [1, 2, 1, 1]                                                     # Rank 3
        >>> input = list(input.split(input_splits))
        >>> input
        [tensor([0, 1]), tensor([2, 3]), tensor([4]), tensor([5])]                   # Rank 0
        [tensor([10, 11, 12]), tensor([13, 14]), tensor([15, 16]), tensor([17, 18])] # Rank 1
        [tensor([20, 21]), tensor([22]), tensor([23]), tensor([24])]                 # Rank 2
        [tensor([30, 31]), tensor([32, 33]), tensor([34, 35]), tensor([36])]         # Rank 3
        >>> output = ...
        >>> dist.all_to_all(output, input)
        >>> output
        [tensor([0, 1]), tensor([10, 11, 12]), tensor([20, 21]), tensor([30, 31])]   # Rank 0
        [tensor([2, 3]), tensor([13, 14]), tensor([22]), tensor([32, 33])]           # Rank 1
        [tensor([4]), tensor([15, 16]), tensor([23]), tensor([34, 35])]              # Rank 2
        [tensor([5]), tensor([17, 18]), tensor([24]), tensor([36])]                  # Rank 3

        >>> # Another example with tensors of torch.cfloat type.
        >>> input = torch.tensor([1+1j, 2+2j, 3+3j, 4+4j], dtype=torch.cfloat) + 4 * rank * (1+1j)
        >>> input = list(input.chunk(4))
        >>> input
        [tensor([1+1j]), tensor([2+2j]), tensor([3+3j]), tensor([4+4j])]            # Rank 0
        [tensor([5+5j]), tensor([6+6j]), tensor([7+7j]), tensor([8+8j])]            # Rank 1
        [tensor([9+9j]), tensor([10+10j]), tensor([11+11j]), tensor([12+12j])]      # Rank 2
        [tensor([13+13j]), tensor([14+14j]), tensor([15+15j]), tensor([16+16j])]    # Rank 3
        >>> output = list(torch.empty([4], dtype=torch.int64).chunk(4))
        >>> dist.all_to_all(output, input)
        >>> output
        [tensor([1+1j]), tensor([5+5j]), tensor([9+9j]), tensor([13+13j])]          # Rank 0
        [tensor([2+2j]), tensor([6+6j]), tensor([10+10j]), tensor([14+14j])]        # Rank 1
        [tensor([3+3j]), tensor([7+7j]), tensor([11+11j]), tensor([15+15j])]        # Rank 2
        [tensor([4+4j]), tensor([8+8j]), tensor([12+12j]), tensor([16+16j])]        # Rank 3

    """
    if _rank_not_in_group(group):
        _warn_not_in_group("all_to_all")
        return

    opts = AllToAllOptions()
    _check_tensor_list(output_tensor_list, "output_tensor_list")
    _check_tensor_list(input_tensor_list, "input_tensor_list")
    _ensure_all_tensors_same_dtype(output_tensor_list, input_tensor_list)

    input_tensor_list = [
        t if not t.is_complex() else torch.view_as_real(t) for t in input_tensor_list
    ]
    output_tensor_list = [
        t if not t.is_complex() else torch.view_as_real(t) for t in output_tensor_list
    ]

    if group is None:
        default_pg = _get_default_group()
        work = default_pg.alltoall(output_tensor_list, input_tensor_list, opts)
    else:
        work = group.alltoall(output_tensor_list, input_tensor_list, opts)

    if async_op:
        return work
    else:
        work.wait()


@_exception_logger
def barrier(group=GroupMember.WORLD, async_op=False, device_ids=None):
    """
    Synchronize all processes.

    This collective blocks processes until the whole group enters this function,
    if async_op is False, or if async work handle is called on wait().

    Args:
        group (ProcessGroup, optional): The process group to work on. If None,
            the default process group will be used.
        async_op (bool, optional): Whether this op should be an async op
        device_ids ([int], optional): List of device/GPU ids.

    Returns:
        Async work handle, if async_op is set to True.
        None, if not async_op or if not part of the group

    .. note:: `ProcessGroupNCCL` now relies on stream synchronization instead of
              device synchronization to block the CPU. Thus, please do not assume that
              `barrier()` would perform a device synchronization.
    """
    if _rank_not_in_group(group):
        _warn_not_in_group("barrier")
        return

    opts = BarrierOptions()
    opts.device = _get_pg_default_device(group)
    if device_ids is not None:
        if isinstance(device_ids, list):
            opts.device_ids = device_ids
        else:
            raise TypeError(
                "Invalid function argument: device_ids type should be List[int]"
            )

    if group is None:
        default_pg = _get_default_group()
        work = default_pg.barrier(opts=opts)
    else:
        work = group.barrier(opts=opts)

    if async_op:
        return work
    else:
        work.wait()


def monitored_barrier(group=GroupMember.WORLD, timeout=None, wait_all_ranks=False):
    """
    Synchronize processes similar to ``torch.distributed.barrier``, but consider a configurable timeout.

    It is able to report ranks that did not pass this barrier within the provided timeout.
    Specifically, for non-zero ranks, will block until a send/recv is processed from rank 0.
    Rank 0 will block until all send /recv from other ranks are processed, and will report
    failures for ranks that failed to respond in time. Note that if one rank does not reach the
    monitored_barrier (for example due to a hang), all other ranks would fail in monitored_barrier.

    This collective will block all processes/ranks in the group, until the
    whole group exits the function successfully, making it useful for debugging
    and synchronizing. However, it can have a performance impact and should only
    be used for debugging or scenarios that require full synchronization points
    on the host-side. For debugging purposes, this barrier can be inserted
    before the application's collective calls to check if any ranks are
    desynchronized.

    .. note:: Note that this collective is only supported with the GLOO backend.

    Args:
        group (ProcessGroup, optional): The process group to work on. If
            ``None``, the default process group will be used.
        timeout (datetime.timedelta, optional): Timeout for monitored_barrier.
            If ``None``, the default process group timeout will be used.
        wait_all_ranks (bool, optional): Whether to collect all failed ranks or
            not. By default, this is ``False`` and ``monitored_barrier`` on rank 0
            will throw on the first failed rank it encounters in order to fail
            fast. By setting ``wait_all_ranks=True`` ``monitored_barrier`` will
            collect all failed ranks and throw an error containing information
            about all failed ranks.

    Returns:
        ``None``.

    Example::
        >>> # xdoctest: +SKIP("need process group init")
        >>> # Note: Process group initialization omitted on each rank.
        >>> import torch.distributed as dist
        >>> if dist.get_rank() != 1:
        >>>     dist.monitored_barrier() # Raises exception indicating that
        >>> # rank 1 did not call into monitored_barrier.
        >>> # Example with wait_all_ranks=True
        >>> if dist.get_rank() == 0:
        >>>     dist.monitored_barrier(wait_all_ranks=True) # Raises exception
        >>> # indicating that ranks 1, 2, ... world_size - 1 did not call into
        >>> # monitored_barrier.
    """
    # Need to call rank not in group before using the group, otherwise
    # "Invalid process group" error is raised.
    if _rank_not_in_group(group):
        _warn_not_in_group("monitored_barrier")
        return

    if get_backend(group) != Backend.GLOO:
        raise ValueError("monitored_barrier is only implemented for GLOO backend.")

    if timeout is None:
        timeout = _get_default_timeout(get_backend(group))
    elif isinstance(timeout, float):
        # TODO(whc) aparently some existing test case for monitored_barrier passes in a timeout in float format?
        warnings.warn(
            "Please specify timeout arg as a timedelta. "
            f"Converting current value of {timeout} assuming it represents seconds",
        )
        timeout = timedelta(seconds=timeout)

    _check_valid_timeout(timeout)

    group_to_use = _get_default_group() if group is None else group
    return group_to_use.monitored_barrier(timeout, wait_all_ranks=wait_all_ranks)


def _create_process_group_wrapper(
    wrapped_pg: torch._C._distributed_c10d.Backend,
    store_prefix: str,
    store: Store,
    rank: int,
    world_size: int,
    timeout: timedelta = default_pg_timeout,
):
    assert _GLOO_AVAILABLE, "ProcessGroupWrapper unsupported without GLOO backend."

    # (whc) this appears to be just for the gloo backend? if so, `default_pg_timeout` is appropriate...

    # Create a separate prefix store for the helper process group.
    prefix = f"{PG_WRAPPER_STORE_PREFIX}:{store_prefix}"
    store = PrefixStore(prefix, store)
    helper_pg = ProcessGroupGloo(store, rank, world_size, timeout=timeout)
    # Wrap the underlying pg with ProcessGroupWrapper.
    wrapped_pg = _ProcessGroupWrapper(wrapped_pg, helper_pg)
    return wrapped_pg


# helper function for deterministically hashing a list of ranks
def _hash_ranks(ranks: List[int]):
    return hashlib.sha1(bytes("_".join(map(str, ranks)), "utf-8")).hexdigest()


# Takes a list of ranks and computes an integer color
def _process_group_color(ranks: List[int]) -> int:
    # Convert our hash to an int, but avoid negative numbers by shifting a bit.
    return int(_hash_ranks(ranks), 16) % (sys.maxsize >> 1)


def _process_group_name(ranks, use_hashed_name):
    global _world
    if use_hashed_name:
        pg_name = _hash_ranks(ranks)
        while pg_name in _world.pg_names.values():
            pg_name = hashlib.sha1(bytes(pg_name + "_", "utf-8")).hexdigest()
    else:
        pg_name = str(_world.group_count)
        _world.group_count += 1
    return pg_name


def _get_backend_from_str(backend: Optional[str] = None) -> Backend:
    # Default to the same backend as the global process group
    #  if backend is not specified.
    if not backend:
        backend = get_backend(_get_default_group())
    return Backend(backend)


@_time_logger
def new_group(
    ranks=None,
    timeout=None,
    backend=None,
    pg_options=None,
    use_local_synchronization=False,
    group_desc=None,
):
    """
    Create a new distributed group.

    This function requires that all processes in the main group (i.e. all
    processes that are part of the distributed job) enter this function, even
    if they are not going to be members of the group. Additionally, groups
    should be created in the same order in all processes.

    .. warning::
        Using multiple process groups with the ``NCCL`` backend concurrently
        is not safe and the user should perform explicit synchronization in
        their application to ensure only one process group is used at a time.
        This means collectives from one process group should have completed
        execution on the device (not just enqueued since CUDA execution is
        async) before collectives from another process group are enqueued.
        See `Using multiple NCCL communicators concurrently <https://docs.nvid
        ia.com/deeplearning/nccl/user-guide/docs/usage/communicators.html#using
        -multiple-nccl-communicators-concurrently>`_ for more details.

    Args:
        ranks (list[int]): List of ranks of group members. If ``None``, will be
            set to all ranks. Default is ``None``.
        timeout (timedelta, optional): see `init_process_group` for details and default value.
        backend (str or Backend, optional): The backend to use. Depending on
            build-time configurations, valid values are ``gloo`` and ``nccl``.
            By default uses the same backend as the global group. This field
            should be given as a lowercase string (e.g., ``"gloo"``), which can
            also be accessed via :class:`Backend` attributes (e.g.,
            ``Backend.GLOO``). If ``None`` is passed in, the backend
            corresponding to the default process group will be used. Default is
            ``None``.
        pg_options (ProcessGroupOptions, optional): process group options
            specifying what additional options need to be passed in during
            the construction of specific process groups. i.e. for the ``nccl``
            backend, ``is_high_priority_stream`` can be specified so that
            process group can pick up high priority cuda streams.
        use_local_synchronization (bool, optional): perform a group-local
            barrier at the end of the process group creation. This is different
            in that non-member ranks don't need to call into API and don't
            join the barrier.
        group_desc (str, optional): a string to describe the process group.

    Returns:
        A handle of distributed group that can be given to collective calls or
        GroupMember.NON_GROUP_MEMBER if the rank is not part of ``ranks``.

    N.B. use_local_synchronization doesn't work with MPI.

    N.B. While use_local_synchronization=True can be significantly faster with larger
    clusters and small process groups, care must be taken since it changes cluster behavior
    as non-member ranks don't join the group barrier().

    N.B. use_local_synchronization=True can lead to deadlocks when each rank creates
    multiple overlaping process groups. To avoid that, make sure all ranks follow the
    same global creation order.
    """
    return _new_group_with_tag(
        ranks,
        timeout,
        backend,
        pg_options,
        None,
        use_local_synchronization=use_local_synchronization,
        group_desc=group_desc,
    )


def _new_group_with_tag(
    ranks=None,
    timeout=None,
    backend=None,
    pg_options=None,
    pg_tag=None,
    use_local_synchronization=False,
    group_desc=None,
):
    """
    Variant of ``new_group`` that exposes tag creation.

    :: N.B. The mechanism is experimental and tied to the functional collectives effort, see
    ``torch.distributed._functional_collectives`` for reference on how to use it.
    """
    global _world

    default_pg = _get_default_group()
    default_backend, default_store = _world.pg_map[default_pg]
    global_rank = default_pg.rank()
    global_world_size = default_pg.size()

    # Default to the same backend as the global process group
    # if the backend is not specified.
    if not backend:
        backend = default_backend
    backend = Backend(backend)

    # this timeout defaulting/validation is used for all the new_groups/new_subgroups variants,
    # which may just pass their timeout value (or None)
    if timeout is None:
        timeout = _get_default_timeout(backend)
    _check_valid_timeout(timeout)

    if use_local_synchronization:
        # MPI backend doesn't have have a way for us to perform a partial sync
        if backend == Backend.MPI:
            raise ValueError(
                "MPI backend doesn't support use_local_synchronization=True"
            )
        if ranks is not None and get_rank() not in ranks:
            return None

    # checks the input ranks
    if ranks is not None:
        ranks = sorted(ranks)
        group_world_size = len(ranks)
        if group_world_size > global_world_size:
            raise ValueError(
                "the new group's world size should be less or "
                "equal to the world size set by "
                "init_process_group"
            )
        # check ranks' sanity
        for rank in ranks:
            if rank < 0 or rank >= global_world_size:
                raise ValueError(
                    "The new group's rank should be within "
                    "the world_size set by init_process_group"
                )
        if global_rank in ranks:
            group_rank = ranks.index(global_rank)
        else:
            group_rank = None
    else:
        ranks = list(range(global_world_size))
        group_world_size = global_world_size
        group_rank = global_rank

    group_name = _process_group_name(ranks, use_hashed_name=use_local_synchronization)

    pg, pg_store = _new_process_group_helper(
        group_world_size,
        group_rank,
        ranks,
        backend,
        default_store,
        group_name,
        pg_options=pg_options,
        timeout=timeout,
        pg_tag=pg_tag,
        group_desc=group_desc,
    )

    # Create the global rank to group rank mapping
    _world.pg_group_ranks[pg] = {
        global_rank: group_rank for group_rank, global_rank in enumerate(ranks)
    }

    if _is_barrier_after_init() == 1:
        # barrier at the end to ensure that once we return from this method, all
        # process groups including global variables (if any) are updated
        # correctly on all ranks.
        # Update 04/2023: for large-scale runs, this barrier (esp. store-based
        # barrier) may be costly and/or unscalable. Also, in a lot of cases,
        # these barriers may be unnecessary, as proven by a green CI after
        # removal. An environment variable `TORCH_DIST_INIT_BARRIER` has been
        # added which enables this barrier only when set to 1.
        logger.info(
            "Performing barrier after ProcessGroup initialization since "
            "TORCH_DIST_INIT_BARRIER = 1"
        )
        if backend == Backend.MPI:
            # MPI doesn't have store.
            barrier()
        else:
            barrier_store = pg_store if use_local_synchronization else default_store
            world_size = len(ranks) if use_local_synchronization else get_world_size()
            # Use store based barrier here since barrier() used a bunch of
            # default devices and messes up NCCL internal state.
            _store_based_barrier(
                global_rank, barrier_store, group_name, world_size, timeout
            )

    return pg


def new_subgroups(
    group_size=None,
    group=None,
    timeout=None,
    backend=None,
    pg_options=None,
    group_desc=None,
):
    """
    Create subgroups of equal size.

    By default, it creates intra-machine subgroups,
    where each of which contains all the ranks of a machine, based on the assumption
    that each machine has the same number of devices.

    This is a convenience API that calls ``new_group`` to generate multiple subgroups.
    It requires that all processes in the main group (i.e. all
    processes that are part of the distributed job) enter this function, even
    if they are not going to be members of the group.

    .. warning::
        If ``group_size`` is passed in, the world size must be divisible by ``group_size``.
        If no ``group_size`` is passed in, it believe that you are creating a group based
        on CUDA and determining the group size by number of CUDA devices, and if not all
        the machines have the same number of devices, the subgroup division will be
        different across nodes and can cause unexpected behaviors. Therefore, if you are
        creating a subgroup that does not depend on CUDA (such as Gloo on CPU), please
        pass in ``group_size`` correctly.

    .. warning::
        Using multiple process groups with the ``NCCL`` backend concurrently
        is not safe and the user should perform explicit synchronization in
        their application to ensure only one process group is used at a time.
        This means collectives from one process group should have completed
        execution on the device (not just enqueued since CUDA execution is
        async) before collectives from another process group are enqueued.
        See `Using multiple NCCL communicators concurrently <https://docs.nvid
        ia.com/deeplearning/nccl/user-guide/docs/usage/communicators.html#using
        -multiple-nccl-communicators-concurrently>`_ for more details.

    Args:
        group_size (int, optional): The size of each subgroup. If ``None``,
            the default subgroup size is equal to the number of devices on each machine,
            based on the assumption that each machine has exactly the same
            number of devices. Default is ``None``.
        timeout (timedelta, optional): see `init_process_group` for details and default value.
        backend (str or Backend, optional): The backend to use. Depending on
            build-time configurations, valid values are ``gloo`` and ``nccl``.
            By default uses the same backend as the global group. This field
            should be given as a lowercase string (e.g., ``"gloo"``), which can
            also be accessed via :class:`Backend` attributes (e.g.,
            ``Backend.GLOO``). If ``None`` is passed in, the backend
            corresponding to the default process group will be used. Default is
            ``None``.
        pg_options (ProcessGroupOptions, optional): process group options
            specifying what additional options need to be passed in during
            the construction of specific process groups. i.e. for the ``nccl``
            backend, ``is_high_priority_stream`` can be specified so that
            process group can pick up high priority cuda streams.
        group_desc (str, optional): A string describing the group. Each subgroup will
            inherit its group_desc

    Returns:
        The subgroup containing the current rank, and all the subgroups used for cleanup.

    Examples:
        >>> # Create intra-machine subgroups.
        >>> # xdoctest: +SKIP("need process group init")
        >>> cur_subgroup, subgroups = dist.new_subgroups()
        >>> # Allreduce within the machine.
        >>> rank = dist.get_rank()
        >>> tensor = torch.ones(1, device=rank) * rank
        >>> dist.all_reduce(tensor, group=cur_subgroup)
        >>> tensor
        tensor([28])  # Assume 8 CUDA devices per machine.  28 is sum(range(8)).
        >>> # Cleanup.
        >>> for subgroup in subgroups:
        >>>     dist.destroy_process_group(subgroup)
    """
    if group_size is None:
        if not torch.cuda.is_available():
            raise ValueError(
                "Default group size only takes effect when CUDA is available."
                "If your subgroup using a backend that does not depend on CUDA,"
                "please pass in 'group_size' correctly."
            )
        group_size = torch.cuda.device_count()
    if group_size <= 0:
        raise ValueError(f"The arg 'group_size' ({group_size}) must be positive")

    world_size = get_world_size()
    if world_size < group_size:
        raise ValueError(
            f"The arg 'group_size' ({group_size}) must not exceed the world size ({world_size})"
        )
    if world_size % group_size != 0:
        raise ValueError("The world size must be divisible by 'group_size'")

    subgroups = []
    cur_subgroup = None

    for subgroup_id in range(world_size // group_size):
        start_rank = subgroup_id * group_size
        end_rank = start_rank + group_size
        ranks_in_subgroup = list(range(start_rank, end_rank))
        subgroup = new_group(
            ranks=ranks_in_subgroup,
            timeout=timeout,
            backend=backend,
            pg_options=pg_options,
            group_desc=group_desc,
        )
        subgroups.append(subgroup)

        rank = get_rank()
        if rank in ranks_in_subgroup:
            cur_subgroup = subgroup
            logger.info("Rank %s is assigned to subgroup %s", rank, ranks_in_subgroup)

    return cur_subgroup, subgroups


def new_subgroups_by_enumeration(
    ranks_per_subgroup_list,
    timeout=None,
    backend=None,
    pg_options=None,
    group_desc=None,
):
    """
    Create subgroups by dividing the global world.

    The division is specified by a nested list of ranks. The subgroups cannot have
    overlap, and some ranks may not have to be in any subgroup.

    This is a convenience API that calls ``new_group`` to generate multiple subgroups.
    It requires that all processes in the main group (i.e. all
    processes that are part of the distributed job) enter this function, even
    if they are not going to be members of the group.

    .. warning::
        Using multiple process groups with the ``NCCL`` backend concurrently
        is not safe and the user should perform explicit synchronization in
        their application to ensure only one process group is used at a time.
        This means collectives from one process group should have completed
        execution on the device (not just enqueued since CUDA execution is
        async) before collectives from another process group are enqueued.
        See `Using multiple NCCL communicators concurrently <https://docs.nvid
        ia.com/deeplearning/nccl/user-guide/docs/usage/communicators.html#using
        -multiple-nccl-communicators-concurrently>`_ for more details.

    Args:
        ranks_per_subgroup_list (list[list[int]]): A nested list of ranks of
            group members.
        timeout (timedelta, optional): see `init_process_group` for details and default value.
        backend (str or Backend, optional): The backend to use. Depending on
             build-time configurations, valid values are ``gloo`` and ``nccl``.
             By default uses the same backend as the global group. This field
             should be given as a lowercase string (e.g., ``"gloo"``), which can
             also be accessed via :class:`Backend` attributes (e.g.,
             ``Backend.GLOO``). If ``None`` is passed in, the backend
             corresponding to the default process group will be used. Default is
             ``None``.
        pg_options (ProcessGroupOptions, optional): process group options
            specifying what additional options need to be passed in during
            the construction of specific process groups. i.e. for the ``nccl``
            backend, ``is_high_priority_stream`` can be specified so that
            process group can pick up high priority cuda streams.
        group_desc (str, optional): A string describing the group. Each subgroup will
            inherit its group_desc.

    Returns:
        The subgroup containing the current rank, and all the subgroups used for cleanup.

    Examples:
        >>> # Create two subgroups, where each has 2 processes.
        >>> # xdoctest: +SKIP("need process group init")
        >>> cur_subgroup, subgroups = dist.new_subgroups(ranks=[[0, 2], [1, 3]])
        >>> rank = dist.get_rank()
        >>> tensor = torch.ones(1, device=rank) * rank
        >>> dist.all_reduce(tensor, group=cur_subgroup)
        >>> tensor
        tensor([2])     # Subgroup 0: ranks 0 and 2
        tensor([4])     # Subgroup 1: ranks 1 and 3
    """
    if ranks_per_subgroup_list is None or len(ranks_per_subgroup_list) == 0:
        raise ValueError("The arg 'ranks_per_subgroup_list' cannot be empty")

    subgroups = []
    cur_subgroup = None
    # Create a mapping from rank to subgroup to check if there is any subgroup overlap.
    rank_to_ranks_dict = {}  # type: ignore[var-annotated]
    for ranks in ranks_per_subgroup_list:
        subgroup = new_group(
            ranks=ranks,
            timeout=timeout,
            backend=backend,
            pg_options=pg_options,
            group_desc=group_desc,
        )
        subgroups.append(subgroup)
        my_rank = get_rank()
        for rank in ranks:
            if rank in rank_to_ranks_dict:
                raise ValueError(
                    f"Rank {rank} has appeared in both subgroup {rank_to_ranks_dict[rank]} and {ranks}"
                )
            rank_to_ranks_dict[rank] = ranks
            if my_rank == rank:
                cur_subgroup = subgroup
                logger.info("Rank %s is assigned to subgroup %s", rank, ranks)

    return cur_subgroup, subgroups


def _find_pg_by_ranks_and_tag(tag: str, ranks: List[int]) -> Optional[ProcessGroup]:
    if len(tag) > 0 and not tag.startswith("ptd:") and not tag.startswith("user:"):
        tag = f"user:{tag}"

    for group in _world.tags_to_pg.get(tag, []):
        if group.size() != len(ranks):
            continue

        group_ranks = get_process_group_ranks(group)
        good = all(r in group_ranks for r in ranks)
        if good:
            return group
    return None


def _find_or_create_pg_by_ranks_and_tag(
    tag: str, ranks: List[int], stride: int
) -> ProcessGroup:
    assert (
        len(ranks) % stride == 0
    ), f"Ranks length ({len(ranks)}) must be divisible by stride ({stride})"

    my_rank = get_rank()
    my_ranks = None

    if stride == len(ranks):
        my_ranks = ranks.copy()
        assert my_rank in my_ranks, "rankset doesn't include the current node"
    else:
        for i in range(0, len(ranks), stride):
            rank_set = ranks[i : i + stride]
            if my_rank in rank_set:
                my_ranks = rank_set
        assert my_ranks is not None, "rankset doesn't include the current node"

    my_ranks.sort()

    pg = _find_pg_by_ranks_and_tag(tag, my_ranks)
    if pg is not None:
        return pg
    if tag == "":
        raise ValueError("Cannot automatically create PG with empty tag")
    # TODO copy settings and timeout from default PG
    return _new_group_with_tag(my_ranks, pg_tag=tag)


def _get_group_tag(pg: ProcessGroup) -> str:
    """Return the tag associated with ``pg``."""
    tag = _world.pg_to_tag[pg]
    if tag.startswith("user:"):
        tag = tag[5:]
    return tag


def _get_process_group_name(pg: ProcessGroup) -> str:
    return _world.pg_names.get(pg, "None")


def _get_process_group_store(pg: ProcessGroup) -> Store:
    return _world.pg_map[pg][1]


# This ops are not friendly to TorchDynamo. So, we decide to disallow these ops
# in FX graph, allowing them to run them on eager, with torch.compile.
dynamo_unsupported_distributed_c10d_ops = [
    recv,
    all_gather_object,
    all_gather_coalesced,
    all_to_all_single,
    all_reduce,
    gather_object,
    all_to_all,
    all_reduce_coalesced,
    gather,
    send_object_list,
    recv_object_list,
    broadcast_object_list,
    barrier,
    scatter,
    scatter_object_list,
    reduce,
    all_gather,
    reduce_scatter,
    all_gather_into_tensor,
    broadcast,
    reduce_scatter_tensor,
    send,
]<|MERGE_RESOLUTION|>--- conflicted
+++ resolved
@@ -169,12 +169,8 @@
     _MPI_AVAILABLE = False
 
 try:
-<<<<<<< HEAD
     from torch._C._distributed_c10d import ProcessGroupNCCL
-=======
-    from torch._C._distributed_c10d import ProcessGroupCudaP2P, ProcessGroupNCCL
-
->>>>>>> 5124cf8d
+
     ProcessGroupNCCL.__module__ = "torch.distributed.distributed_c10d"
     __all__ += ["ProcessGroupNCCL"]
 except ImportError:
@@ -1602,13 +1598,7 @@
         backend = pg._get_backend(torch.device("cuda"))
     except RuntimeError:
         pass
-<<<<<<< HEAD
     if is_nccl_available() and isinstance(backend, ProcessGroupNCCL):
-=======
-    if is_nccl_available() and isinstance(
-        backend, (ProcessGroupNCCL, ProcessGroupCudaP2P)
-    ):
->>>>>>> 5124cf8d
         # explictly call shutdown to ensure that NCCL resources are released
         backend._shutdown()
 
