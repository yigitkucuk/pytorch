--- conflicted
+++ resolved
@@ -1,3 +1,4 @@
+# mypy: allow-untyped-defs
 """Tracing.
 
 This module contains functionality to support the JIT's tracing frontend, notably:
@@ -16,8 +17,8 @@
 import os
 import re
 import warnings
+from enum import Enum
 from typing import Any, Callable, Dict, List, Optional, Set, TypeVar
-
 from typing_extensions import ParamSpec
 
 import torch
@@ -27,7 +28,6 @@
     is_scripting,
 )
 
-from torch._utils_internal import log_torchscript_usage
 from torch.autograd import function
 from torch.jit._script import _CachedForward, script, ScriptModule
 
@@ -640,8 +640,6 @@
     return [{"forward": c} for c in check_inputs]
 
 
-<<<<<<< HEAD
-=======
 def analyze_ts_result_with_export_result(export, trace):
     import torch.utils._pytree as pytree
 
@@ -825,7 +823,6 @@
         return self.value
 
 
->>>>>>> 04037f3d
 def trace(
     func,
     example_inputs=None,
@@ -989,133 +986,131 @@
         return func
     if optimize is not None:
         warnings.warn(
-            "`optimize` is deprecated and has no effect. Use `with torch.jit.optimized_execution() instead"
-        )
+            "`optimize` is deprecated and has no effect. "
+            "Use `with torch.jit.optimized_execution()` instead",
+            FutureWarning,
+            stacklevel=2,
+        )
+
+    from torch._utils_internal import (
+        check_if_torch_exportable,
+        log_torch_jit_trace_exportability,
+        log_torchscript_usage,
+    )
 
     log_torchscript_usage("trace")
-
-    if isinstance(func, torch.jit.ScriptModule):
-        # it is hard to trace it because the forward method on ScriptModule is already defined, so it
-        # would result in an error.
-        warnings.warn(
-            "The input to trace is already a ScriptModule, tracing it is a no-op. Returning the object as is."
-        )
-        return func
-
-    if isinstance(func, torch.nn.Module):
-        if example_inputs is None:
-            if isinstance(example_kwarg_inputs, dict):
-                example_inputs = example_kwarg_inputs
-            else:
-                raise RuntimeError("example_kwarg_inputs should be a dict")
-        return trace_module(
+    traced_func = _trace_impl(
+        func,
+        example_inputs,
+        optimize,
+        check_trace,
+        check_inputs,
+        check_tolerance,
+        strict,
+        _force_outplace,
+        _module_class,
+        _compilation_unit,
+        example_kwarg_inputs,
+        _store_inputs,
+    )
+
+    if check_if_torch_exportable():
+        from torch._export.converter import TS2EPConverter
+        from torch.export._trace import (
+            _convert_ts_to_export_experimental,
+            _process_jit_trace_inputs_for_export,
+        )
+
+        traced_func_for_export = _trace_impl(
             func,
-            {"forward": example_inputs},
-            None,
-            check_trace,
-            wrap_check_inputs(check_inputs),
-            check_tolerance,
-            strict,
-            _force_outplace,
-            _module_class,
-            example_inputs_is_kwarg=isinstance(example_kwarg_inputs, dict),
+            example_inputs=example_inputs,
+            optimize=optimize,
+            check_trace=False,
+            check_inputs=check_inputs,
+            check_tolerance=check_tolerance,
+            strict=strict,
+            _force_outplace=_force_outplace,
+            _module_class=_module_class,
+            _compilation_unit=_compilation_unit,
+            example_kwarg_inputs=example_kwarg_inputs,
             _store_inputs=_store_inputs,
         )
-    if (
-        hasattr(func, "__self__")
-        and isinstance(func.__self__, torch.nn.Module)
-        and func.__name__ == "forward"
-    ):
-        if example_inputs is None:
-            if isinstance(example_kwarg_inputs, dict):
-                example_inputs = example_kwarg_inputs
-            else:
-                raise RuntimeError("example_kwarg_inputs should be a dict")
-        return trace_module(
-            func.__self__,
-            {"forward": example_inputs},
-            None,
-            check_trace,
-            wrap_check_inputs(check_inputs),
-            check_tolerance,
-            strict,
-            _force_outplace,
-            _module_class,
-            example_inputs_is_kwarg=isinstance(example_kwarg_inputs, dict),
-            _store_inputs=_store_inputs,
-        )
-
-    # Special case for common case of passing a single Tensor
-    if (
-        isinstance(example_inputs, (torch.Tensor, dict))
-        and example_kwarg_inputs is None
-    ):
-        example_inputs = (example_inputs,)
-    # done primarily so that weird iterables fail here and not pybind11 code
-    elif example_kwarg_inputs is None and not isinstance(example_inputs, tuple):
-        example_inputs = tuple(example_inputs)
-
-    var_lookup_fn = _create_interpreter_name_lookup_fn(0)
-
-    if hasattr(func, "__self__") and isinstance(func.__self__, torch.nn.Module):
-        raise AttributeError(
-            "trace doesn't support compiling individual module's functions.\n"
-            "Please use trace_module"
-        )
-
-    name = _qualified_name(func)
-    if isinstance(example_kwarg_inputs, dict):
-        example_inputs = example_kwarg_inputs
-        traced = torch._C._create_function_from_trace_with_dict(
-            name,
-            func,
-            example_kwarg_inputs,
-            var_lookup_fn,
-            strict,
-            _force_outplace,
-            get_callable_argument_names(func),
-        )
-    else:
-        traced = torch._C._create_function_from_trace(
-            name,
-            func,
-            example_inputs,
-            var_lookup_fn,
-            strict,
-            _force_outplace,
-            get_callable_argument_names(func),
-        )
-
-    # Check the trace against new traces created from user-specified inputs
-    if check_trace:
-        if check_inputs is not None:
-            _check_trace(
-                check_inputs,
-                func,
-                traced,
-                check_tolerance,
-                strict,
-                _force_outplace,
-                False,
-                _module_class,
-                example_inputs_is_kwarg=isinstance(example_kwarg_inputs, dict),
+
+        export_args, _ = _process_jit_trace_inputs_for_export(
+            example_inputs, example_kwarg_inputs
+        )
+
+        def _log_exportability(func_to_export, export_func, export_args, export_type):
+            try:
+                ep_module = export_func(func_to_export, export_args)
+            except Exception as e:
+                log_torch_jit_trace_exportability(
+                    "trace",
+                    str(export_type),
+                    str(_ExportOutcome.FAILED_TO_EXPORT),
+                    str(e),
+                )
+                return
+
+            try:
+                export = ep_module(*export_args)
+            except Exception as e:
+                log_torch_jit_trace_exportability(
+                    "trace", str(export_type), str(_ExportOutcome.FAILED_TO_RUN), str(e)
+                )
+                return
+
+            try:
+                traced_result = func_to_export(*export_args)
+            except Exception as e:
+                _ = e
+                log_torch_jit_trace_exportability(
+                    "trace", str(export_type), str(_ExportOutcome.SUCCESS), "succeeded"
+                )
+                return
+
+            if not analyze_ts_result_with_export_result(export, traced_result):
+                log_torch_jit_trace_exportability(
+                    "trace",
+                    str(export_type),
+                    str(_ExportOutcome.ACCURACY_ERROR),
+                    "accuracy error",
+                )
+                return
+
+            log_torch_jit_trace_exportability(
+                "trace", str(export_type), str(_ExportOutcome.SUCCESS), "succeeded"
             )
-        else:
-            _check_trace(
-                [example_inputs],
-                func,
-                traced,
-                check_tolerance,
-                strict,
-                _force_outplace,
-                False,
-                _module_class,
-                example_inputs_is_kwarg=isinstance(example_kwarg_inputs, dict),
+
+        def _direct_export_and_lower(func, export_args):
+            return torch.export.export(func, export_args, strict=False).module()
+
+        def _convert_ts_to_export_source_to_source(func, export_args):
+            return TS2EPConverter(func, export_args).convert().module()
+
+        # torch.jit.trace is noop when the original module is torch.jit.ScriptModule
+        if not isinstance(traced_func_for_export, torch.jit.ScriptModule):
+            _log_exportability(
+                traced_func_for_export,
+                _direct_export_and_lower,
+                export_args,
+                _ExportType.DIRECT_EXPORT,
             )
 
-    # Allow torch.compile() to inline
-    traced._torchdynamo_inline = func  # type: ignore[attr-defined]
-    return traced
+        _log_exportability(
+            traced_func_for_export,
+            _convert_ts_to_export_experimental,
+            export_args,
+            _ExportType.TRACE_AND_EXPORT,
+        )
+        _log_exportability(
+            traced_func_for_export,
+            _convert_ts_to_export_source_to_source,
+            export_args,
+            _ExportType.SOURCE_TO_SOURCE,
+        )
+
+    return traced_func
 
 
 _trace_module_map: Optional[Dict[Any, Any]] = None
@@ -1216,7 +1211,10 @@
         return mod
     if optimize is not None:
         warnings.warn(
-            "`optimize` is deprecated and has no effect. Use `with torch.jit.optimized_execution() instead"
+            "`optimize` is deprecated and has no effect. "
+            "Use `with torch.jit.optimized_execution()` instead",
+            FutureWarning,
+            stacklevel=2,
         )
 
     var_lookup_fn = _create_interpreter_name_lookup_fn(0)
