--- conflicted
+++ resolved
@@ -958,15 +958,6 @@
         cache_key=None,
     )
 
-<<<<<<< HEAD
-    with compiled_autograd.disable():
-        print("here3")
-        compiled_fn, _ = create_aot_dispatcher_function(
-            functional_call,
-            full_args,
-            aot_config,
-        )
-=======
     def dispatch_and_compile():
         functional_call = create_functional_call(mod, params_spec, params_len)
         with compiled_autograd.disable():
@@ -982,7 +973,6 @@
         compiled_fn = AOTAutogradCache.load(dispatch_and_compile, mod, args, aot_config)
     else:
         compiled_fn = dispatch_and_compile()
->>>>>>> 44e3324e
 
     if isinstance(mod, torch._dynamo.utils.GmWrapper):
         # This function is called by the flatten_graph_inputs wrapper, which boxes
