--- conflicted
+++ resolved
@@ -1,5 +1,3 @@
-<<<<<<< HEAD
-=======
 # mypy: allow-untyped-defs
 """
 The APIs in this file are exposed as `functorch.*`. They are thin wrappers
@@ -10,7 +8,6 @@
 documentation.
 """
 
->>>>>>> f2d7f235
 import textwrap
 import warnings
 from typing import Any, Callable, Optional, Tuple, Union
@@ -22,25 +19,16 @@
 from torch._functorch.eager_transforms import argnums_t
 from torch._functorch.vmap import in_dims_t, out_dims_t
 
-"""
-The APIs in this file are exposed as `functorch.*`. They are thin wrappers
-around the torch.func.* APIs that have deprecation warnings -- we're trying
-to move people to the torch.func.* equivalents.
-
-NB: We don't use *args, **kwargs in the signatures because that changes the
-documentation.
-"""
-
 
 def get_warning(api, new_api=None, replace_newlines=False):
     if new_api is None:
         new_api = f"torch.func.{api}"
     warning = (
         f"We've integrated functorch into PyTorch. As the final step of the \n"
-        f"integration, functorch.{api} is deprecated as of PyTorch \n"
+        f"integration, `functorch.{api}` is deprecated as of PyTorch \n"
         f"2.0 and will be deleted in a future version of PyTorch >= 2.3. \n"
-        f"Please use {new_api} instead; see the PyTorch 2.0 release notes \n"
-        f"and/or the torch.func migration guide for more details \n"
+        f"Please use `{new_api}` instead; see the PyTorch 2.0 release notes \n"
+        f"and/or the `torch.func` migration guide for more details \n"
         f"https://pytorch.org/docs/main/func.migrating.html"
     )
     if replace_newlines:
@@ -50,7 +38,7 @@
 
 def warn_deprecated(api, new_api=None):
     warning = get_warning(api, new_api, replace_newlines=True)
-    warnings.warn(warning, stacklevel=2)
+    warnings.warn(warning, FutureWarning, stacklevel=3)
 
 
 def setup_docs(functorch_api, torch_func_api=None, new_api_name=None):
