# mypy: allow-untyped-defs
import collections
import dataclasses
import enum
from typing import Any, Optional, Union

from torch._guards import ChainedSource, GuardSource, Source

from . import utils
from .bytecode_transformation import create_call_function, create_instruction
from .utils import enum_repr

# It shouldn't be supported to construct an NNModuleVariable inside an FSDP module,
# so those cases are omitted intentionally
_GUARD_SOURCE_NN_MODULE = {
    GuardSource.LOCAL: GuardSource.LOCAL_NN_MODULE,
    GuardSource.GLOBAL: GuardSource.GLOBAL_NN_MODULE,
    GuardSource.LOCAL_NN_MODULE: GuardSource.LOCAL_NN_MODULE,
    GuardSource.GLOBAL_NN_MODULE: GuardSource.GLOBAL_NN_MODULE,
}

_GUARD_SOURCE_FSDP_MODULE = {
    GuardSource.LOCAL: GuardSource.LOCAL_FSDP_MODULE,
    GuardSource.GLOBAL: GuardSource.GLOBAL_FSDP_MODULE,
    GuardSource.LOCAL_NN_MODULE: GuardSource.LOCAL_FSDP_MODULE,
    GuardSource.GLOBAL_NN_MODULE: GuardSource.GLOBAL_FSDP_MODULE,
    GuardSource.LOCAL_FSDP_MODULE: GuardSource.LOCAL_FSDP_MODULE,
    GuardSource.GLOBAL_FSDP_MODULE: GuardSource.GLOBAL_FSDP_MODULE,
}

_GUARD_SOURCE_NOT_NN_MODULE = {
    GuardSource.LOCAL: GuardSource.LOCAL,
    GuardSource.GLOBAL: GuardSource.GLOBAL,
    GuardSource.LOCAL_NN_MODULE: GuardSource.LOCAL,
    GuardSource.GLOBAL_NN_MODULE: GuardSource.GLOBAL,
    GuardSource.LOCAL_FSDP_MODULE: GuardSource.LOCAL,
    GuardSource.GLOBAL_FSDP_MODULE: GuardSource.GLOBAL,
}


def is_constant_source(source):
    if isinstance(source, ConstantSource):
        return True
    try:
        if source.guard_source() == GuardSource.CONSTANT:
            return True
    except NotImplementedError:
        pass

    return False


def reconstruct_getitem(
    source: Union["GetItemSource", "ODictGetItemSource"], codegen, index_is_slice
):
    source.base.reconstruct(codegen)
    if isinstance(source.index, Source):
        source.index.reconstruct(codegen)
    else:
        if index_is_slice:
            assert isinstance(source, GetItemSource)
            codegen.append_output(codegen.create_load_const(source.unpack_slice()))
        else:
            codegen.append_output(codegen.create_load_const(source.index))


@dataclasses.dataclass(frozen=True)
class LocalSource(Source):
    local_name: str
    cell_or_freevar: bool = False

    def reconstruct(self, codegen):
        codegen.append_output(codegen.create_load(self.local_name))

    def guard_source(self):
        return GuardSource.LOCAL

    def name(self):
        return f"L[{repr(self.local_name)}]"


@dataclasses.dataclass(frozen=True)
class SyntheticLocalSource(Source):
    local_name: str

    def reconstruct(self, codegen):
        codegen.append_output(codegen.create_load(self.local_name))

    def guard_source(self):
        return GuardSource.SYNTHETIC_LOCAL

    def name(self):
        return f"SYNTHETIC_LOCAL[{self.local_name!r}]"


@dataclasses.dataclass(frozen=True)
class RandomValueSource(Source):
    random_call_index: int

    def guard_source(self):
        return GuardSource.RANDOM_VALUE

    def reconstruct(self, codegen):
        codegen.append_output(codegen.create_load(codegen.tx.output.random_values_var))
        codegen.append_output(codegen.create_load_const(self.random_call_index))
        codegen.append_output(create_instruction("BINARY_SUBSCR"))

    def name(self):
        return f"random_value_{self.random_call_index}"


@dataclasses.dataclass(frozen=True)
class GlobalSource(Source):
    global_name: str

    def reconstruct(self, codegen):
        codegen.append_output(codegen.create_load_global(self.global_name, add=True))

    def guard_source(self):
        return GuardSource.GLOBAL

    def name(self):
        return f"G[{repr(self.global_name)}]"


@dataclasses.dataclass(frozen=True)
class GlobalWeakRefSource(Source):
    global_name: str

    def reconstruct(self, codegen):
        codegen.add_push_null(
            lambda: codegen.append_output(
                codegen.create_load_global(self.global_name, add=True)
            )
        )
        codegen.extend_output(create_call_function(0, False))

    def guard_source(self):
        return GuardSource.GLOBAL

    def name(self):
        return f"G[{repr(self.global_name)}]()"


@dataclasses.dataclass(frozen=True)
<<<<<<< HEAD
=======
class WeakRefCallSource(ChainedSource):
    def reconstruct(self, codegen):
        codegen.add_push_null(lambda: self.base.reconstruct(codegen))
        codegen.extend_output(create_call_function(0, False))

    def guard_source(self):
        return self.base.guard_source()

    def name(self):
        return f"{self.base.name()}()"


@dataclasses.dataclass(frozen=True)
>>>>>>> e53d9590
class AttrSource(ChainedSource):
    member: str

    def __post_init__(self):
        assert self.base, "Can't construct an AttrSource without a valid base source"
        if "." in self.member:
            member_parts = self.member.split(".")
            object.__setattr__(
                self, "base", AttrSource(self.base, ".".join(member_parts[:-1]))
            )
            object.__setattr__(self, "member", member_parts[-1])

    def reconstruct(self, codegen):
        self.base.reconstruct(codegen)
        codegen.extend_output(codegen.create_load_attrs(self.member))

    def guard_source(self):
        return self.base.guard_source()

    def name(self):
        if not self.member.isidentifier():
            return f"getattr({self.base.name()}, {self.member!r})"
        return f"{self.base.name()}.{self.member}"


# Represents tensor.grad source. It could be represented by AttrSource as well.
# But, we could access grad field on tensor directly in C++ without going
# through the Python bytecodes. Therefore, we use a separate source for grad
# field.
@dataclasses.dataclass(frozen=True)
class GradSource(ChainedSource):
    member: str = "grad"

    def reconstruct(self, codegen):
        self.base.reconstruct(codegen)
        codegen.extend_output(codegen.create_load_attrs(self.member))

    def guard_source(self):
        return self.base.guard_source()

    def name(self):
        return f"{self.base.name()}.{self.member}"


@dataclasses.dataclass(frozen=True)
class ParamBufferSource(AttrSource):
    def guard_source(self):
        return _GUARD_SOURCE_NN_MODULE[self.base.guard_source()]


# This source is intended to be used in places where a source is needed but it is expected
# that the symbol will be simplified out later on. Symbols with ephemeral sources are
# prioritized to be simplified out when e.g. compared against a symbol without an ephemeral
# source. Guarding on this source is an error.
#
# Example: During subclass view fake-ification, any close-over ViewFunc state should be
# symbolicized / fake-ified to avoid invalid specialization during view replay. This source
# is useful for symbols utilized in the middle of the view chain that are not expected to be
# present within the final view shape metadata.
@dataclasses.dataclass(frozen=True)
class EphemeralSource(Source):
    desc: Optional[str] = None

    def guard_source(self):
        return GuardSource.EPHEMERAL

    def name(self):
        return f"<ephemeral{': ' + self.desc if self.desc is not None else ''}>"

    def make_guard(self):
        raise NotImplementedError

    def is_ephemeral(self):
        return True


class TensorProperty(enum.Enum):
    SIZE = 0
    STRIDE = 1
    STORAGE_OFFSET = 2

    def method_name(self):
        if self is TensorProperty.SIZE:
            return "size"
        elif self is TensorProperty.STRIDE:
            return "stride"
        elif self is TensorProperty.STORAGE_OFFSET:
            return "storage_offset"


@dataclasses.dataclass(frozen=True)
class TensorPropertySource(ChainedSource):
    prop: TensorProperty
    idx: Optional[int] = None  # None for STORAGE_OFFSET

    def __post_init__(self):
        assert self.base is not None
        if self.prop is TensorProperty.STORAGE_OFFSET:
            assert self.idx is None
        else:
            assert self.idx is not None

    def reconstruct(self, codegen):
        def gen_fn():
            self.base.reconstruct(codegen)
            codegen.append_output(codegen.create_load_attr(self.prop.method_name()))

        codegen.add_push_null(gen_fn)
        if self.idx is not None:
            codegen.append_output(codegen.create_load_const(self.idx))
        codegen.extend_output(
            create_call_function(1 if self.idx is not None else 0, False)
        )

    def guard_source(self):
        return self.base.guard_source()

    def name(self):
        if self.prop is TensorProperty.SIZE:
            return f"{self.base.name()}.size()[{self.idx}]"
        elif self.prop is TensorProperty.STRIDE:
            return f"{self.base.name()}.stride()[{self.idx}]"
        elif self.prop is TensorProperty.STORAGE_OFFSET:
            assert self.idx is None
            return f"{self.base.name()}.storage_offset()"
        else:
            raise AssertionError(f"unhandled {self.prop}")


@dataclasses.dataclass(frozen=True)
class NegateSource(ChainedSource):
    def __post_init__(self):
        assert self.base is not None

    def reconstruct(self, codegen):
        raise NotImplementedError

    def guard_source(self):
        return self.base.guard_source()

    def name(self):
        # NB: use method call so that function stripping regexes work
        return f"{self.base.name()}.__neg__()"


@dataclasses.dataclass(frozen=True)
class ConvertIntSource(ChainedSource):
    def __post_init__(self):
        assert self.base is not None

    def reconstruct(self, codegen):
        self.base.reconstruct(codegen)

    def guard_source(self):
        return self.base.guard_source()

    def name(self):
        return f"cast_symbool_to_symint_guardless({self.base.name()})"


@dataclasses.dataclass(frozen=True)
class FlattenScriptObjectSource(ChainedSource):
    def __post_init__(self):
        assert self.base is not None

    def reconstruct(self, codegen):
        self.base.reconstruct(codegen)

    def guard_source(self):
        return self.base.guard_source()

    def name(self):
        return f"{self.base.name()}.__obj_flatten__()"


@dataclasses.dataclass(frozen=True)
class ScriptObjectQualifiedNameSource(ChainedSource):
    def __post_init__(self):
        assert self.base is not None

    def reconstruct(self, codegen):
        self.base.reconstruct(codegen)

    def guard_source(self):
        return self.base.guard_source()

    def name(self):
        return f"{self.base.name()}._type().qualified_name()"


@dataclasses.dataclass(frozen=True)
class DefaultsSource(ChainedSource):
    idx_key: Union[int, str]
    is_kw: bool = False
    field: str = dataclasses.field(init=False, repr=False, compare=False)
    _name: str = dataclasses.field(init=False, repr=False, compare=False)

    def __post_init__(self):
        assert (
            self.base
        ), "Base must be a valid source in order to properly track and guard this Defaults to its origin."
        if self.is_kw:
            assert isinstance(self.idx_key, str)
            object.__setattr__(self, "field", "__kwdefaults__")
            object.__setattr__(
                self, "_name", f"{self.base.name()}.{self.field}['{self.idx_key}']"
            )
        else:
            assert isinstance(self.idx_key, int)
            object.__setattr__(self, "field", "__defaults__")
            object.__setattr__(
                self, "_name", f"{self.base.name()}.{self.field}[{self.idx_key}]"
            )

    def reconstruct(self, codegen):
        self.base.reconstruct(codegen)
        codegen.extend_output(codegen.create_load_attrs(self.field))
        codegen.append_output(codegen.create_load_const(self.idx_key))
        codegen.append_output(create_instruction("BINARY_SUBSCR"))

    def guard_source(self):
        return self.base.guard_source()

    def name(self):
        return self._name


@dataclasses.dataclass(frozen=True)
class GetItemSource(ChainedSource):
    index: Any
    index_is_slice: bool = False

    def __post_init__(self):
        assert self.base is not None
        if isinstance(self.index, slice):
            # store the hashable version of the slice so the whole GetItemSource is hashable
            super().__setattr__("index", self.index.__reduce__())
            super().__setattr__("index_is_slice", True)

    def reconstruct(self, codegen):
        reconstruct_getitem(self, codegen, index_is_slice=self.index_is_slice)
        codegen.append_output(create_instruction("BINARY_SUBSCR"))

    def guard_source(self):
        return self.base.guard_source()

    def unpack_slice(self):
        assert self.index_is_slice
        slice_class, slice_args = self.index
        return slice_class(*slice_args)

    def name(self):
        # Index can be of following types
        # 1) ConstDictKeySource
        # 2) enum.Enum
        # 3) index is a slice - example 1:4
        # 4) index is a constant - example string, integer
        if isinstance(self.index, Source):
            if not isinstance(self.index, ConstDictKeySource):
                raise ValueError(
                    "GetItemSource index must be a constant, enum or ConstDictKeySource"
                )
            return f"{self.base.name()}[{self.index.name()}]"
        elif self.index_is_slice:
            return f"{self.base.name()}[{self.unpack_slice()!r}]"
        elif isinstance(self.index, enum.Enum):
            return f"{self.base.name()}[{enum_repr(self.index, self.guard_source().is_local())}]"
        else:
            return f"{self.base.name()}[{self.index!r}]"


@dataclasses.dataclass(frozen=True)
class ConstDictKeySource(GetItemSource):
    def is_dict_key(self):
        return True

    def reconstruct(self, codegen):
        codegen.add_push_null(
            lambda: codegen.load_import_from(utils.__name__, "dict_keys_getitem")
        )
        self.base.reconstruct(codegen)
        codegen.append_output(codegen.create_load_const(self.index))
        codegen.extend_output(create_call_function(2, False))

    def name(self):
        # The list creation will be CSE'd by PyExprCSEPass
        return f"list({self.base.name()}.keys())[{self.index!r}]"


@dataclasses.dataclass(frozen=True)
class TupleIteratorGetItemSource(GetItemSource):
    def reconstruct(self, codegen):
        codegen.add_push_null(
            lambda: codegen.load_import_from(utils.__name__, "tuple_iterator_getitem")
        )
        self.base.reconstruct(codegen)
        codegen.append_output(codegen.create_load_const(self.index))
        codegen.extend_output(create_call_function(2, False))

    def name(self):
        return f"___tuple_iterator_getitem({self.base.name()}, {self.index!r})"


@dataclasses.dataclass(frozen=True)
class TypeSource(ChainedSource):
    def __post_init__(self):
        assert self.base is not None

    def reconstruct(self, codegen):
        codegen.add_push_null(lambda: codegen.load_import_from("builtins", "type"))
        self.base.reconstruct(codegen)
        codegen.extend_output(create_call_function(1, False))

    def guard_source(self):
        return self.base.guard_source()

    def name(self):
        return f"type({self.base.name()})"


@dataclasses.dataclass(frozen=True)
class ODictGetItemSource(ChainedSource):
    index: Any

    def __post_init__(self):
        assert self.base is not None

    def reconstruct(self, codegen):
        codegen.add_push_null(
            lambda: codegen.append_output(
                codegen._create_load_const(collections.OrderedDict.__getitem__)
            )
        )
        reconstruct_getitem(self, codegen, index_is_slice=False)
        codegen.extend_output(create_call_function(2, False))

    def guard_source(self):
        return self.base.guard_source()

    def name(self):
        if isinstance(self.index, type):
            rep = f'__load_module("{self.index.__module__}").{self.index.__qualname__}'
            return f"___odict_getitem({self.base.name()}, {rep})"
        elif isinstance(self.index, Source):
            return f"___odict_getitem({self.base.name()}, {self.index.name()})"
        else:
            return f"___odict_getitem({self.base.name()}, {self.index!r})"


@dataclasses.dataclass(frozen=True)
class OptimizerSource(ChainedSource):
    def reconstruct(self, codegen):
        self.base.reconstruct(codegen)

    def guard_source(self):
        return self.base.guard_source()

    def name(self):
        return self.base.name()


@dataclasses.dataclass(frozen=True)
class NNModuleSource(ChainedSource):
    def reconstruct(self, codegen):
        self.base.reconstruct(codegen)

    def guard_source(self):
        return _GUARD_SOURCE_NN_MODULE[self.base.guard_source()]

    def name(self):
        return self.base.name()


@dataclasses.dataclass(frozen=True)
class NotNNModuleSource(NNModuleSource):
    def guard_source(self):
        return _GUARD_SOURCE_NOT_NN_MODULE[self.base.guard_source()]


@dataclasses.dataclass(frozen=True)
class FSDPNNModuleSource(NNModuleSource):
    def guard_source(self):
        return _GUARD_SOURCE_FSDP_MODULE[self.base.guard_source()]


@dataclasses.dataclass(frozen=True)
class GlobalStateSource(Source):
    def name(self):
        return ""

    def guard_source(self):
        return GuardSource.GLOBAL


@dataclasses.dataclass(frozen=True)
class ConstantSource(Source):
    source_name: str

    def reconstruct(self, codegen):
        codegen.append_output(codegen.create_load_global(self.source_name, add=False))

    def guard_source(self):
        return GuardSource.CONSTANT

    def name(self):
        return self.source_name

    def make_guard(self, fn):
        raise NotImplementedError


@dataclasses.dataclass(frozen=True)
class NumpyTensorSource(ChainedSource):
    def name(self) -> str:
        return f"___from_numpy({self.base.name()})"

    def guard_source(self):
        return self.base.guard_source()

    def reconstruct(self, codegen):
        codegen.add_push_null(lambda: codegen.load_import_from("torch", "as_tensor"))
        self.base.reconstruct(codegen)
        codegen.extend_output(create_call_function(1, False))


# NB: We don't expect you to actually ever generate guards against this
# source, it is ephemeral
@dataclasses.dataclass(frozen=True)
class FloatTensorSource(ChainedSource):
    def name(self) -> str:
        return f"___as_tensor({self.base.name()})"

    def guard_source(self):
        return self.base.guard_source()


@dataclasses.dataclass(frozen=True)
class CallMethodItemSource(ChainedSource):
    def name(self) -> str:
        return f"{self.base.name()}.item()"

    def guard_source(self):
        return self.base.guard_source()


# This is a synthetic source that is associated with the singleton
# shape env guard we always register for all frames.  We get the actual
# guard contents from the ambient ShapeEnv
@dataclasses.dataclass(frozen=True)
class ShapeEnvSource(Source):
    def name(self):
        return ""

    def guard_source(self):
        return GuardSource.SHAPE_ENV


@dataclasses.dataclass(frozen=True)
class BackwardStateSource(Source):
    def name(self):
        return ""

    def guard_source(self):
        return GuardSource.BACKWARD_STATE


def is_from_local_source(source: Source, *, allow_cell_or_freevar=True):
    if isinstance(source, ChainedSource):
        return is_from_local_source(
            source.base, allow_cell_or_freevar=allow_cell_or_freevar
        )
    if not isinstance(source, LocalSource):
        return False
    if not allow_cell_or_freevar and source.cell_or_freevar:
        return False
    return True


def is_from_flatten_script_object_source(source: Source):
    if isinstance(source, FlattenScriptObjectSource):
        return True
    elif isinstance(source, ChainedSource):
        return is_from_flatten_script_object_source(source.base)
    return False


def is_from_optimizer_source(source: Source):
    if isinstance(source, OptimizerSource):
        return True
    if isinstance(source, ChainedSource):
        return is_from_optimizer_source(source.base)
    return False


# TODO: can probably write a generic "test this on everything in the chain"
# helper
def is_from_defaults(source: Source):
    if isinstance(source, DefaultsSource):
        return True
    if isinstance(source, ChainedSource):
        return is_from_defaults(source.base)
    return False


def is_cell_contents(source: Source):
    return isinstance(source, AttrSource) and source.member == "cell_contents"<|MERGE_RESOLUTION|>--- conflicted
+++ resolved
@@ -143,8 +143,6 @@
 
 
 @dataclasses.dataclass(frozen=True)
-<<<<<<< HEAD
-=======
 class WeakRefCallSource(ChainedSource):
     def reconstruct(self, codegen):
         codegen.add_push_null(lambda: self.base.reconstruct(codegen))
@@ -158,7 +156,6 @@
 
 
 @dataclasses.dataclass(frozen=True)
->>>>>>> e53d9590
 class AttrSource(ChainedSource):
     member: str
 
