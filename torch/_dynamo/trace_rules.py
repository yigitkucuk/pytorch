--- conflicted
+++ resolved
@@ -408,13 +408,9 @@
         "torch._C._conv_determine_backend_memory_format",
         "torch._C._cpu._is_cpu_support_avx2",
         "torch._C._cpu._is_cpu_support_avx512",
-<<<<<<< HEAD
-        "torch._C._cpu._is_cpu_support_vnni",
+        "torch._C._cpu._is_cpu_support_avx512_vnni",
         "torch._C._cpu._is_cpu_support_amx_tile",
         "torch._C._cpu._init_amx",
-=======
-        "torch._C._cpu._is_cpu_support_avx512_vnni",
->>>>>>> f9445625
         "torch._C._crash_if_aten_asan",
         "torch._C._crash_if_csrc_asan",
         "torch._C._crash_if_csrc_ubsan",
@@ -2428,13 +2424,9 @@
         "torch.compiled_with_cxx11_abi",
         "torch.cpu._is_cpu_support_avx2",
         "torch.cpu._is_cpu_support_avx512",
-<<<<<<< HEAD
-        "torch.cpu._is_cpu_support_vnni",
+        "torch.cpu._is_cpu_support_avx512_vnni",
         "torch.cpu._is_cpu_support_amx_tile",
         "torch.cpu._init_amx",
-=======
-        "torch.cpu._is_cpu_support_avx512_vnni",
->>>>>>> f9445625
         "torch.cpu.current_device",
         "torch.cpu.current_stream",
         "torch.cpu.device_count",
