--- conflicted
+++ resolved
@@ -225,7 +225,7 @@
         assert name in self.code_options["co_varnames"]
         return create_instruction("STORE_FAST", argval=name)
 
-    def create_load_global(self, name, push_null, add=False):
+    def create_load_global(self, name, push_null, add=False) -> Instruction:
         if add:
             self.tx.output.update_co_names(name)
         assert name in self.code_options["co_names"], f"{name} not in co_names"
@@ -306,7 +306,7 @@
         output.extend(self.rot_n(num_on_stack + 1))
         self.clear_tos()
 
-    def create_load_python_module(self, mod, push_null):
+    def create_load_python_module(self, mod, push_null) -> Instruction:
         """
         Generate a LOAD_GLOBAL instruction to fetch a given python module.
         """
@@ -339,26 +339,15 @@
 
         self.extend_output(create_call_function(len(graphargs), False))
 
-<<<<<<< HEAD
-    def create_load_import_from(self, module_name, object_name):
+    def create_load_import_from(self, module_name, object_name) -> List[Instruction]:
         return AttrSource(self.tx.import_source(module_name), object_name).reconstruct(
             self
         )
 
-    def load_import_from(self, module_name, object_name):
+    def load_import_from(self, module_name, object_name) -> None:
         self.extend_output(self.create_load_import_from(module_name, object_name))
 
-    def create_call_function_kw(self, nargs, kw_names, push_null):
-=======
-    def load_import_from(self, module_name, object_name) -> None:
-        self.extend_output(
-            AttrSource(self.tx.import_source(module_name), object_name).reconstruct(
-                self
-            )
-        )
-
     def create_call_function_kw(self, nargs, kw_names, push_null) -> List[Instruction]:
->>>>>>> f6f81a59
         if sys.version_info >= (3, 11):
             output = create_call_function(nargs, push_null)
             assert output[-2].opname == "PRECALL"
