import dataclasses
import functools
import inspect
import logging
import re
import time
import warnings
from contextlib import contextmanager, nullcontext
from typing import Any, Callable, Dict, List, Optional, Set, Tuple, Union

import torch
import torch._dynamo
import torch.fx

import torch.utils._pytree as pytree
from torch._dynamo.exc import UserError, UserErrorType
from torch._export.non_strict_utils import (
    make_constraints,
    make_fake_inputs,
    make_fake_params_buffers,
    produce_guards_and_solve_constraints,
)
from torch._export.passes.add_runtime_assertions_for_constraints_pass import (
    _AddRuntimeAssertionsForInlineConstraintsPass,
)
from torch._export.passes.collect_tracepoints_pass import CollectTracepointsPass
from torch._export.passes.lift_constants_pass import (
    ConstantAttrMap,
    lift_constants_pass,
    rewrite_script_object_meta,
)
from torch._export.utils import placeholder_naming_pass, placeholder_prefixes
from torch._export.verifier import SpecViolationError
from torch._export.wrappers import _wrap_submodules
from torch._functorch.aot_autograd import aot_export_module
from torch._guards import detect_fake_mode
from torch._subclasses.fake_tensor import FakeTensor, FakeTensorMode
from torch._utils_internal import log_export_usage
from torch.export.dynamic_shapes import _combine_args
from torch.export.exported_program import OutputKind
from torch.fx._utils import first_call_function_nn_module_stack
from torch.fx.experimental.symbolic_shapes import (
    ConstraintViolationError,
    free_unbacked_symbols,
    GuardOnDataDependentSymNode,
    ShapeEnv,
)
from torch.fx.graph import _PyTreeCodeGen, _PyTreeInfo
from torch.fx.passes.runtime_assert import insert_deferred_runtime_asserts
from torch.utils._pytree import TreeSpec
from torch.utils._sympy.value_ranges import ValueRangeError

from ._safeguard import AutogradStateOpsFailSafeguard

from .exported_program import (
    _disable_prexisiting_fake_mode,
    ExportedProgram,
    InputKind,
    ModuleCallEntry,
    ModuleCallSignature,
)
from .graph_signature import (
    _sig_to_specs,
    ArgumentSpec,
    ConstantArgument,
    CustomObjArgument,
    ExportGraphSignature,
    SymIntArgument,
    TensorArgument,
    TokenArgument,
)


log = logging.getLogger(__name__)


@dataclasses.dataclass
class ExportDynamoConfig:
    """
    Manage Export-specific configurations of Dynamo.
    """

    allow_rnn: bool = True
    reorderable_logging_functions: Set[Callable] = dataclasses.field(
        default_factory=set
    )


DEFAULT_EXPORT_DYNAMO_CONFIG = ExportDynamoConfig()
DEFAULT_EXPORT_DYNAMO_CONFIG.reorderable_logging_functions = {
    logging.critical,
    logging.debug,
    logging.error,
    logging.exception,
    logging.info,
    logging.log,
    logging.warning,
    print,
    warnings.warn,
}


@contextmanager
def _ignore_backend_decomps():
    orig_mkldnn_flag = torch.backends.mkldnn.set_flags(False)
    orig_nnpack_flag = torch.backends.nnpack.set_flags(False)
    try:
        yield
    finally:
        torch.backends.mkldnn.set_flags(*orig_mkldnn_flag)
        torch.backends.nnpack.set_flags(*orig_nnpack_flag)


def _convert_input_to_fake(gm, args, kwargs):
    params_buffers = _get_params_buffers(gm)
    fake_inps: List[torch.Tensor] = []
    for node in gm.graph.nodes:
        if node.op == "placeholder" and "val" in node.meta:
            fake_val = node.meta["val"]
            if fake_val is not None and isinstance(fake_val, torch.Tensor):
                fake_inps.append(fake_val)

    if detected_fake_mode := detect_fake_mode(fake_inps):
        fake_mode = detected_fake_mode
    else:
        fake_mode = FakeTensorMode(shape_env=ShapeEnv())

    if len(args) == 0 and len(kwargs) == 0:
        return (), {}, params_buffers, fake_mode

    count = 0

    def convert_to_fake(x):
        nonlocal count
        val = fake_inps[count]
        count += 1
        return val

    fake_args = pytree.tree_map_only(torch.Tensor, convert_to_fake, args)
    # TODO properly use the cached fake tensor
    fake_kwargs = pytree.tree_map_only(torch.Tensor, fake_mode.from_tensor, kwargs)
    fake_params_buffers = pytree.tree_map_only(
        torch.Tensor,
        functools.partial(fake_mode.from_tensor, static_shapes=True),
        params_buffers,
    )
    return fake_args, fake_kwargs, fake_params_buffers, fake_mode


def _replace_param_buffer_names(param_buffer_table, sig):
    for spec in sig.input_specs:
        if spec.kind in (
            InputKind.PARAMETER,
            InputKind.BUFFER,
        ):
            spec.target = param_buffer_table[spec.target]
    for spec in sig.output_specs:
        if spec.kind in (
            OutputKind.BUFFER_MUTATION,
            OutputKind.GRADIENT_TO_PARAMETER,
        ):
            spec.target = param_buffer_table[spec.target]


def _convert_to_positional_args(orig_arg_names, args, kwargs):
    assert len(orig_arg_names) == len(args) + len(kwargs), (
        f"Total number of arg names is expected to be {len(orig_arg_names)} "
        f"but got {len(args)} positional args, {len(kwargs)} kwargs."
    )
    reordered_kwargs = [kwargs[kw_name] for kw_name in orig_arg_names[len(args) :]]
    return (
        *args,
        *reordered_kwargs,
    )


def _normalize_nn_module_stack(gm_torch_level, root_cls):
    # Append a root module to every nn_module_stack.
    root = "L['self']"
    root_key = re.sub(r"[^a-zA-Z0-9]", "_", root)
    for gm in gm_torch_level.modules():
        if not isinstance(gm, torch.fx.GraphModule):
            continue
        for node in gm.graph.nodes:
            if node.op in ["placeholder", "output"]:
                continue
            add_root = True
            if nn_module_stack := node.meta.get("nn_module_stack", {}):
                path, ty = next(iter(nn_module_stack.values()))
                # After deserializing the class `ty` might not exist anymore so
                # it could be a string
                if inspect.isclass(ty) and issubclass(ty, torch.nn.Module):
                    # TODO Figure out why sometimes we have root sometimes we don't.
                    if path == root and ty is root_cls:
                        add_root = False
                else:
                    assert isinstance(ty, str)
            if add_root:

                def normalize_path(path):
                    try:
                        parts = []

                        class Path:
                            def __getattr__(self, name):
                                parts.append(name)
                                return self

                            def __getitem__(self, idx):
                                parts.append(str(idx))
                                return self

                        eval(path, {"L": {"self": Path()}})
                        return ".".join(parts)
                    except Exception:  # TODO(zhxchen17) Remove this.
                        return path

                nn_module_stack = {
                    root_key: (root, root_cls.__module__ + "." + root_cls.__qualname__),
                    **nn_module_stack,
                }
                node.meta["nn_module_stack"] = {
                    key: (normalize_path(path), ty)
                    for key, (path, ty) in nn_module_stack.items()
                }


def _get_param_buffer_mapping(
    original_module: torch.nn.Module,
    traced_module: torch.nn.Module,
) -> Dict[str, str]:
    """
    Returns a mapping of parameter/buffer names from the new module to the
    original model. This is to help with restoring the FQN for parameter/buffers
    of a traced module to what the original module contains.
    """

    param_lookup: Dict[int, List[str]] = {}
    buffer_lookup: Dict[int, List[str]] = {}
    for name, param in original_module.named_parameters(remove_duplicate=False):
        param_lookup.setdefault(id(param), []).append(name)
    for name, buffer in original_module.named_buffers(remove_duplicate=False):
        buffer_lookup.setdefault(id(buffer), []).append(name)

    param_buffer_table: Dict[str, str] = {}
    for dynamo_name, dynamo_param in traced_module.named_parameters(
        remove_duplicate=False
    ):
        assert dynamo_name not in param_buffer_table
        if id(dynamo_param) in param_lookup:
            param_buffer_table[dynamo_name] = param_lookup[id(dynamo_param)].pop()

    for dynamo_name, dynamo_buffer in traced_module.named_buffers(
        remove_duplicate=False
    ):
        assert dynamo_name not in param_buffer_table
        if id(dynamo_buffer) in buffer_lookup:
            param_buffer_table[dynamo_name] = buffer_lookup[id(dynamo_buffer)].pop()

    return param_buffer_table


def _remap_constants(
    orig_constant_attrs: ConstantAttrMap,
    graph_signature: ExportGraphSignature,
    constants: Dict[str, Union[torch.Tensor, torch.ScriptObject]],
) -> None:
    """Rewrite the graph signature and constants table to use the FQN from the original module."""
    remap_table: Dict[str, str] = {}
    for name, value in constants.items():
        if value in orig_constant_attrs:
            remap_table[name] = orig_constant_attrs[value]

    for spec in graph_signature.input_specs:
        if spec.kind in (
            InputKind.CONSTANT_TENSOR,
            InputKind.CUSTOM_OBJ,
        ):
            orig_target = spec.target
            assert orig_target is not None
            spec.target = remap_table.get(orig_target, orig_target)

            constant = constants[orig_target]
            del constants[orig_target]
            constants[spec.target] = constant


def _rename_constants_nodes(
    gm: torch.fx.GraphModule,
    graph_signature: ExportGraphSignature,
) -> None:
    """
    For strict mode, rename constants nodes that were previously annotated as buffers.
    """
    # handle name collisions with existing constants
    node_names = {node.name for node in gm.graph.nodes}

    def rename_constant(name):
        if name in node_names:
            n = 1
            while (dup_name := f"{name}_{n}") in node_names:
                n += 1
            name = dup_name
        node_names.add(name)
        return name

    # use input specs to map names from buffers to constants
    buffer_prefix = placeholder_prefixes[InputKind.BUFFER]
    const_prefix = placeholder_prefixes[InputKind.CONSTANT_TENSOR]
    buffer_to_constant = {}
    for spec in graph_signature.input_specs:
        if spec.kind == InputKind.CONSTANT_TENSOR and not spec.arg.name.startswith(
            const_prefix
        ):
            if spec.arg.name.startswith(buffer_prefix):  # map from buffer to constants
                c_name = rename_constant(
                    const_prefix + spec.arg.name[len(buffer_prefix) :]
                )
            else:  # lifted constant
                c_name = rename_constant(const_prefix + spec.arg.name)
            buffer_to_constant[spec.arg.name] = c_name
            spec.arg.name = c_name
    for spec in graph_signature.output_specs:
        if spec.arg.name in buffer_to_constant:
            spec.arg.name = buffer_to_constant[spec.arg.name]

    # Rename constants nodes for all modules
    for mod in gm.modules():
        if not isinstance(mod, torch.fx.GraphModule):
            continue
        for node in mod.graph.nodes:
            if node.name in buffer_to_constant:
                node.name = node.target = buffer_to_constant[node.name]
        mod.recompile()


def _restore_state_dict(
    original_module: torch.nn.Module, traced_module: torch.fx.GraphModule
) -> None:
    """
    Restores the state dict of the traced module to that of the original module.
    """
    param_buffer_table = _get_param_buffer_mapping(original_module, traced_module)
    # Since the graph module is flattened (no module heirarchy), we
    # need to noramlize the module by replacing "." with "_". If we
    # don't, it will try to save the weight to a submodule which no
    # longer exists.
    for name, fqn in param_buffer_table.items():
        param_buffer_table[name] = fqn.replace(".", "_")

    # Replace state dict attr names with the fqn
    for name, fqn in param_buffer_table.items():
        if not hasattr(traced_module, name):
            continue

        attr = getattr(traced_module, name)
        if isinstance(attr, torch.Tensor) and not isinstance(attr, torch.nn.Parameter):
            traced_module.register_buffer(fqn, attr)
        else:
            setattr(traced_module, fqn, attr)
        delattr(traced_module, name)

    # Replace graph getattr nodes with the correct name
    for node in traced_module.graph.nodes:
        if node.op == "get_attr":
            attr_name = node.target
            if attr_name in param_buffer_table:
                node.target = param_buffer_table[attr_name]

    traced_module.recompile()


def _get_module_hierarchy(mod: torch.nn.Module) -> Dict[str, str]:
    return {
        name: type(m).__name__ for name, m in mod.named_modules(remove_duplicate=False)
    }


def _make_module_call_graph(
    module_hierarchy: Dict[str, str],
    in_spec: TreeSpec,
    out_spec: TreeSpec,
    module_call_signatures: Dict[str, ModuleCallSignature],
) -> List[ModuleCallEntry]:
    ret = [
        ModuleCallEntry(fqn=fqn, signature=module_call_signatures.get(fqn))
        for fqn in module_hierarchy
    ]
    assert ret[0].fqn == ""
    ret[0].signature = ModuleCallSignature(
        inputs=[], outputs=[], in_spec=in_spec, out_spec=out_spec
    )
    return ret


def _export_to_torch_ir(
    f: Callable,
    args: Tuple[Any, ...],
    kwargs: Optional[Dict[str, Any]] = None,
    dynamic_shapes: Optional[Union[Dict[str, Any], Tuple[Any], List[Any]]] = None,
    *,
    preserve_module_call_signature: Tuple[str, ...] = (),
    disable_constraint_solver: bool = False,
    restore_fqn: bool = True,
    _log_export_usage: bool = True,
) -> torch.fx.GraphModule:
    """
    Traces either an nn.Module's forward function or just a callable with PyTorch
    operations inside and produce a torch.fx.GraphModule in torch IR.
    """

    if _log_export_usage:
        log_export_usage(event="export.private_api", flags={"_export_to_torch_ir"})

    if not isinstance(args, tuple):
        raise UserError(
            UserErrorType.INVALID_INPUT,
            f"Expecting `args` to be a tuple of example positional inputs, got {type(args)}",
        )

    kwargs = kwargs or {}

    with torch._dynamo.config.patch(dataclasses.asdict(DEFAULT_EXPORT_DYNAMO_CONFIG)):
        try:
            module_call_specs: Dict[str, Dict[str, pytree.TreeSpec]] = {}
            with _wrap_submodules(
                f, preserve_module_call_signature, module_call_specs
            ), _ignore_backend_decomps():
                gm_torch_level, _ = torch._dynamo.export(
                    f,
                    dynamic_shapes=dynamic_shapes,  # type: ignore[arg-type]
                    assume_static_by_default=True,
                    tracing_mode="symbolic",
                    disable_constraint_solver=disable_constraint_solver,
                    _log_export_usage=_log_export_usage,
                )(
                    *args,
                    **kwargs,
                )
        except (ConstraintViolationError, ValueRangeError) as e:
            raise UserError(UserErrorType.CONSTRAINT_VIOLATION, str(e))  # noqa: TRY200
        except GuardOnDataDependentSymNode as e:
            raise UserError(  # noqa: TRY200
                UserErrorType.ANTI_PATTERN,
                f"Consider annotating your code using torch._check*(). {str(e)}",
                case_name="constrain_as_size_example",
            )

    gm_torch_level.meta["module_call_specs"] = module_call_specs

    if isinstance(f, torch.nn.Module) and restore_fqn:
        _restore_state_dict(f, gm_torch_level)

    return gm_torch_level


def _gather_constant_attrs(m: torch.nn.Module) -> ConstantAttrMap:
    """Search the module hierarchy, gathering up all tensor and ScriptObject constants.

    Returns a dictionary mapping hash(value) to the name of the constant. We
    have to abuse `hash` here unfortunately, see: [ScriptObject hash].
    """
    constants = ConstantAttrMap()
    buffers_parameters = set(m.buffers())
    buffers_parameters.update(m.parameters())

    def inner(m: torch.nn.Module, prefix_atoms: List[str], constants):
        for k, v in m.__dict__.items():
            if isinstance(v, (torch.Tensor, torch.ScriptObject)):
                if v in buffers_parameters:
                    # filter out buffers and parameters, leaving only constants
                    continue

                fqn = ".".join(prefix_atoms + [k])
                if v in constants:
                    raise ValueError(
                        f"Duplicate reference to constant attribute found: '{constants[v]}' and '{fqn}'."
                    )

                constants[v] = fqn
        for k, v in m.named_children():
            inner(v, prefix_atoms + [k], constants)

    inner(m, [], constants)
    return constants


def _export_non_strict(
    mod: torch.nn.Module,
    fake_args,
    fake_kwargs,
    fake_params_buffers,
    constant_attrs: ConstantAttrMap,
    *,
    transform=lambda x: x,  # TODO(zhxchen17) Revisit if this is needed later.
    pre_dispatch=False,
):
    # [NOTE] If the user is exporting under training mode, we want to detect if there is any
    # state change in the autograd global state and error. If the user is exporting under inference
    # mode, we don't care. At predispatch level, we don't care about the state change.
    is_grad_enabled = torch._C.is_grad_enabled()
    grad_safe_guard = nullcontext()
    if not pre_dispatch and is_grad_enabled:
        grad_safe_guard = AutogradStateOpsFailSafeguard()  # type: ignore[assignment]

    @contextmanager
    def _compiling_state_context():
        old_value = torch.compiler._is_compiling_flag
        try:
            torch.compiler._is_compiling_flag = True
            yield
        finally:
            torch.compiler._is_compiling_flag = old_value

    # This _reparametrize_module makes sure inputs and module.params/buffers have the same fake_mode,
    # otherwise aot_export_module will error out because it sees a mix of fake_modes.
    # And we want aot_export_module to use the fake_tensor mode in dynamo to keep the pipeline easy to reason about.
    with torch.nn.utils.stateless._reparametrize_module(
        mod,
        fake_params_buffers,
        tie_weights=True,
        strict=True,
        stack_weights=True,
    ), grad_safe_guard, _ignore_backend_decomps(), _compiling_state_context():  # type: ignore[attr-defined]
        gm, graph_signature = transform(aot_export_module)(
            mod,
            fake_args,
            trace_joint=False,
            pre_dispatch=pre_dispatch,
            kwargs=fake_kwargs,
        )
    # TODO unfortunately preserving graph-level metadata is not
    # working well with aot_export. So we manually copy it.
    # (The node-level meta is addressed above.)
    if isinstance(mod, torch.fx.GraphModule) and hasattr(mod, "meta"):
        gm.meta.update(mod.meta)

    if pre_dispatch:
        from torch._export.passes.replace_set_grad_with_hop_pass import (
            replace_set_grad_with_hop_pass,
        )

        gm = replace_set_grad_with_hop_pass(gm)

    # Remove nn_module_stack, stack_trace metadata from all placeholders/inputs nodes.
    for _mod in gm.modules():
        if not isinstance(_mod, torch.fx.GraphModule):
            continue
        for node in _mod.graph.nodes:
            if node.op in ["placeholder", "output"]:
                node.meta.pop("nn_module_stack", None)
                node.meta.pop("stack_trace", None)

    # NOTE: aot_export adds symint metadata for placeholders with int values;
    # since these become specialized, we replace such metadata with the original values
    flat_args = pytree.tree_leaves((fake_args, fake_kwargs))
    index = 0
    total_non_user_inputs = (
        len(graph_signature.parameters)
        + len(graph_signature.buffers)
        + len(graph_signature.input_tokens)
    )
    for node in gm.graph.nodes:
        if node.op == "placeholder":
            if index >= total_non_user_inputs:
                user_arg = flat_args[index - total_non_user_inputs]
                if not isinstance(user_arg, torch.Tensor):
                    node.meta["val"] = user_arg
            index += 1

    is_joint = graph_signature.backward_signature is not None

    def make_argument_spec(i, node) -> ArgumentSpec:
        if isinstance(node, (int, bool, float, type(None))):
            # For const outputs we just directly return this
            return ConstantArgument(name="", value=node)

        assert (
            "val" in node.meta
        ), f"{node} is not a constant or a node with a 'val' metadata field"
        val = node.meta["val"]
        if i < len(graph_signature.input_tokens):
            # TODO: We should be checking for a different type, once we add a new type
            return TokenArgument(name=node.name)
        elif isinstance(val, FakeTensor):
            return TensorArgument(name=node.name)
        elif isinstance(val, torch.SymInt):
            return SymIntArgument(name=node.name)
        elif isinstance(val, torch.ScriptObject):
<<<<<<< HEAD
            return CustomObjArgument(
                name=node.name, class_fqn=val._type().qualified_name()  # type: ignore[attr-defined]
            )
=======
            return CustomObjArgument(name=node.name, class_fqn=val._type().qualified_name())  # type: ignore[attr-defined]
        elif isinstance(val, FakeScriptObject):
            return CustomObjArgument(name=node.name, class_fqn=val.script_class_name)
>>>>>>> 68a1f787
        elif isinstance(val, (int, bool, str, float, type(None))):
            return ConstantArgument(name=node.name, value=val)
        else:
            raise AssertionError(
                f"Encountered an unsupported object of type {type(val)} "
                f"while writing the metadata for exported program"
            )

    input_specs, output_specs = _sig_to_specs(
        user_inputs=set(graph_signature.user_inputs),
        inputs_to_parameters=graph_signature.inputs_to_parameters,  # type: ignore[arg-type]
        inputs_to_buffers=graph_signature.inputs_to_buffers,  # type: ignore[arg-type]
        user_outputs=set(graph_signature.user_outputs),  # type: ignore[arg-type]
        buffer_mutations=graph_signature.buffers_to_mutate,  # type: ignore[arg-type]
        user_input_mutations=graph_signature.user_inputs_to_mutate,  # type: ignore[arg-type]
        grad_params=graph_signature.backward_signature.gradients_to_parameters if is_joint else {},  # type: ignore[arg-type, union-attr]
        grad_user_inputs=graph_signature.backward_signature.gradients_to_user_inputs if is_joint else {},  # type: ignore[arg-type, union-attr]
        loss_output=graph_signature.backward_signature.loss_output if is_joint else None,  # type: ignore[arg-type, union-attr]
        inputs=[
            make_argument_spec(i, node)
            for i, node in enumerate(gm.graph.nodes)
            if node.op == "placeholder"
        ],
        outputs=[
            make_argument_spec(i, node)
            for i, node in enumerate(
                pytree.tree_leaves(next(iter(reversed(gm.graph.nodes))).args)
            )
        ],
        input_tokens=graph_signature.input_tokens,
        output_tokens=graph_signature.output_tokens,
    )
    export_graph_signature = ExportGraphSignature(
        input_specs=input_specs, output_specs=output_specs
    )

    constants = rewrite_script_object_meta(gm)
    constants.update(lift_constants_pass(gm, export_graph_signature, constant_attrs))

    # prettify names for placeholder nodes
    placeholder_naming_pass(
        gm,
        export_graph_signature,
        mod,
        fake_args,
        fake_kwargs,
        fake_params_buffers,
        constants,
    )

    @dataclasses.dataclass
    class _ExportedProgramNonStrict:
        gm: torch.fx.GraphModule
        sig: ExportGraphSignature
<<<<<<< HEAD
        constants: Dict[str, Union[torch.Tensor, torch._C.ScriptObject]]
=======
        constants: Dict[
            str,
            Union[
                torch.Tensor,
                FakeScriptObject,
                torch.ScriptObject,
            ],
        ]
>>>>>>> 68a1f787

    return _ExportedProgramNonStrict(
        gm,
        export_graph_signature,
        constants,
    )


def _get_params_buffers(mod: torch.nn.Module) -> Dict[str, torch.Tensor]:
    params_buffers: Dict[str, torch.Tensor] = {}
    for name, param in mod.named_parameters(remove_duplicate=False):
        params_buffers[name] = param

    for name, buffer in mod.named_buffers(remove_duplicate=False):
        params_buffers[name] = buffer
    return params_buffers


def _get_forward_arg_names(
    mod: torch.nn.Module,
    args: Tuple[Any, ...],
    kwargs: Optional[Dict[str, Any]] = None,
) -> List[str]:
    """
    Gets the argument names to forward that are used, for restoring the
    original signature when unlifting the exported program module.
    - Positional args: retain the original argument names, and enumerate
        *args as args_0, args_1, ...
    - Keyword args: retain the original kwarg names in the order specified
        by the user. This order seems to matter for the current state of
        export lifted modules.
    """
    sig = inspect.signature(mod.forward)
    _args = sig.bind_partial(*args).arguments

    names: List[str] = []
    for name, value in _args.items():
        # handle variable number of positional args
        if sig.parameters[name].kind == inspect._ParameterKind.VAR_POSITIONAL:
            names.extend([f"{name}_{i}" for i, _ in enumerate(value)])
        else:
            names.append(name)
    # order of kwargs matters for input spec
    if kwargs:
        names.extend([kwarg for kwarg, _ in kwargs.items()])

    return names


def _rewrite_dynamo_tensor_constants(
    orig_mod_buffers: Set[torch.Tensor],
    traced_mod_buffers: Dict[str, torch.Tensor],
    graph_signature: ExportGraphSignature,
    constants: Dict[str, Union[torch.Tensor, torch.ScriptObject]],
):
    """Dynamo erroneously marks tensor attributes on modules as a buffers.

    Rewrite them to be tensor constants.
    """
    for spec in graph_signature.input_specs:
        if spec.kind == InputKind.BUFFER:
            assert spec.target is not None
            value = traced_mod_buffers[spec.target]
            if value not in orig_mod_buffers:
                # This was a tensor constant erroneously marked as a buffer.
                # Convert it int oa constant in the graph signature, and add its
                # value to the constants table.
                spec.kind = InputKind.CONSTANT_TENSOR
                constants[spec.target] = value


def _rewrite_non_persistent_buffers(
    orig_mod: torch.nn.Module,
    graph_signature: ExportGraphSignature,
    constants: Dict[str, Union[torch.Tensor, torch.ScriptObject]],
):
    """Dynamo erroneously drops the persistent flag on buffers.

    Rewrite non-persistent buffers to reflect the original module.
    """
    state_dict = orig_mod.state_dict()
    for spec in graph_signature.input_specs:
        if spec.kind == InputKind.BUFFER:
            assert spec.target is not None
            if spec.target not in state_dict:
                assert spec.target not in constants
                spec.persistent = False
                constants[spec.target] = orig_mod.get_buffer(spec.target)


def _verify_nn_module_stack(graph_module: torch.fx.GraphModule) -> None:
    """
    Perform nn_module_stack checks on the graph.
    Current constraints:
        For the top level graph:
        - populated for 'call_function', 'get_attr'
        - None for 'placeholder', 'output'
        For submodule graphs:
        - None for 'placeholder', output'

    TODO(pianpwk): make this a consistent node-level check once nn_module_stack is populated for cond submodules.
    """
    # Check top-level graph for all nodes, all graphs for placeholder & output nodes
    for i, mod in enumerate([graph_module] + list(graph_module.modules())):
        if not isinstance(mod, torch.fx.GraphModule):
            continue
        for node in mod.graph.nodes:
            if node.op in ["call_function", "get_attr"]:
                if i == 0:
                    if (
                        nn_module_stack := node.meta.get("nn_module_stack", None)
                    ) is None:
                        raise SpecViolationError(
                            f"Node {node} of type {node.op} is missing nn_module_stack metadata"
                        )
                    if not all(
                        isinstance(k, str)
                        and isinstance(v, tuple)
                        and len(v) == 2
                        and all(isinstance(x, str) for x in v)
                        for k, v in nn_module_stack.items()
                    ):
                        raise SpecViolationError(
                            f"Node {node} of type {node.op} has incorrect nn_module_stack metadata format"
                            f"expected Dict[str, Tuple[str, str]], but got {nn_module_stack}"
                        )
            elif node.op in ["placeholder", "output"]:
                if node.meta.get("nn_module_stack", None):
                    raise SpecViolationError(
                        f"Node {node} of type {node.op} contains nn_module_stack metadata, this should be None"
                    )


def _verify_stack_trace(graph_module: torch.fx.GraphModule) -> None:
    """
    Perform stack trace checks on the graph.
    Constraints:
        - None or non-empty str for 'call_function', 'get_attr'
        - None for 'placeholder', 'output'
    """
    for i, mod in enumerate([graph_module] + list(graph_module.modules())):
        if not isinstance(mod, torch.fx.GraphModule):
            continue
        for node in graph_module.graph.nodes:
            stack_trace = node.meta.get("stack_trace", None)
            if node.op in ["call_function", "get_attr"]:
                if not (stack_trace is None or isinstance(stack_trace, str)):
                    raise SpecViolationError(
                        f"Node {node} of type {node.op} has invalid stack_trace metadata, "
                        f"expected a string or None but instead found: {stack_trace}"
                    )
            elif node.op in ["placeholder", "output"]:
                if stack_trace:
                    raise SpecViolationError(
                        f"Node {node} of type {node.op} contains stack_trace metadata, "
                        f"expected None but instead found: {stack_trace}"
                    )


def _verify_placeholder_names(gm: torch.fx.GraphModule, sig: ExportGraphSignature):
    """
    Performs a sanity check on the placeholder node names.
    - User input nodes: no restrictions, should match the original forward() signature
    - Params/buffers/constants/custom_obj/token nodes: should start with prefixes defined in <placeholder_prefixes>
    """
    name_to_kind = {spec.arg.name: spec.kind for spec in sig.input_specs}
    for mod in gm.modules():
        if not isinstance(mod, torch.fx.GraphModule):
            continue
        for node in mod.graph.nodes:
            if node.op == "placeholder":
                if node.name not in name_to_kind:
                    continue
                node_kind = name_to_kind[node.name]
                prefix = placeholder_prefixes[node_kind]
                if not node.name.startswith(prefix):
                    raise SpecViolationError(
                        f"Placeholder node name {node.name} does not follow spec for {node_kind}, name should have prefix: {prefix}"
                    )


def get_ep_stats(ep: ExportedProgram) -> Dict[str, Any]:
    op_count = 0
    op_set = set()
    for m in ep.graph_module.modules():
        if not isinstance(m, torch.fx.GraphModule):
            continue
        for node in m.graph.nodes:
            if node.op != "call_function":
                continue
            op_count += 1
            assert hasattr(node.target, "__module__")
            assert hasattr(node.target, "__name__")
            op_set.add(f"{node.target.__module__}.{node.target.__name__}")
    return {"op_count": op_count, "op_set": op_set}


_EXPORT_FLAGS: Optional[Set[str]] = None
_EXPORT_MODULE_HIERARCHY: Optional[Dict[str, str]] = None


def _log_export_wrapper(fn):
    @functools.wraps(fn)
    def wrapper(*args, **kwargs):
        global _EXPORT_FLAGS, _EXPORT_MODULE_HIERARCHY
        try:
            start = time.time()
            ep = fn(*args, **kwargs)
            end = time.time()
            log_export_usage(
                event="export.time",
                metrics=end - start,
                flags=_EXPORT_FLAGS,
                **get_ep_stats(ep),
            )
        except Exception as e:
            t = type(e)
            error_type = t.__module__ + "." + t.__qualname__
            log_export_usage(
                event="export.error",
                type=error_type,
                message=str(e),
                flags=_EXPORT_FLAGS,
            )
            raise e
        finally:
            _EXPORT_FLAGS = None
            _EXPORT_MODULE_HIERARCHY = None

        return ep

    return wrapper


@_log_export_wrapper
@_disable_prexisiting_fake_mode
def _export(
    mod: torch.nn.Module,
    args: Tuple[Any, ...],
    kwargs: Optional[Dict[str, Any]] = None,
    dynamic_shapes: Optional[Union[Dict[str, Any], Tuple[Any], List[Any]]] = None,
    *,
    strict: bool = True,
    preserve_module_call_signature: Tuple[str, ...] = (),
    pre_dispatch: bool = False,
) -> ExportedProgram:
    """
    Traces either an nn.Module's forward function or just a callable with PyTorch
    operations inside and produce a ExportedProgram.

    Args:
        f: the `nn.Module` to trace.

        args: example positional inputs.

        kwargs: optional example keyword inputs.

        dynamic_shapes:
         An optional argument where the type should either be:
         1) a dict from argument names of ``f`` to their dynamic shape specifications,
         2) a tuple that specifies dynamic shape specifications for each input in original order.
         If you are specifying dynamism on keyword args, you will need to pass them in the order that
         is defined in the original function signature.

         The dynamic shape of a tensor argument can be specified as either
         (1) a dict from dynamic dimension indices to :func:`Dim` types, where it is
         not required to include static dimension indices in this dict, but when they are,
         they should be mapped to None; or (2) a tuple / list of :func:`Dim` types or None,
         where the :func:`Dim` types correspond to dynamic dimensions, and static dimensions
         are denoted by None. Arguments that are dicts or tuples / lists of tensors are
         recursively specified by using mappings or sequences of contained specifications.

        preserve_module_call_signature: A list of submodule paths for which the original
            calling conventions are preserved as metadata.

    Returns:
        An ExportedProgram containing the traced method.
    """
    if not isinstance(args, tuple):
        raise UserError(
            UserErrorType.INVALID_INPUT,
            f"Expecting `args` to be a tuple of example positional inputs, got {type(args)}",
        )

    global _EXPORT_FLAGS, _EXPORT_MODULE_HIERARCHY
    _EXPORT_MODULE_HIERARCHY = _get_module_hierarchy(mod)

    flags = set()
    flags.add("strict" if strict else "non_strict")
    flags.add("pre_dispatch" if pre_dispatch else "aot_dispatch")
    log_export_usage(event="export.enter", flags=flags)
    _EXPORT_FLAGS = flags

    kwargs = kwargs or {}
    if isinstance(dynamic_shapes, torch.export.ShapesCollection):
        dynamic_shapes = dynamic_shapes.dynamic_shapes(mod, args, kwargs)

    constant_attrs = _gather_constant_attrs(mod)

    flat_args, orig_in_spec = pytree.tree_flatten((args, kwargs))
    original_state_dict = mod.state_dict(keep_vars=True)
    forward_arg_names = _get_forward_arg_names(mod, args, kwargs)

    if not strict:
        out_spec = None

        module_call_specs: Dict[str, Dict[str, pytree.TreeSpec]] = {}

        def strip_root(x):
            if isinstance(x, str) and x.startswith("_export_root"):
                stripped = x[len("_export_root") :]
                return stripped[1:] if stripped.startswith(".") else stripped
            return x

        def fixup_key(x):
            return "L__self__" + strip_root(x)

        def _tuplify_outputs(aot_export):
            def _aot_export_non_strict(mod, args, kwargs=None, **flags):
                kwargs = kwargs or {}

                class Wrapper(torch.nn.Module):
                    def __init__(self, mod):
                        super().__init__()
                        self._export_root = mod

                    def forward(self, *args, **kwargs):
                        nonlocal out_spec
                        if isinstance(self._export_root, torch.fx.GraphModule):
                            with torch.fx.traceback.preserve_node_meta():
                                tree_out = torch.fx.Interpreter(self._export_root).run(
                                    *args, **kwargs
                                )
                        else:
                            tree_out = self._export_root(*args, **kwargs)
                        flat_outs, out_spec = pytree.tree_flatten(tree_out)
                        return tuple(flat_outs)

                wrapped_mod = Wrapper(mod)
                # Patch export_root to the signatures so that wrapper module correctly populates the
                # in/out spec
                new_preserved_call_signatures = [
                    "_export_root." + i for i in preserve_module_call_signature
                ]
                with _wrap_submodules(
                    wrapped_mod, new_preserved_call_signatures, module_call_specs
                ):
                    gm, sig = aot_export(wrapped_mod, args, kwargs=kwargs, **flags)

                sig.parameters = pytree.tree_map(strip_root, sig.parameters)
                sig.buffers = pytree.tree_map(strip_root, sig.buffers)
                sig.inputs_to_buffers = pytree.tree_map(
                    strip_root, sig.inputs_to_buffers
                )
                sig.inputs_to_parameters = pytree.tree_map(
                    strip_root, sig.inputs_to_parameters
                )
                sig.buffers_to_mutate = pytree.tree_map(
                    strip_root, sig.buffers_to_mutate
                )
                for node in gm.graph.nodes:
                    if "nn_module_stack" in node.meta:
                        nn_module_stack = node.meta["nn_module_stack"]
                        node.meta["nn_module_stack"] = {
                            fixup_key(key): val
                            for key, val in pytree.tree_map(
                                strip_root, nn_module_stack
                            ).items()
                        }

                return gm, sig

            return _aot_export_non_strict

        (
            fake_mode,
            fake_args,
            fake_kwargs,
            equalities_inputs,
            original_signature,
        ) = make_fake_inputs(mod, args, kwargs, dynamic_shapes)

        fake_params_buffers = make_fake_params_buffers(
            fake_mode, _get_params_buffers(mod)
        )
        with fake_mode:
            ep_non_strict = _export_non_strict(
                mod,
                fake_args,
                fake_kwargs,
                fake_params_buffers,
                constant_attrs,
                pre_dispatch=pre_dispatch,
                transform=_tuplify_outputs,
            )
        ep_non_strict.gm.meta["inline_constraints"] = {
            k: v
            for k, v in fake_mode.shape_env.var_to_range.items()
            if free_unbacked_symbols(k)
        }
        num_lifted = len(
            [
                spec
                for spec in ep_non_strict.sig.input_specs
                if spec.kind != InputKind.USER_INPUT
            ]
        )
        try:
            produce_guards_and_solve_constraints(
                fake_mode,
                ep_non_strict.gm,
                equalities_inputs,
                original_signature,
            )
        except (ConstraintViolationError, ValueRangeError) as e:
            raise UserError(UserErrorType.CONSTRAINT_VIOLATION, str(e))  # noqa: TRY200

        combined_args = _combine_args(mod, args, kwargs)
        range_constraints = make_constraints(
            fake_mode,
            ep_non_strict.gm,
            combined_args,
            dynamic_shapes,
            num_lifted,
        )

        assert out_spec is not None

        gm = ep_non_strict.gm

        gm.meta["forward_arg_names"] = forward_arg_names
        module_call_signatures = {
            strip_root(fqn): ModuleCallSignature(inputs=[], outputs=[], **specs)
            for fqn, specs in module_call_specs.items()
        }

        if len(preserve_module_call_signature) > 0:
            for node in gm.graph.nodes:
                if node.target == torch.ops.higher_order._export_tracepoint:
                    if "path" in node.kwargs:
                        path = strip_root(node.kwargs["path"])
                        with gm.graph.inserting_before(node):
                            new_node = gm.graph.create_node(
                                "call_function",
                                torch.ops.higher_order._export_tracepoint,
                                args=node.args,
                                kwargs={
                                    "path": path,
                                    "kind": node.kwargs["kind"],
                                },
                            )
                            new_node.meta = node.meta
                            node.replace_all_uses_with(new_node)
                            gm.graph.erase_node(node)

            res = CollectTracepointsPass(module_call_signatures, ep_non_strict.sig)(gm)
            assert res is not None
            gm = res.graph_module

        _rewrite_non_persistent_buffers(mod, ep_non_strict.sig, ep_non_strict.constants)
        _verify_nn_module_stack(gm)
        _verify_stack_trace(gm)
        _verify_placeholder_names(gm, ep_non_strict.sig)
        exported_program = ExportedProgram(
            root=gm,
            graph=gm.graph,
            graph_signature=ep_non_strict.sig,
            state_dict=original_state_dict,
            range_constraints=range_constraints,
            module_call_graph=_make_module_call_graph(
                _EXPORT_MODULE_HIERARCHY, orig_in_spec, out_spec, module_call_signatures
            ),
            example_inputs=(args, kwargs),
            constants=ep_non_strict.constants,
        )
        insert_deferred_runtime_asserts(
            exported_program.graph_module,
            fake_mode.shape_env,
            f"non strict exported program: {first_call_function_nn_module_stack(exported_program.graph)}",
            export=True,
        )
        return exported_program

    gm_torch_level = _export_to_torch_ir(
        mod,
        args,
        kwargs,
        dynamic_shapes,
        preserve_module_call_signature=preserve_module_call_signature,
        restore_fqn=False,  # don't need to restore because we will do it later
        _log_export_usage=False,
    )

    # We detect the fake_mode by looking at gm_torch_level's placeholders, this is the fake_mode created in dynamo.
    (
        fake_args,
        fake_kwargs,
        fake_params_buffers,
        dynamo_fake_mode,
    ) = _convert_input_to_fake(gm_torch_level, args, kwargs)

    # First, we want to pass through the graph to try populating
    # val field for getattr if there is anything missing.
    # This can happen when quantization adds extra params and forgets
    # to update "val"
    for node in gm_torch_level.graph.nodes:
        if node.op == "get_attr" and "val" not in node.meta:
            attr = getattr(gm_torch_level, node.target)
            # Checks if it is not a HigherOrderOp branch or a module
            if not isinstance(attr, torch.nn.Module):
                assert (
                    dynamo_fake_mode is not None
                ), "Cannot find dynamo_fake_mode. This could be due to the exported graph module have no placeholders."
                node.meta["val"] = dynamo_fake_mode.from_tensor(
                    attr, static_shapes=True
                )

    # When aot_export lifts the params, we lose metadata (e.g. source_fn_stack, stack_trace)
    # from the param nodes as they are treated as fresh inputs
    # Therefore, we manually extract them before calling into aot_export
    params_buffers_to_node_meta = {}
    for node in gm_torch_level.graph.nodes:
        target = node.target
        meta = node.meta
        if node.op == "call_module":
            submodule = getattr(gm_torch_level, target)
            if isinstance(submodule, torch.nn.Module):
                for name, _ in submodule.named_parameters(
                    recurse=True, remove_duplicate=False
                ):
                    params_buffers_to_node_meta[target + "." + name] = meta

                for name, _ in submodule.named_buffers(
                    recurse=True, remove_duplicate=False
                ):
                    params_buffers_to_node_meta[target + "." + name] = meta

        if node.op == "get_attr":
            submodule = getattr(gm_torch_level, target)
            if not isinstance(submodule, torch.fx.GraphModule):
                params_buffers_to_node_meta[target] = meta

        # If the call_function uses param as input, we also need to update params' meta
        # with this call_function node's meta.
        # This is basically the same flow as torch.fx.traceback.preserve_meta()
        if node.op == "call_function" and not isinstance(
            node.target, torch._ops.HigherOrderOperator
        ):
            for arg in node._input_nodes:
                if arg.op == "get_attr":
                    for entry in torch.fx.proxy._COPY_META_FIELDS:
                        if entry in meta:
                            params_buffers_to_node_meta[arg.target][entry] = meta[entry]

    # Fix the graph output signature to be tuple if scalar
    out_spec = orig_out_spec = gm_torch_level._out_spec
    assert out_spec is not None
    # aot_export expect the return type to always be a tuple.
    if out_spec.type not in (list, tuple):
        out_spec = pytree.TreeSpec(tuple, None, [out_spec])

    orig_arg_names = gm_torch_level.graph._codegen.pytree_info.orig_args  # type: ignore[attr-defined]

    gm_torch_level.graph._codegen = _PyTreeCodeGen(
        _PyTreeInfo(
            orig_arg_names,
            gm_torch_level._in_spec,
            out_spec,
        )
    )
    gm_torch_level.recompile()

    _normalize_nn_module_stack(gm_torch_level, type(mod))

    # NOTE: graph module expects only positional args
    ep_non_strict = _export_non_strict(
        gm_torch_level,
        _convert_to_positional_args(orig_arg_names, fake_args, fake_kwargs),
        {},
        fake_params_buffers,
        constant_attrs,
        pre_dispatch=pre_dispatch,
    )

    gm = ep_non_strict.gm
    export_graph_signature = ep_non_strict.sig
    constants = ep_non_strict.constants

    # Don't copy over nn_module_stack, stack_trace metadata for params/buffers nodes
    for metadata in params_buffers_to_node_meta.values():
        metadata.pop("nn_module_stack", None)
        metadata.pop("stack_trace", None)

    # After aot_export, set the param/buffer metadata back into placeholders
    # Technically, users can still construct this data from param names
    # without relying on this metadata
    for node in gm.graph.nodes:
        if node.op == "placeholder":
            if node.target in export_graph_signature.inputs_to_parameters:
                param_name = export_graph_signature.inputs_to_parameters[node.target]
                if param_name in params_buffers_to_node_meta:
                    for k, v in params_buffers_to_node_meta[param_name].items():
                        node.meta[k] = v
            if node.target in export_graph_signature.inputs_to_buffers:
                buffer_name = export_graph_signature.inputs_to_buffers[node.target]
                if buffer_name in params_buffers_to_node_meta:
                    for k, v in params_buffers_to_node_meta[buffer_name].items():
                        node.meta[k] = v

    # The unbacked symint symbols are updated in aot_export
    # so we serialize them here instead of inside dynamo

    gm.meta["inline_constraints"] = {
        k: v
        for k, v in dynamo_fake_mode.shape_env.var_to_range.items()
        if free_unbacked_symbols(k)
    }
    gm.meta["forward_arg_names"] = forward_arg_names

    num_lifted = next(
        (
            i
            for i, s in enumerate(export_graph_signature.input_specs)
            if s.kind == InputKind.USER_INPUT
        ),
        len(export_graph_signature.input_specs),
    )
    combined_args = _combine_args(mod, args, kwargs)
    range_constraints = make_constraints(
        dynamo_fake_mode,
        gm,
        combined_args,
        dynamic_shapes,
        num_lifted,
    )

    # Do some cleanups on the graph module to restore the state dict to the
    # expected form. Each of these steps should probably get fixed upstream.
    # 1. Remove tensor constants that were added as buffers.
    _rewrite_dynamo_tensor_constants(
        orig_mod_buffers=set(mod.buffers()),
        traced_mod_buffers=dict(gm_torch_level.named_buffers()),
        graph_signature=ep_non_strict.sig,
        constants=ep_non_strict.constants,
    )
    # 2. Restore FQN of param/buffers
    param_buffer_table: Dict[str, str] = _get_param_buffer_mapping(mod, gm_torch_level)
    _replace_param_buffer_names(param_buffer_table, export_graph_signature)

    # 3. Remove non-persistent buffers from the graph signature
    _rewrite_non_persistent_buffers(mod, ep_non_strict.sig, ep_non_strict.constants)

    # 4. Rewrite constants to have the same FQN as the original module.
    _remap_constants(constant_attrs, export_graph_signature, constants)

    # 5. Rename constants nodes in graph module from buffers to constants
    _rename_constants_nodes(gm, export_graph_signature)

    module_call_signatures = {
        fqn: ModuleCallSignature(inputs=[], outputs=[], **specs)
        for fqn, specs in gm_torch_level.meta["module_call_specs"].items()
    }

    if len(preserve_module_call_signature) > 0:
        res = CollectTracepointsPass(module_call_signatures, export_graph_signature)(gm)
        assert res is not None
        gm = res.graph_module

    if len(range_constraints) > 0:
        res = _AddRuntimeAssertionsForInlineConstraintsPass(range_constraints)(gm)
        assert res is not None
        gm = res.graph_module

    assert orig_out_spec is not None
    _verify_nn_module_stack(gm)
    _verify_stack_trace(gm)
    _verify_placeholder_names(gm, export_graph_signature)
    exported_program = ExportedProgram(
        root=gm,
        graph=gm.graph,
        graph_signature=export_graph_signature,
        state_dict=original_state_dict,
        range_constraints=range_constraints,
        module_call_graph=_make_module_call_graph(
            _EXPORT_MODULE_HIERARCHY,
            orig_in_spec,
            orig_out_spec,
            module_call_signatures,
        ),
        example_inputs=(args, kwargs),
        constants=constants,
    )
    log.debug("Exported program from AOTAutograd:\n%s", exported_program)

    return exported_program<|MERGE_RESOLUTION|>--- conflicted
+++ resolved
@@ -15,6 +15,8 @@
 import torch.utils._pytree as pytree
 from torch._dynamo.exc import UserError, UserErrorType
 from torch._export.non_strict_utils import (
+    _fakify_script_objects,
+    _gather_constant_attrs,
     make_constraints,
     make_fake_inputs,
     make_fake_params_buffers,
@@ -34,6 +36,8 @@
 from torch._export.wrappers import _wrap_submodules
 from torch._functorch.aot_autograd import aot_export_module
 from torch._guards import detect_fake_mode
+
+from torch._library.fake_class_registry import FakeScriptObject
 from torch._subclasses.fake_tensor import FakeTensor, FakeTensorMode
 from torch._utils_internal import log_export_usage
 from torch.export.dynamic_shapes import _combine_args
@@ -69,7 +73,6 @@
     TensorArgument,
     TokenArgument,
 )
-
 
 log = logging.getLogger(__name__)
 
@@ -454,37 +457,6 @@
     return gm_torch_level
 
 
-def _gather_constant_attrs(m: torch.nn.Module) -> ConstantAttrMap:
-    """Search the module hierarchy, gathering up all tensor and ScriptObject constants.
-
-    Returns a dictionary mapping hash(value) to the name of the constant. We
-    have to abuse `hash` here unfortunately, see: [ScriptObject hash].
-    """
-    constants = ConstantAttrMap()
-    buffers_parameters = set(m.buffers())
-    buffers_parameters.update(m.parameters())
-
-    def inner(m: torch.nn.Module, prefix_atoms: List[str], constants):
-        for k, v in m.__dict__.items():
-            if isinstance(v, (torch.Tensor, torch.ScriptObject)):
-                if v in buffers_parameters:
-                    # filter out buffers and parameters, leaving only constants
-                    continue
-
-                fqn = ".".join(prefix_atoms + [k])
-                if v in constants:
-                    raise ValueError(
-                        f"Duplicate reference to constant attribute found: '{constants[v]}' and '{fqn}'."
-                    )
-
-                constants[v] = fqn
-        for k, v in m.named_children():
-            inner(v, prefix_atoms + [k], constants)
-
-    inner(m, [], constants)
-    return constants
-
-
 def _export_non_strict(
     mod: torch.nn.Module,
     fake_args,
@@ -587,15 +559,9 @@
         elif isinstance(val, torch.SymInt):
             return SymIntArgument(name=node.name)
         elif isinstance(val, torch.ScriptObject):
-<<<<<<< HEAD
-            return CustomObjArgument(
-                name=node.name, class_fqn=val._type().qualified_name()  # type: ignore[attr-defined]
-            )
-=======
             return CustomObjArgument(name=node.name, class_fqn=val._type().qualified_name())  # type: ignore[attr-defined]
         elif isinstance(val, FakeScriptObject):
             return CustomObjArgument(name=node.name, class_fqn=val.script_class_name)
->>>>>>> 68a1f787
         elif isinstance(val, (int, bool, str, float, type(None))):
             return ConstantArgument(name=node.name, value=val)
         else:
@@ -650,9 +616,6 @@
     class _ExportedProgramNonStrict:
         gm: torch.fx.GraphModule
         sig: ExportGraphSignature
-<<<<<<< HEAD
-        constants: Dict[str, Union[torch.Tensor, torch._C.ScriptObject]]
-=======
         constants: Dict[
             str,
             Union[
@@ -661,7 +624,6 @@
                 torch.ScriptObject,
             ],
         ]
->>>>>>> 68a1f787
 
     return _ExportedProgramNonStrict(
         gm,
@@ -959,8 +921,6 @@
     if isinstance(dynamic_shapes, torch.export.ShapesCollection):
         dynamic_shapes = dynamic_shapes.dynamic_shapes(mod, args, kwargs)
 
-    constant_attrs = _gather_constant_attrs(mod)
-
     flat_args, orig_in_spec = pytree.tree_flatten((args, kwargs))
     original_state_dict = mod.state_dict(keep_vars=True)
     forward_arg_names = _get_forward_arg_names(mod, args, kwargs)
@@ -1047,16 +1007,32 @@
         fake_params_buffers = make_fake_params_buffers(
             fake_mode, _get_params_buffers(mod)
         )
+
         with fake_mode:
-            ep_non_strict = _export_non_strict(
-                mod,
-                fake_args,
-                fake_kwargs,
-                fake_params_buffers,
-                constant_attrs,
-                pre_dispatch=pre_dispatch,
-                transform=_tuplify_outputs,
-            )
+            with _fakify_script_objects(mod, fake_args, fake_kwargs, fake_mode) as (
+                patched_mod,
+                new_fake_args,
+                new_fake_kwargs,
+                new_fake_constant_attrs,
+                map_fake_to_real,
+            ):
+                ep_non_strict = _export_non_strict(
+                    patched_mod,
+                    new_fake_args,
+                    new_fake_kwargs,
+                    fake_params_buffers,
+                    new_fake_constant_attrs,
+                    pre_dispatch=pre_dispatch,
+                    transform=_tuplify_outputs,
+                )
+                # ep_non_strict.constants contains only fake script objects, we need to map them back
+                ep_non_strict.constants = {
+                    fqn: map_fake_to_real[obj]
+                    if isinstance(obj, FakeScriptObject)
+                    else obj
+                    for fqn, obj in ep_non_strict.constants.items()
+                }
+
         ep_non_strict.gm.meta["inline_constraints"] = {
             k: v
             for k, v in fake_mode.shape_env.var_to_range.items()
@@ -1237,6 +1213,7 @@
     _normalize_nn_module_stack(gm_torch_level, type(mod))
 
     # NOTE: graph module expects only positional args
+    constant_attrs = _gather_constant_attrs(mod)
     ep_non_strict = _export_non_strict(
         gm_torch_level,
         _convert_to_positional_args(orig_arg_names, fake_args, fake_kwargs),
