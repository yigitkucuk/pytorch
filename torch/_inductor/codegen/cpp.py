--- conflicted
+++ resolved
@@ -8,7 +8,7 @@
 import sys
 from copy import copy, deepcopy
 from enum import Enum
-from typing import Any, Dict, List, Optional, Set, Tuple, Union
+from typing import Any, cast, Dict, List, Optional, Set, Tuple, Union
 
 import sympy
 
@@ -20,6 +20,7 @@
 from torch.utils._sympy.functions import CeilDiv, FloorDiv, ModularIndexing
 from torch.utils._sympy.symbol import free_symbol_is_type, symbol_is_type, SymT
 from torch.utils._sympy.value_ranges import bound_sympy, ValueRanges
+from ..._dynamo.utils import counters
 
 from .. import codecache, config, ir, metrics
 from ..codegen.wrapper import WrapperCodeGen
@@ -3587,6 +3588,8 @@
         return self._why_fuse_nodes(node1, node2) is not None
 
     def can_fuse_horizontal(self, node1, node2):
+        if node1.is_template() or node2.is_template():
+            return False
         if (
             len(node1.get_nodes()) + len(node2.get_nodes())
             > config.cpp.max_horizontal_fusion_size
@@ -3669,14 +3672,11 @@
             return 0
 
     def can_fuse_vertical(self, node1, node2):
-<<<<<<< HEAD
         if node2.is_template():
             # TODO(jgong5): support pre-op fusion with template
             return False
         if node1.is_template():
             return not node2.is_reduction()
-=======
->>>>>>> 53f73cde
         return (
             self._can_fuse_horizontal_impl(node1, node2) and not node1.is_reduction()
         ) or self.can_fuse_vertical_outer_loop(node1, node2)
@@ -3733,7 +3733,6 @@
         if args_num > CppScheduling.MAX_FUSED_KERNEL_ARGS_NUM:
             self._set_flush_status(True)
 
-<<<<<<< HEAD
     def is_cpp_template(self, node: BaseSchedulerNode) -> bool:
         return isinstance(node, SchedulerNode) and isinstance(
             node.node, ir.CppTemplateBuffer
@@ -3771,8 +3770,6 @@
         V.graph.removed_buffers |= kernel.removed_buffers
         self.scheduler.free_buffers()
 
-=======
->>>>>>> 53f73cde
     def _get_scheduled_num_args(self):
         return self.kernel_group.get_num_args()
 
@@ -3782,7 +3779,7 @@
     def codegen_sync(self):
         pass
 
-    def define_kernel(self, src_code, nodes):
+    def define_kernel(self, src_code, nodes, kernel_args=None):
         wrapper = V.graph.wrapper_code
         fused_name = (
             get_fused_kernel_name(nodes, config.cpp.descriptive_names)
@@ -3798,7 +3795,8 @@
         src_code = src_code.replace("#pragma CMT", "//")
 
         compile_wrapper = IndentedBuffer()
-        _, _, arg_types = self.kernel_group.args.cpp_argdefs()
+        args = self.kernel_group.args if kernel_args is None else kernel_args
+        _, _, arg_types = args.cpp_argdefs()
         if not V.graph.cpp_wrapper:
             compile_wrapper.writeline(f"async_compile.cpp_pybinding({arg_types!r}, '''")
         compile_wrapper.splice(src_code, strip=True)
