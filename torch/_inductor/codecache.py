# mypy: allow-untyped-defs
from __future__ import annotations

import base64
import copyreg
import dataclasses
import functools
import hashlib
import importlib
import io
import json
import logging
import os
import pickle
import pkgutil
import platform
import re
import shlex
import shutil
import struct
import subprocess
import sys
import sysconfig
import tempfile
import textwrap
import threading
import warnings
from bisect import bisect_right
from copy import copy
from ctypes import c_void_p, cdll, CDLL
from functools import partial
from pathlib import Path
from time import time, time_ns
from types import ModuleType
from typing import (
    Any,
    Callable,
    cast,
    Dict,
    Generator,
    List,
    Optional,
    Sequence,
    Set,
    Tuple,
    TYPE_CHECKING,
    Union,
)
from typing_extensions import TypeAlias

import torch
from torch._dynamo.utils import counters, dynamo_timed
from torch._inductor import config, exc, metrics
from torch._inductor.codegen.cuda import cuda_env
from torch._inductor.codegen.rocm.compile_command import (
    rocm_compile_command,
    rocm_compiler,
)
from torch._inductor.runtime.compile_tasks import (
    _module_to_triton_kernel,
    _reload_python_module,
    _reload_python_module_in_subproc,
)
from torch._inductor.runtime.runtime_utils import cache_dir
from torch._inductor.utils import ALIGN_BYTES, clear_on_fresh_inductor_cache, is_linux

from torch._logging import trace_structured
from torch._subclasses.fake_tensor import (
    extract_tensor_metadata,
    FakeTensor,
    TensorMetadata,
)
from torch.fx.experimental.symbolic_shapes import has_hint, hint_int, ShapeEnv

if TYPE_CHECKING:
    from concurrent.futures import Future

    from torch._inductor.graph import GraphLowering
    from torch._inductor.ir import ChoiceCaller
    from torch._inductor.runtime.hints import HalideMeta


_HERE = os.path.abspath(__file__)
_TORCH_PATH = os.path.dirname(os.path.dirname(_HERE))
_LINKER_SCRIPT = os.path.join(_TORCH_PATH, "_inductor/script.ld")

_IS_WINDOWS = sys.platform == "win32"

if config.is_fbcode():
    from triton.fb import build_paths
    from triton.fb.build import _run_build_command

    from torch._inductor.fb.utils import (
        log_global_cache_errors,
        log_global_cache_stats,
        log_global_cache_vals,
        use_global_cache,
    )
else:

    def log_global_cache_errors(*args, **kwargs):
        pass

    def log_global_cache_stats(*args, **kwargs):
        pass

    def log_global_cache_vals(*args, **kwargs):
        pass

    def use_global_cache() -> bool:
        return False


output_code_log = torch._logging.getArtifactLogger(__name__, "output_code")

LOCK_TIMEOUT = 600

_IS_WINDOWS = sys.platform == "win32"


log = logging.getLogger(__name__)


def cpp_wrapper_cache_dir(name: str) -> str:
    cu_str = (
        "cpu"
        if torch.version.cuda is None
        else f'cu{torch.version.cuda.replace(".", "")}'
    )
    python_version = f"py{sys.version_info.major}{sys.version_info.minor}"
    build_folder = f"{python_version}_{cu_str}"

    cpp_wrapper_dir = os.path.join(cache_dir(), build_folder)
    cpp_wrapper_build_directory = os.path.join(cpp_wrapper_dir, name)
    os.makedirs(cpp_wrapper_build_directory, exist_ok=True)
    return cpp_wrapper_build_directory


def get_cpp_wrapper_cubin_path_name():
    return "cubin_path" if torch.version.hip is None else "hsaco_path"


class CacheBase:
    @staticmethod
    @functools.lru_cache(None)
    def get_system() -> Dict[str, Any]:
        try:
            from triton.compiler.compiler import triton_key

            # Use triton_key instead of triton.__version__ as the version
            # is not updated with each code change
            triton_version = triton_key()
        except ModuleNotFoundError:
            triton_version = None

        try:
            system: Dict[str, Any] = {
                "device": {
                    "name": torch.cuda.get_device_properties(
                        torch.cuda.current_device()
                    ).name,
                },
                "version": {
                    "cuda": torch.version.cuda,
                    "triton": triton_version,
                },
            }
        except (AssertionError, RuntimeError):
            # If cuda is not installed, none of the above config is relevant.
            system = {}

        system["hash"] = hashlib.sha256(
            json.dumps(system, sort_keys=True).encode("utf-8")
        ).hexdigest()

        return system

    @staticmethod
    @clear_on_fresh_inductor_cache
    @functools.lru_cache(None)
    def get_local_cache_path() -> Path:
        return Path(os.path.join(cache_dir(), "cache", CacheBase.get_system()["hash"]))

    @staticmethod
    @functools.lru_cache(None)
    def get_global_cache_path() -> Optional[Path]:
        return (
            Path(os.path.join(config.global_cache_dir, CacheBase.get_system()["hash"]))
            if config.global_cache_dir is not None
            else None
        )

    def __init__(self) -> None:
        self.system = CacheBase.get_system()

    def get_local_cache(self) -> Dict[str, Any]:
        local_cache_path = self.get_local_cache_path()
        if not local_cache_path.is_file():
            return {}
        with open(local_cache_path) as local_cache_fp:
            local_cache = json.load(local_cache_fp)
        return local_cache["cache"]

    def update_local_cache(self, local_cache: Dict[str, Any]) -> None:
        local_cache_path = self.get_local_cache_path()
        write_atomic(
            str(local_cache_path),
            json.dumps({"system": self.system, "cache": local_cache}, indent=4),
            make_dirs=True,
        )


class LocalCache(CacheBase):
    def lookup(self, *keys: str) -> Optional[Dict[str, Any]]:
        cache = self.get_local_cache()

        sub_cache = cache
        for key in keys:
            if key in cache:
                sub_cache = cache[key]
            else:
                return None

        return sub_cache

    def set_value(self, *keys: str, value: Any) -> None:
        cache = self.get_local_cache()

        sub_cache = cache
        for key in keys[0:-1]:
            sub_cache.setdefault(key, {})
            sub_cache = sub_cache[key]
        sub_cache[keys[-1]] = value

        self.update_local_cache(cache)


class PersistentCache(CacheBase):
    @functools.lru_cache(None)  # noqa: B019
    def get_global_cache(self):
        global_cache_path = self.get_global_cache_path()
        if global_cache_path is None or not global_cache_path.is_file():
            return {}
        with open(global_cache_path) as global_cache_fp:
            global_cache = json.load(global_cache_fp)
        return global_cache["cache"]

    def lookup(
        self,
        choices: List[ChoiceCaller],
        op: str,
        inputs: str,
        benchmark: Optional[Callable[[Any], Dict[ChoiceCaller, float]]],
    ) -> Dict[ChoiceCaller, float]:
        """
        Check to see if we have benchmarked the given choice callers. For each
        choice caller:

            1. Check global_cache[op][inputs][choice][precision], return benchmark if cached.
            2. Check local_cache[op][inputs][choice][precision], return benchmark if cached.
            3. If benchmark is not None:
                a. `max_autotune_gemm=True`: benchmark the choice, update
                    local_cache[op][inputs][choice], and return the benchmark.
                b. `max_autotune_gemm=False`: don't benchmark the choice, return nothing.
        """
        precision = torch.get_float32_matmul_precision()

        log_stats = partial(log_global_cache_stats, self.system, op, inputs, precision)
        log_vals = partial(log_global_cache_vals, self.system, op, inputs, precision)
        log_errors = partial(
            log_global_cache_errors, self.system, op, inputs, precision
        )
        timings = {}

        def check_cache(cache, callback=None) -> bool:
            """Check if `cache` contains data for all the choices"""
            hit = True
            for choice in choices:
                choice_hash = choice.hash_key()
                if choice_hash in cache.get(op, {}).get(inputs, {}).get(precision, {}):
                    # cache hit
                    timings[choice] = cache[op][inputs][precision][choice_hash]
                else:
                    # cache miss
                    hit = False
                    break
            if callback:
                callback(cached=hit)
            return hit

        if config.max_autotune or config.max_autotune_gemm:
            local_cache = self.get_local_cache() if config.autotune_local_cache else {}
            # check local cache first since it is data specific to the current machine
            if (
                not check_cache(local_cache)
                and not (
                    use_global_cache()
                    and check_cache(self.get_global_cache(), callback=log_stats)
                )
                and benchmark is not None
            ):
                try:
                    # re-benchmark everything to try to get consistent numbers from the same machine
                    timings = benchmark(choices)
                    assert all(choice in timings for choice in choices)
                    local_cache.setdefault(op, {})
                    local_cache[op].setdefault(inputs, {}).setdefault(precision, {})
                    for choice, timing in timings.items():
                        local_cache[op][inputs][precision][choice.hash_key()] = timing
                except RuntimeError as e:
                    # catch and log autotuning failures
                    log_errors(e)
                    raise e

                self.update_local_cache(local_cache)

                timings_to_log = {
                    choice.hash_key(): timings[choice] for choice in choices
                }
                log_vals(timings_to_log)
        elif use_global_cache():
            # only check global cache, not local one
            check_cache(self.get_global_cache(), callback=log_stats)
            # may have a partial cache hit, where not everything is benchmarked

        return timings


def get_lock_dir() -> str:
    lock_dir = os.path.join(cache_dir(), "locks")
    if not os.path.exists(lock_dir):
        os.makedirs(lock_dir, exist_ok=True)
    return lock_dir


def sha256_hash(data: bytes) -> str:
    # [:51] to strip off the "Q====" suffix common to every hash value.
    return base64.b32encode(hashlib.sha256(data).digest())[:51].decode("utf-8").lower()


def code_hash(code: Union[str, bytes], extra: str = ""):
    hashing_str = code if isinstance(code, bytes) else code.encode("utf-8")
    if extra != "":
        hashing_str = hashing_str + b"||" + extra.encode("utf-8")
    return "c" + sha256_hash(hashing_str)


def get_path(
    basename: str, extension: str, specified_dir: str = ""
) -> Tuple[str, str, str]:
    if specified_dir:
        if os.path.isabs(specified_dir):
            subdir = specified_dir
        else:
            subdir = os.path.join(cache_dir(), specified_dir)
    else:
        subdir = os.path.join(cache_dir(), basename[1:3])
    path = os.path.join(subdir, f"{basename}.{extension}")
    return basename, subdir, path


def get_hash(content: Union[str, bytes], extra: str = "", hash_type: str = "code"):
    if hash_type == "code":
        return code_hash(content, extra)
    if hash_type in ["cubin", "hsaco"]:
        return code_hash(repr(content))
    raise AssertionError(f"Unknown hash type {hash_type}")


def write(
    content: Union[str, bytes],
    extension: str,
    extra: str = "",
    hash_type: str = "code",
    specified_dir: str = "",
) -> Tuple[str, str]:
    # use striped content to compute hash so we don't end up with different
    # hashes just because the content begins/ends with different number of
    # spaces.
    key: str = get_hash(content.strip(), extra, hash_type)
    basename, subdir, path = get_path(key, extension, specified_dir)
    if not os.path.exists(path):
        write_atomic(path, content, make_dirs=True)
    return basename, path


def write_text(text: str) -> str:
    """
    Write the `text` to a file and return the path computed based on the hash.
    """
    return write(text, "txt")[1]


def write_atomic(
    path: str, content: Union[str, bytes], make_dirs: bool = False
) -> None:
    # Write into temporary file first to avoid conflicts between threads
    # Avoid using a named temporary file, as those have restricted permissions
    assert isinstance(
        content, (str, bytes)
    ), "Only strings and byte arrays can be saved in the cache"
    path = Path(path)
    if make_dirs:
        path.parent.mkdir(parents=True, exist_ok=True)
    tmp_path = path.parent / f".{os.getpid()}.{threading.get_ident()}.tmp"
    write_mode = "w" if isinstance(content, str) else "wb"
    with tmp_path.open(write_mode) as f:
        f.write(content)
    tmp_path.rename(path)


@dataclasses.dataclass
class TensorMetadataAndValues:
    """
    TensorMetadata plus the elements as a list of raw values.
    Used for hashing inlined constants.
    """

    tensor_metadata: TensorMetadata
    values: List[Any]


def _ident(x: Any) -> Any:
    return x


def extract_tensor_metadata_for_cache_key(device_map, t):
    """
    Extracts the tensor metadata and removes fields of the TensorMetadata
    that are not needed for caching
    """
    meta = extract_tensor_metadata(t)
    if not hasattr(t, "_is_inductor_static"):
        meta = dataclasses.replace(meta, storage_offset=0, storage_bytes=None)

    # The pickle implementation avoids serializing the same object more than once.
    # That behavior means the byte stream we create to hash will vary if, for example,
    # we see two tensor objects with the same device, but the torch.device object is
    # actually the same object vs. merely equivalent. We want to produce the same hash
    # value in either situation, so we memoize the device objects and always reference
    # the same object for a given device. It's possible other metadata fields deserve
    # the same treatment, but so far we've only observed this issue with the device.
    if meta.device not in device_map:
        device_map[meta.device] = meta.device
    meta = dataclasses.replace(meta, device=device_map[meta.device])

    return meta


def _reduce_fake_tensor(device_map, t):
    """
    See FxGraphCachePickler. Custom reducer to pickle FakeTensors.
    """
    metadata = extract_tensor_metadata_for_cache_key(device_map, t)
    return (_ident, (metadata,))


def _reduce_tensor(device_map, t):
    """
    See FxGraphCachePickler. Custom reducer to pickle Tensors.
    If we see tensors, we know they're constants stored as attributes on
    the GraphModule. Include the values in the key calculation. Small
    tensors will be inlined, so we can't serve the same cache entry for
    different values anyway. Large constants are treated as parameters,
    so we could conceivably reuse a cache entry. To do that, however,
    PyCodeCache would need more complexity to create a new module from its
    cache, but with the right constants attached as attributes.
    """
    if t.is_mkldnn:
        # TODO: These tensors don't currently pickle, so we can't cache a
        # compiled graph containing them. Just fail now. If mkldnn tensors
        # get pickling support, we can remove this.
        raise BypassFxGraphCache

    # Very large tensors could be expensive to copy to cpu and hash. Let's
    # at least report if we find slowness.
    start = time()
    values = t.tolist()
    elapsed = time() - start
    if elapsed > 1.0:
        warnings.warn(
            f"FX graph cache handling of a large constant took {elapsed:.1}s. Please file an issue."
        )

    metadata = extract_tensor_metadata_for_cache_key(device_map, t)
    return (_ident, (TensorMetadataAndValues(metadata, values),))


def _reduce_symint(s):
    """
    See FxGraphCachePickler. Custom reducer to pickle SymInts.
    """
    # For hashing purposes, we only care about the name of the symbol and
    # not the backed value. We evaluate guards stored with a cached graph
    # to ensure a cached entity with SymInt args is safe to reuse.
    return (_ident, (str(s),))


def _reduce_unsupported(s):
    """
    See FxGraphCachePickler. Custom reducer to handle any objects that we don't
    support and therefore raise to bypass caching.
    """
    raise BypassFxGraphCache


class FxGraphCachePickler(pickle.Pickler):
    """
    Custom pickler to customize the pickling of some objects (Tensors), only for the
    purpose of computing a hash for keying into the FxGraphCache. Tensors contain
    objects that don't pickle and/or vary between runs, and we want to capture the
    data that allow us to compute a stable, but safe hash.
    """

    # See extract_tensor_metadata_for_cache_key. Whenever we extract metadata during
    # pickling, we make sure devices always reference the same torch.device object.
    _device_map: Dict[torch.device, torch.device] = {}

    dispatch_table = copyreg.dispatch_table.copy()
    dispatch_table[FakeTensor] = functools.partial(_reduce_fake_tensor, _device_map)
    dispatch_table[torch.Tensor] = functools.partial(_reduce_tensor, _device_map)
    dispatch_table[torch.SymInt] = _reduce_symint
    dispatch_table[
        torch.fx.experimental._backward_state.BackwardState
    ] = _reduce_unsupported

    @classmethod
    def dumps(cls, obj) -> bytes:
        """
        Pickle an object using the FxGraphCachePickler.
        """
        with io.BytesIO() as stream:
            pickler = cls(stream)
            try:
                pickler.dump(obj)
            except (TypeError, AttributeError) as e:
                # Some configs options are callables, e.g., post_grad_custom_pre_pass,
                # and may not pickle.
                log.warning("Can't pickle", exc_info=True)
                raise BypassFxGraphCache from e
            return stream.getvalue()

    @classmethod
    def get_hash(cls, obj: Any) -> str:
        """
        Serialize an object using the FxGraphCachePickler and return a hash
        of the pickled object.
        """
        serialized_data = cls.dumps(obj)
        return sha256_hash(serialized_data)

    @classmethod
    def debug_str(cls, inp: Any) -> str:
        """
        Get a printable string describing in more detail all the attributes
        comprising an object. Useful for debugging when one graph hashes
        to a different value than another.
        """

        def get_str(obj) -> str:
            if isinstance(obj, torch.Tensor):
                return str(extract_tensor_metadata_for_cache_key(cls._device_map, obj))
            elif isinstance(obj, bytes):
                return "<bytes>"
            elif type(obj) in cls.dispatch_table:
                # Run the reducer on the object
                return str(cls.dispatch_table[type(obj)](obj)[1])
            else:
                return str(obj)

        lines = []
        for attr, obj in vars(inp).items():
            if isinstance(obj, list):
                for ii in range(len(obj)):
                    h = cls.get_hash(obj[ii])
                    lines.append(f"[{h}] {attr}[{ii}]: {get_str(obj[ii])}")
            elif isinstance(obj, dict):
                for k, v in obj.items():
                    h = cls.get_hash(v)
                    lines.append(f"[{h}] {attr}[{k}]: {get_str(v)}")
            else:
                h = cls.get_hash(obj)
                lines.append(f"[{h}] {attr}: {get_str(obj)}")
        return "\n".join(lines)


def build_code_hash(roots, prefix, hasher):
    for lib in sorted(pkgutil.iter_modules(roots, prefix), key=lambda x: x.name):
        spec = lib.module_finder.find_spec(lib.name, None)
        assert spec is not None
        module = spec.origin
        assert module is not None
        with open(module, "rb") as f:
            hasher.update(spec.name.encode("utf-8"))
            hasher.update(f.read())
        if lib.ispkg:
            # need to also hash submodules
            build_code_hash(spec.submodule_search_locations, f"{spec.name}.", hasher)


def get_code_hash(roots, extra_files=()):
    hasher = hashlib.sha256()
    hasher.update(torch.__version__.encode("utf-8"))
    build_code_hash(roots, "", hasher)
    for path in extra_files:
        if os.path.exists(path):
            with open(path, "rb") as f:
                hasher.update(f.read())
    return hasher.digest()


@functools.lru_cache(None)
def torch_key():
    """
    Compute a key that contains relevant information about torch source files
    """
    if not config.is_fbcode():
        inductor_root = os.path.dirname(__file__)
        extra_files = (
            "codegen/aoti_runtime/interface.cpp",
            "codegen/aoti_runtime/implementation.cpp",
            "codegen/cpp_prefix.h",
            "script.ld",
        )
        return get_code_hash(
            [inductor_root], [os.path.join(inductor_root, x) for x in extra_files]
        )

    from libfb.py import parutil

    return parutil.get_file_contents("torch/src_hash.txt").rstrip()


def get_inductor_root():
    return os.path.dirname(__file__)


@dataclasses.dataclass
class OrderedSetHolder:
    """
    See FxGraphHashDetails. Holds a sorted list to support stable hashing
    of set kwargs.
    """

    items: List[Any]


class BypassFxGraphCache(Exception):
    """
    Exception to indicate that the FxGraphCache should be bypassed.
    """

    pass


class FxGraphHashDetails:
    """
    Object to capture all the details for a compiled FX graph relevant to computing
    a safe and stable cache key.
    """

    # Excluded kwargs param that are not stable between runs
    EXCLUDED_KWARGS = ["graph_id"]

    def __init__(
        self,
        gm: torch.fx.GraphModule,
        example_inputs: List[torch.Tensor],
        fx_kwargs: Dict[str, Any],
        inputs_to_check: Sequence[int],
    ):
        self.gm = gm
        self.example_inputs = example_inputs

        # Order kwargs so hashing is stable to changes in kwarg order.
        self.fx_kwargs = {}
        for k in sorted(fx_kwargs):
            if k not in self.EXCLUDED_KWARGS:
                if type(fx_kwargs[k]) is set:
                    # Special case to handle set params. Python sets can't be
                    # ordered, so sort the elements and store them in a proxy.
                    self.fx_kwargs[k] = OrderedSetHolder(sorted(fx_kwargs[k]))
                else:
                    self.fx_kwargs[k] = fx_kwargs[k]

        # Alignment checks
        self.inputs_to_check = inputs_to_check

        # 'Deterministic algorithms' can affect codegen via lowering to cuda kernels.
        self.deterministic_algorithms_settings = (
            torch.are_deterministic_algorithms_enabled(),
            torch.is_deterministic_algorithms_warn_only_enabled(),
            torch.utils.deterministic.fill_uninitialized_memory,  # type: ignore[attr-defined]
        )

        # Global settings affecting matmul codegen.
        self.cuda_matmul_settings = (
            torch.backends.cuda.matmul.allow_tf32,
            torch.backends.cuda.matmul.allow_fp16_reduced_precision_reduction,
            torch.backends.cuda.matmul.allow_bf16_reduced_precision_reduction,
        )

        # Also hash on various system info (including the triton compiler version).
        self.torch_version = torch_key()
        self.system_info = CacheBase.get_system()
        self.inductor_config = config.save_config_portable()

    def debug_str(self) -> str:
        """
        Get a printable string describing in more detail all the attributes
        comprising this object. Useful for debugging when one graph hashes
        to a different value than another.
        """
        return FxGraphCachePickler.debug_str(self)


def compiled_fx_graph_hash(
    gm: torch.fx.GraphModule,
    example_inputs: List[torch.Tensor],
    fx_kwargs: Dict[str, Any],
    inputs_to_check: Sequence[int],
) -> str:
    """
    Generate a unique hash of the FX graph for caching.
    """
    details = FxGraphHashDetails(gm, example_inputs, fx_kwargs, inputs_to_check)
    # The prefix distinguishes among the other kinds of objects we
    # cache in this module.
    key = "f" + FxGraphCachePickler.get_hash(details)
    debug_str = details.debug_str()
    log.debug(f"FX graph cache hash details for key {key}:\n{debug_str}")  # noqa: G004
    torch._logging.trace_structured(
        "artifact",
        metadata_fn=lambda: {
            "name": "fx_graph_cache_hash",
            "encoding": "json",
        },
        payload_fn=lambda: json.dumps(
            {"key": key, "components": debug_str.split("\n")}
        ),
    )

    return key


class FxGraphCache:
    """
    Supports caching and reusing compiled Fx graphs.

    The overall strategy is as follows:
    - This cache stores entries on disk. When saving an entry, we can't
      serialize callables (that could be C++, Triton, etc.), so we serialize
      their own disk cache location. We then recreate the compiled artifact
      after fetching from disk.
    - For indexing the cache, we gather the fields relevant to identifying an
      FxGraph (the graph module, graph inputs, system settings etc.) into an
      FxGraphCacheDetails object, pickle it, and compute a hash for the key.
      See FxGraphCachePickler.
    - Among the metadata we store, we also include a guards expression that's
      appropriate for validating any symbols for Tensor arguments that have
      symbolic bounds. On cache lookup then, we evaluate those guards in the
      current context to validate that a cached entry can be served.
    - A given graph could have multiple compiled versions, corresponding to
      different sets of guards. Therefore, we store cache entries in the form:
          <temp dir>/<fx graph hash>/<serialized metatdata>
    - On lookup, we compute the key from the graph details, iterate over all
      leaf files in the corresponding subdirectory, deserialize the entry, and
      evaluate its guards expression. If the evaluation succeeds, we have a
      cache hit. If it fails, we compile the graph and store a new entry.
    - Finally, on a cache hit, we need to make sure any guards that would
      have been created during compilation are added to the current context.
    """

    # TODO(masnesral): Investigate whether it's beneficial to store compiled graphs
    # in an in-memory cache after loading from disk.
    @staticmethod
    def _get_tmp_dir() -> str:
        """
        Get the toplevel temporary directory for storing compiled graphs.
        """
        return os.path.join(cache_dir(), "fxgraph")

    @staticmethod
    def _get_tmp_dir_for_key(key: str) -> str:
        """
        Return the disk location for a given cache key.
        """
        return os.path.join(FxGraphCache._get_tmp_dir(), key[1:3], key)

    @staticmethod
    def _filter_backed_symints(inputs: List[Any]) -> List[torch.SymInt]:
        """
        Get the backed SymInt objects from the input list. Note that we can never
        have guards that depend on unbacked symint.
        """
        return [s for s in inputs if isinstance(s, torch.SymInt) and has_hint(s)]

    @staticmethod
    def _get_shape_env() -> Optional[ShapeEnv]:
        """
        Helper to get the shape env from the tracing context.
        """
        ctx = torch._guards.TracingContext.try_get()
        if not ctx:
            return None
        return ctx.fake_mode.shape_env

    @staticmethod
    def _lookup_graph(
        key: str,
        example_inputs: List[torch.Tensor],
        local: bool,
        remote_cache: Optional[Any],
    ) -> Optional[CompiledFxGraph]:
        """
        Lookup a compiled graph in the cache by key. On a hit, return the
        deserialized CompiledFxGraph object. On a miss, return None.
        """
        shape_env = FxGraphCache._get_shape_env()
        assert shape_env is not None

        symints = FxGraphCache._filter_backed_symints(example_inputs)
        hints = [hint_int(s) for s in symints]

        def iterate_over_candidates() -> Generator[CompiledFxGraph, None, None]:
            if local:
                subdir = FxGraphCache._get_tmp_dir_for_key(key)
                if os.path.exists(subdir):
                    for path in sorted(os.listdir(subdir)):
                        try:
                            with open(os.path.join(subdir, path), "rb") as f:
                                yield pickle.load(f)
                        except Exception:
                            log.warning(
                                "fx graph cache unable to load compiled graph",
                                exc_info=True,
                            )

            if remote_cache:
                try:
                    if (data := remote_cache.get(key)) is not None:
                        yield pickle.loads(data)
                except Exception:
                    log.warning(
                        "fx graph cache unable to load compiled graph", exc_info=True
                    )

        # Iterate over any entries in the subdir for this key and evaluate
        # their guards to determine whether there's a hit.
        graph = None

        for candidate in iterate_over_candidates():
            if not candidate.guards_expr:
                # No guards to evaluate, so this is a hit.
                graph = candidate
                break

            # Evaluate the guard expression in the current context.
            # If there's not a cache hit, we don't want the evaluation to
            # affect the current env, e.g., cause the creation of new guards,
            # so we evaluate with the hints instead of the symbols.
            hit = bool(
                shape_env.evaluate_guards_expression(candidate.guards_expr, hints)
            )
            log.debug(
                "fx graph cache key %s evaluating guards [%s] with values %s => hit=%s",
                key,
                candidate.guards_expr,
                hints,
                hit,
            )
            if hit:
                graph = candidate
                break

        if graph is None:
            return None

        # See _save_graph(); we don't store the callable in the cache entry so
        # recreate it here from the PyCodeCache disk cache.
        artifact_path = get_path(graph.cache_key, "py")[2]
        code = graph.source_code
        if not os.path.exists(artifact_path):
            counters["inductor"]["fxgraph_lookup_write_file"] += 1
            Path(os.path.dirname(artifact_path)).mkdir(parents=True, exist_ok=True)
            cpp_pp = cpp_prefix_path()
            if os.path.basename(cpp_pp) in code:
                if cpp_pp in code:
                    # Great the name is correct
                    pass
                else:
                    # Old dir name is included, replace it
                    pattern = rf'#include\s*"[^"]+{os.path.basename(cpp_pp)}"'
                    code = re.sub(pattern, f'#include "{cpp_pp}"', code)

            write_atomic(artifact_path, code, make_dirs=True)

        try:
            graph.current_callable = PyCodeCache.load_by_key_path(
                graph.cache_key,
                artifact_path,
                graph.cache_linemap,
                graph.constants,
            ).call
        except OSError:
            # Not expected, but in case the PyCodeCache entry is removed from
            # underneath us, treat it as a cache miss and recompile.
            log.error("Failed to load cached artifact: %s", artifact_path)
            return None

        # Now re-evaluate with the symints to add any guards to the current env.
        if graph.guards_expr:
            check = bool(
                shape_env.evaluate_guards_expression(graph.guards_expr, symints)
            )
            assert check is True
            log.debug(
                "fx graph cache key %s post-load guards: %s", key, shape_env.guards
            )

        # Increment the cached metrics by the amounts recorded when the FX
        # graph was compiled for this cache entry. Pretending these counters
        # were incremented normally is useful for testing with the cache enabled.
        metrics.CachedMetricsHelper.apply_deltas(graph.metrics_deltas)

        from .graph import GraphLowering

        GraphLowering.save_output_code(code)
        output_code_log.debug("Output code: \n%s", code)
        # On cache hit, use artifact path as filename
        trace_structured(
            "inductor_output_code",
            lambda: {"filename": artifact_path},
            payload_fn=lambda: code,
        )

        return graph

    @staticmethod
    def _save_graph(
        key: str,
        compiled_graph: CompiledFxGraph,
        example_inputs: List[torch.Tensor],
        time_taken_ns,
        local,
        remote_cache,
    ):
        """
        Store a serialized CompiledFxGraph on disk.
        """
        disk_compiled_graph = copy(compiled_graph)
        # We can't really serialize callables that may be C++/Triton/etc.,
        # so we serialize their PyCodeCache disk cache location instead.
        # TODO: This could be better if we're ever able to serialize compiled
        # models to disk.
        disk_compiled_graph.current_callable = None

        # Before serializing, compute the guard expression that will be used to
        # ensure that a CompiledFxGraph is valid when loaded from the cache. It's
        # sufficient to consider only the SymInt args to the fx graph since the
        # Tensor shapes are already captured in the hash for the cache key. Any
        # Tensor arg with a symbolic shape will have a SymInt arg for the graph.
        shape_env = FxGraphCache._get_shape_env()
        assert shape_env is not None
        symints = FxGraphCache._filter_backed_symints(example_inputs)
        guards = shape_env.get_pruned_guards(symints)
        disk_compiled_graph.guards_expr = shape_env.produce_guards_expression(
            placeholders=symints, guards=guards
        )

        try:
            content = pickle.dumps(disk_compiled_graph)
        except Exception:
            log.warning(
                "fx graph cache unable to serialize compiled graph", exc_info=True
            )
            counters["inductor"]["fxgraph_cache_pickle_error"] += 1
            return

        try:
            if local:
                subdir = FxGraphCache._get_tmp_dir_for_key(key)
                if not os.path.exists(subdir):
                    os.makedirs(subdir, exist_ok=True)

                # Use a hash of the serialized CompiledFxGraph to get a unique file
                # name. The specific name doesn't matter since a lookup involves
                # iterating over all entries in the parent subdir.
                path = os.path.join(subdir, sha256_hash(content))
                write_atomic(path, content, make_dirs=True)

            if remote_cache:
                cache_data = (
                    {
                        "data": content,
                        "time_taken_ms": time_taken_ns
                        // 1000000,  # Convert from NS to MS
                    }
                    if config.is_fbcode()
                    else content
                )
                remote_cache.put(key, cache_data)
        except Exception:
            log.warning("fx graph unable to write to cache", exc_info=True)
            counters["inductor"]["fxgraph_cache_write_error"] += 1

    @staticmethod
    def _check_can_cache(gm: torch.fx.GraphModule):
        """
        Check some conditions that would preclude caching and raise BypassFxGraphCache
        to bypass in case caching is not possible.
        """
        # Freezing can embed constants that wouldn't be static across runs.
        if config.freezing or config.aot_inductor.use_runtime_constant_folding:
            raise BypassFxGraphCache

        # The treatment of guards in the caching implementation requires that
        # we have a shape env.
        if FxGraphCache._get_shape_env() is None:
            log.debug("fx graph cache no shape env")
            raise BypassFxGraphCache

        # HigherOrderOperators should be handled on a case-by-case basis.
        # Currently, we just skip caching if we have any.
        # We also skip if there are any torchbind objects.
        for node in gm.graph.nodes:
            if isinstance(node.target, torch._ops.HigherOrderOperator):
                raise BypassFxGraphCache
            if node.op == "getattr" and isinstance(
                getattr(gm, node.target), torch._C.ScriptObject
            ):
                raise BypassFxGraphCache

    @staticmethod
    def load(
        compile_fx_fn: Callable[..., Any],
        gm: torch.fx.GraphModule,
        example_inputs: List[torch.Tensor],
        fx_kwargs: Dict[str, Any],
        inputs_to_check: Sequence[int],
        local: bool,
        remote: bool,
    ):
        """
        Load a compiled graph from the cache. If a cached entry does not exist,
        compile the graph and save it to the cache.
        """
        assert local or remote, "at least one of them needs to be enabled"
        compiled_graph = None
        try:
            FxGraphCache._check_can_cache(gm)
            key = compiled_fx_graph_hash(gm, example_inputs, fx_kwargs, inputs_to_check)

            remote_cache = None
            if remote:
                cache_id = "fx-graph-v1"
                try:
                    if config.is_fbcode():
                        from triton.fb.fb_memcache import (
                            FbMemcacheRemoteFxGraphCacheBackend,
                        )

                        remote_cache = FbMemcacheRemoteFxGraphCacheBackend(cache_id)
                    else:
                        from torch._inductor.remote_cache import RedisRemoteCacheBackend

                        remote_cache = RedisRemoteCacheBackend(cache_id)
                except Exception:
                    remote_cache = None
                    log.warning("Unable to create a remote cache", exc_info=True)

            compiled_graph = FxGraphCache._lookup_graph(
                key, example_inputs, local, remote_cache
            )

            if compiled_graph is None:
                log.debug("fx graph cache miss for key %s", key)
                counters["inductor"]["fxgraph_cache_miss"] += 1
                start_time = time_ns()
                compiled_graph = compile_fx_fn(gm, example_inputs, **fx_kwargs)
                time_taken_ns = time_ns() - start_time
                FxGraphCache._save_graph(
                    key,
                    compiled_graph,
                    example_inputs,
                    time_taken_ns,
                    local,
                    remote_cache,
                )
            else:
                log.debug("fx graph cache hit for key %s", key)
                counters["inductor"]["fxgraph_cache_hit"] += 1
            compiled_graph._fx_graph_cache_key = key
        except BypassFxGraphCache:
            counters["inductor"]["fxgraph_cache_bypass"] += 1
            if not compiled_graph:
                compiled_graph = compile_fx_fn(gm, example_inputs, **fx_kwargs)

        return compiled_graph

    @staticmethod
    def clear():
        """
        Clear out the on-disk cache.
        """
        try:
            shutil.rmtree(FxGraphCache._get_tmp_dir())
        except FileNotFoundError:
            pass


_StrideExprStr: TypeAlias = str


@dataclasses.dataclass
class CompiledFxGraph:
    """
    Class holding a compiled FX graph. This is the object serialized on disk
    to support FxGraph caching.
    """

    current_callable: Optional[Callable[..., Any]]
    cache_key: str
    source_code: str = dataclasses.field(repr=False)  # Do not display source_code
    cache_linemap: Optional[List[Tuple[int, str]]]
    device_types: Set[str]
    device_idxs: Set[int]
    mutated_inputs: Set[str]
    mutated_input_idxs: Set[int]
    constants: Dict[str, torch.Tensor]
    torchbind_constants: Dict[str, torch._C.ScriptObject]
    output_strides: Optional[List[Optional[Tuple[_StrideExprStr, ...]]]]
    disabled_cudagraphs_reason: Optional[str]
    metrics_deltas: metrics.CachedMetricsDeltas
    # This is a string representation of an expression we serialize
    # with the object so the guards can be evaluated in a different
    # context in order to verify the validity of serving a cached
    # fx graph. The expression must be generated by:
    # ShapeEnv.produce_guards_expression()
    guards_expr: Optional[str]

    _boxed_call: Optional[bool] = None
    _fx_graph_cache_key: Optional[str] = None

    def __init__(
        self,
        current_callable: Optional[Callable[..., Any]],
        graph: GraphLowering,
        output_strides: List[Optional[Tuple[_StrideExprStr, ...]]],
        disabled_cudagraphs_reason: Optional[str],
        metrics_deltas: metrics.CachedMetricsDeltas,
    ):
        self.current_callable = current_callable
        self.cache_key = graph.cache_key
        if graph.cache_path:
            with open(graph.cache_path) as f:
                self.source_code = f.read()
        self.cache_linemap = graph.cache_linemap
        self.device_types = graph.device_types
        self.device_idxs = graph.device_idxs
        self.mutated_inputs = graph.mutated_inputs
        self.mutated_input_idxs = set(graph.mutated_input_idxs)
        self.constants = graph.constants
        self.torchbind_constants = graph.torchbind_constants
        self.output_strides = output_strides
        self.disabled_cudagraphs_reason = disabled_cudagraphs_reason
        self.metrics_deltas = metrics_deltas
        self.guards_expr = None

    def __call__(self, inputs: List[Any]) -> Any:
        assert self.current_callable is not None
        return self.current_callable(inputs)


def cpp_compiler() -> str:
    if config.is_fbcode():
        return build_paths.cc() if torch.version.hip is None else build_paths.clang()
    if isinstance(config.cpp.cxx, (list, tuple)):
        search = tuple(config.cpp.cxx)
    else:
        search = (config.cpp.cxx,)
    return cpp_compiler_search(search)


@functools.lru_cache(1)
def cpp_compiler_search(search: str) -> str:
    for cxx in search:
        try:
            if cxx is None:
                # gxx package is only available for Linux
                # according to https://anaconda.org/conda-forge/gxx/
                if sys.platform != "linux":
                    continue
                # Do not install GXX by default
                if not os.getenv("TORCH_INDUCTOR_INSTALL_GXX"):
                    continue
                from filelock import FileLock

                lock_dir = get_lock_dir()
                lock = FileLock(
                    os.path.join(lock_dir, "g++.lock"), timeout=LOCK_TIMEOUT
                )
                with lock:
                    cxx = install_gcc_via_conda()
            subprocess.check_output([cxx, "--version"])
            return cxx
        except (subprocess.SubprocessError, FileNotFoundError, ImportError):
            continue
    raise exc.InvalidCxxCompiler


def install_gcc_via_conda() -> str:
    """On older systems, this is a quick way to get a modern compiler"""
    prefix = os.path.join(cache_dir(), "gcc")
    cxx_path = os.path.join(prefix, "bin", "g++")
    if not os.path.exists(cxx_path):
        log.info("Downloading GCC via conda")
        conda = os.environ.get("CONDA_EXE", "conda")
        if conda is None:
            conda = shutil.which("conda")
        if conda is not None:
            subprocess.check_call(
                [
                    conda,
                    "create",
                    f"--prefix={prefix}",
                    "--channel=conda-forge",
                    "--quiet",
                    "-y",
                    "python=3.8",
                    "gxx",
                ],
                stdout=subprocess.PIPE,
            )
    return cxx_path


def is_gcc() -> bool:
    if sys.platform == "darwin" and is_apple_clang():
        return False
    return bool(re.search(r"(gcc|g\+\+)", cpp_compiler()))


@functools.lru_cache(None)
def is_apple_clang() -> bool:
    cxx = cpp_compiler()
    version_string = subprocess.check_output([cxx, "--version"]).decode("utf8")
    return "Apple" in version_string.splitlines()[0]


def is_clang() -> bool:
    # Mac OS apple clang maybe named as gcc, need check compiler info.
    if sys.platform == "darwin":
        return is_apple_clang()
    return bool(re.search(r"(clang|clang\+\+)", cpp_compiler()))


def get_compiler_version_info(compiler):
    SUBPROCESS_DECODE_ARGS = ("oem",) if _IS_WINDOWS else ()
    env = os.environ.copy()
    env["LC_ALL"] = "C"  # Don't localize output
    try:
        version_string = subprocess.check_output(
            [compiler, "-v"], stderr=subprocess.STDOUT, env=env
        ).decode(*SUBPROCESS_DECODE_ARGS)
    except Exception as e:
        try:
            version_string = subprocess.check_output(
                [compiler, "--version"], stderr=subprocess.STDOUT, env=env
            ).decode(*SUBPROCESS_DECODE_ARGS)
        except Exception as e:
            return ""
    # Mutiple lines to one line string.
    version_string = version_string.replace("\r", "_")
    version_string = version_string.replace("\n", "_")
    return version_string


def _get_isa_dry_compile_fingerprint(isa_flags: str) -> str:
    # ISA dry compile will cost about 1 sec time each startup time.
    # Please check the issue: https://github.com/pytorch/pytorch/issues/100378
    # Actually, dry compile is checking compile capability for ISA.
    # We just record the compiler version, isa options and pytorch version info,
    # and generated them to output binary hash path.
    # It would optimize and skip compile existing binary.
    compiler_info = get_compiler_version_info(cpp_compiler())
    torch_version = torch.__version__
    fingerprint = f"{compiler_info}={isa_flags}={torch_version}"
    return fingerprint


class VecISA:
    _bit_width: int
    _macro: List[str]
    _arch_flags: str
    _dtype_nelements: Dict[torch.dtype, int]

    # Note [Checking for Vectorized Support in Inductor]
    # TorchInductor CPU vectorization reuses PyTorch vectorization utility functions
    # Hence, TorchInductor would depend on Sleef* to accelerate mathematical functions
    # like exp, pow, sin, cos and etc.
    # But PyTorch and TorchInductor might use different compilers to build code. If
    # PyTorch uses gcc-7/g++-7 to build the release package, the libtorch_cpu.so
    # will not expose the Sleef* AVX512 symbols since gcc-7/g++-7 cannot pass
    # avx512 check in CMake - FindAVX.cmake. But TorchInductor install the latest
    # gcc/g++ compiler by default while it could support the AVX512 compilation.
    # Therefore, there would be a conflict sleef version between PyTorch and
    # TorchInductor. Hence, we dry-compile the following code to check whether current
    # HW platform and PyTorch both could support AVX512 or AVX2. And suppose ARM
    # also needs the logic
    # In fbcode however, we are using the same compiler for pytorch and for inductor codegen,
    # making the runtime check unnecessary.
    _avx_code = """
#if defined(CPU_CAPABILITY_AVX512) || defined(CPU_CAPABILITY_AVX2) || defined(CPU_CAPABILITY_ZVECTOR) || defined(CPU_CAPABILITY_NEON)
#include <ATen/cpu/vec/functional.h>
#include <ATen/cpu/vec/vec.h>
#endif

alignas(64) float in_out_ptr0[16] = {0.0};

extern "C" void __avx_chk_kernel() {
    auto tmp0 = at::vec::Vectorized<float>(1);
    auto tmp1 = tmp0.exp();
    tmp1.store(in_out_ptr0);
}
"""  # noqa: B950

    _avx_py_load = """
import torch
from ctypes import cdll
cdll.LoadLibrary("__lib_path__")
"""

    def bit_width(self) -> int:
        return self._bit_width

    def nelements(self, dtype: torch.dtype = torch.float) -> int:
        return self._dtype_nelements[dtype]

    def build_macro(self) -> List[str]:
        return self._macro

    def build_arch_flags(self) -> str:
        return self._arch_flags

    def __hash__(self) -> int:
        return hash(str(self))

    def check_build(self, code) -> bool:
        from torch._inductor.cpp_builder import CppBuilder, CppTorchOptions

        key, input_path = write(
            code,
            "cpp",
            extra=_get_isa_dry_compile_fingerprint(self._arch_flags),
        )
        from filelock import FileLock

        lock_dir = get_lock_dir()
        lock = FileLock(os.path.join(lock_dir, key + ".lock"), timeout=LOCK_TIMEOUT)
        with lock:
            output_dir = os.path.dirname(input_path)
            buid_options = CppTorchOptions(vec_isa=self, warning_all=False)
            x86_isa_help_builder = CppBuilder(
                key,
                [input_path],
                buid_options,
                output_dir,
            )
            try:
                # Check if the output file exist, and compile when not.
                output_path = x86_isa_help_builder.get_target_file_path()
                if not os.path.isfile(output_path):
                    status, target_file = x86_isa_help_builder.build()

                # Check build result
                subprocess.check_call(
                    [
                        sys.executable,
                        "-c",
                        VecISA._avx_py_load.replace("__lib_path__", output_path),
                    ],
                    stderr=subprocess.DEVNULL,
                    env={**os.environ, "PYTHONPATH": ":".join(sys.path)},
                )
            except Exception as e:
                return False

            return True

    @functools.lru_cache(None)  # noqa: B019
    def __bool__(self) -> bool:
        if config.cpp.vec_isa_ok is not None:
            return config.cpp.vec_isa_ok

        if config.is_fbcode():
            return True

        return self.check_build(VecISA._avx_code)


@dataclasses.dataclass
class VecNEON(VecISA):
    _bit_width = 256  # This is required to leverage the compute implemented in aten/src/ATen/cpu/vec/vec256/vec256_float_neon.h
    _macro = ["CPU_CAPABILITY_NEON"]
    if sys.platform == "darwin" and platform.processor() == "arm":
        _macro.append("AT_BUILD_ARM_VEC256_WITH_SLEEF")
    _arch_flags = ""  # Unused
    _dtype_nelements = {torch.float: 8, torch.bfloat16: 16, torch.float16: 16}

    def __str__(self) -> str:
        return "asimd"  # detects the presence of advanced SIMD on armv8-a kernels

    __hash__: Callable[[VecISA], Any] = VecISA.__hash__


@dataclasses.dataclass
class VecAVX512(VecISA):
    _bit_width = 512
    _macro = ["CPU_CAPABILITY_AVX512"]
    _arch_flags = (
        "-mavx512f -mavx512dq -mavx512vl -mavx512bw -mfma"
        if not _IS_WINDOWS
        else "/arch:AVX512"
    )  # TODO: use cflags
    _dtype_nelements = {torch.float: 16, torch.bfloat16: 32, torch.float16: 32}

    def __str__(self) -> str:
        return "avx512"

    __hash__: Callable[[VecISA], Any] = VecISA.__hash__


@dataclasses.dataclass
class VecAMX(VecAVX512):
    _arch_flags = VecAVX512._arch_flags + " -mamx-tile -mamx-bf16 -mamx-int8"

    def __str__(self) -> str:
        return super().__str__() + " amx_tile"

    __hash__: Callable[[VecISA], Any] = VecISA.__hash__

    _amx_code = """
#include <cstdint>
#include <immintrin.h>

struct amx_tilecfg {
  uint8_t palette_id;
  uint8_t start_row;
  uint8_t reserved_0[14];
  uint16_t colsb[16];
  uint8_t rows[16];
};

extern "C" void __amx_chk_kernel() {
  amx_tilecfg cfg = {0};
  _tile_loadconfig(&cfg);
  _tile_zero(0);
  _tile_dpbf16ps(0, 1, 2);
  _tile_dpbusd(0, 1, 2);
}
"""

    @functools.lru_cache(None)  # noqa: B019
    def __bool__(self) -> bool:
        if super().__bool__():
            if config.is_fbcode():
                return False
            if self.check_build(VecAMX._amx_code) and torch.cpu._init_amx():
                return True
        return False


@dataclasses.dataclass
class VecAVX2(VecISA):
    _bit_width = 256
    _macro = ["CPU_CAPABILITY_AVX2"]
    _arch_flags = (
        "-mavx2 -mfma -mf16c" if not _IS_WINDOWS else "/arch:AVX2"
    )  # TODO: use cflags
    _dtype_nelements = {torch.float: 8, torch.bfloat16: 16, torch.float16: 16}

    def __str__(self) -> str:
        return "avx2"

    __hash__: Callable[[VecISA], Any] = VecISA.__hash__


@dataclasses.dataclass
class VecZVECTOR(VecISA):
    _bit_width = 256
    _macro = [
        "CPU_CAPABILITY_ZVECTOR",
        "CPU_CAPABILITY=ZVECTOR",
        "HAVE_ZVECTOR_CPU_DEFINITION",
    ]
    _arch_flags = "-mvx -mzvector"
    _dtype_nelements = {torch.float: 8, torch.bfloat16: 16, torch.float16: 16}

    def __str__(self) -> str:
        return "zvector"

    __hash__: Callable[[VecISA], Any] = VecISA.__hash__


class InvalidVecISA(VecISA):
    _bit_width = 0
    _macro = [""]
    _arch_flags = ""
    _dtype_nelements = {}

    def __str__(self) -> str:
        return "INVALID_VEC_ISA"

    def __bool__(self) -> bool:  # type: ignore[override]
        return False

    __hash__: Callable[[VecISA], Any] = VecISA.__hash__


def x86_isa_checker() -> List[str]:
    supported_isa: List[str] = []

    def _check_and_append_supported_isa(
        dest: List[str], isa_supported: bool, isa_name: str
    ):
        if isa_supported:
            dest.append(isa_name)

    Arch = platform.machine()
    """
    Arch value is x86_64 on Linux, and the value is AMD64 on Windows.
    """
    if Arch != "x86_64" and Arch != "AMD64":
        return supported_isa

    avx2 = torch.cpu._is_cpu_support_avx2()
    avx512 = torch.cpu._is_cpu_support_avx512()
    amx_tile = torch.cpu._is_cpu_support_amx_tile()

    _check_and_append_supported_isa(supported_isa, avx2, "avx2")
    _check_and_append_supported_isa(supported_isa, avx512, "avx512")
    _check_and_append_supported_isa(supported_isa, amx_tile, "amx_tile")

    return supported_isa


invalid_vec_isa = InvalidVecISA()
supported_vec_isa_list = [VecAMX(), VecAVX512(), VecAVX2(), VecNEON()]


# Cache the cpuinfo to avoid I/O overhead. Meanwhile, the cpuinfo content
# might have too much redundant content that is useless for ISA check. Hence,
# we only cache some key isa information.
@functools.lru_cache(None)
def valid_vec_isa_list() -> List[VecISA]:
    isa_list: List[VecISA] = []
    if sys.platform == "darwin" and platform.processor() == "arm":
        isa_list.append(VecNEON())

    if sys.platform not in ["linux", "win32"]:
        return isa_list

    arch = platform.machine()
    if arch == "s390x":
        with open("/proc/cpuinfo") as _cpu_info:
            while True:
                line = _cpu_info.readline()
                if not line:
                    break
                # process line
                featuresmatch = re.match(r"^features\s*:\s*(.*)$", line)
                if featuresmatch:
                    for group in featuresmatch.groups():
                        if re.search(r"[\^ ]+vxe[\$ ]+", group):
                            isa_list.append(VecZVECTOR())
                            break
    elif arch == "aarch64":
        isa_list.append(VecNEON())
    elif arch in ["x86_64", "AMD64"]:
        """
        arch value is x86_64 on Linux, and the value is AMD64 on Windows.
        """
        _cpu_supported_x86_isa = x86_isa_checker()
        for isa in supported_vec_isa_list:
            if all(flag in _cpu_supported_x86_isa for flag in str(isa).split()) and isa:
                isa_list.append(isa)

    return isa_list


def pick_vec_isa() -> VecISA:
    if config.is_fbcode():
        return VecAVX2()

    _valid_vec_isa_list: List[VecISA] = valid_vec_isa_list()
    if not _valid_vec_isa_list:
        return invalid_vec_isa

    # If the simdlen is None, it indicates determine the vectorization length automatically
    if config.cpp.simdlen is None:
        assert _valid_vec_isa_list
        return _valid_vec_isa_list[0]

    for isa in _valid_vec_isa_list:
        if config.cpp.simdlen == isa.bit_width():
            return isa

    return invalid_vec_isa


def get_compile_only(compile_only: bool = True) -> str:
    return "-c" if compile_only else ""


def get_shared(shared: bool = True, compile_only: bool = False) -> str:
    if not shared:
        return ""
    if compile_only:
        return "-fPIC"
    if platform.system() == "Darwin" and "clang" in cpp_compiler():
        # This causes undefined symbols to behave the same as linux
        return "-shared -fPIC -undefined dynamic_lookup"
    else:
        return "-shared -fPIC"


def get_warning_all_flag(warning_all: bool = True) -> str:
    return "-Wall" if warning_all else ""


def get_glibcxx_abi_build_flags() -> str:
    return "-D_GLIBCXX_USE_CXX11_ABI=" + str(int(torch._C._GLIBCXX_USE_CXX11_ABI))


def cpp_flags() -> str:
    flags = ["-std=c++17", "-Wno-unused-variable", "-Wno-unknown-pragmas"]
    if is_clang():
        flags.append("-Werror=ignored-optimization-argument")
    return " ".join(flags)


def cpp_wrapper_flags() -> str:
    return "-D TORCH_INDUCTOR_CPP_WRAPPER"


def optimization_flags() -> str:
    base_flags = "-O0 -g" if config.aot_inductor.debug_compile else "-O3 -DNDEBUG"
    base_flags += " -ffast-math -fno-finite-math-only"
    if not config.cpp.enable_unsafe_math_opt_flag:
        base_flags += " -fno-unsafe-math-optimizations"
    if not config.cpp.enable_floating_point_contract_flag:
        base_flags += " -ffp-contract=off"

    if config.is_fbcode():
        # FIXME: passing `-fopenmp` adds libgomp.so to the generated shared library's dependencies.
        # This causes `ldopen` to fail in fbcode, because libgomp does not exist in the default paths.
        # We will fix it later by exposing the lib path.
        return base_flags

    if sys.platform == "darwin":
        # Per https://mac.r-project.org/openmp/ right way to pass `openmp` flags to MacOS is via `-Xclang`
        # Also, `-march=native` is unrecognized option on M1
        base_flags += " -Xclang"
    else:
        if platform.machine() == "ppc64le":
            base_flags += " -mcpu=native"
        else:
            base_flags += " -march=native"

    # Internal cannot find libgomp.so
    if not config.is_fbcode():
        base_flags += " -fopenmp"
    return base_flags


def use_custom_generated_macros() -> str:
    return "-D C10_USING_CUSTOM_GENERATED_MACROS"


def use_fb_internal_macros() -> str:
    if config.is_fbcode():
        # TODO: this is to avoid FC breakage for fbcode. When using newly
        # generated model.so on an older verion of PyTorch, need to use
        # the v1 version for aoti_torch_create_tensor_from_blob
        create_tensor_from_blob_v1 = "-D AOTI_USE_CREATE_TENSOR_FROM_BLOB_V1"
        openmp_lib = build_paths.openmp_lib()
        preprocessor_flags = " ".join(
            (
                "-D C10_USE_GLOG",
                "-D C10_USE_MINIMAL_GLOG",
                "-D C10_DISABLE_TENSORIMPL_EXTENSIBILITY",
            )
        )
        return f"-Wp,-fopenmp {openmp_lib} {preprocessor_flags} {create_tensor_from_blob_v1}"
    else:
        return ""


def use_standard_sys_dir_headers() -> str:
    if config.is_fbcode():
        return "-nostdinc"
    else:
        return ""


@functools.lru_cache(None)
def is_conda_llvm_openmp_installed() -> bool:
    try:
        command = "conda list llvm-openmp --json"
        output = subprocess.check_output(command.split()).decode("utf8")
        return len(json.loads(output)) > 0
    except subprocess.SubprocessError:
        return False


@functools.lru_cache(None)
def homebrew_libomp() -> Tuple[bool, str]:
    try:
        # check if `brew` is installed
        subprocess.check_output(["which", "brew"])
        # get the location of `libomp` if it is installed
        # this is the location that `libomp` **would** be installed
        # see https://github.com/Homebrew/brew/issues/10261#issuecomment-756563567 for details
        libomp_path = (
            subprocess.check_output(["brew", "--prefix", "libomp"])
            .decode("utf8")
            .strip()
        )
        # check if `libomp` is installed
        omp_available = os.path.exists(libomp_path)
        return omp_available, libomp_path
    except subprocess.SubprocessError:
        return False, ""


def _set_gpu_runtime_env() -> None:
    if (
        config.is_fbcode()
        and torch.version.hip is None
        and "CUDA_HOME" not in os.environ
        and "CUDA_PATH" not in os.environ
    ):
        os.environ["CUDA_HOME"] = build_paths.cuda()


def _get_python_include_dirs():
    include_dir = Path(sysconfig.get_path("include"))
    # On Darwin Python executable from a framework can return
    # non-existing /Library/Python/... include path, in which case
    # one should use Headers folder from the framework
    if not include_dir.exists() and platform.system() == "Darwin":
        std_lib = Path(sysconfig.get_path("stdlib"))
        include_dir = (std_lib.parent.parent / "Headers").absolute()
    if not (include_dir / "Python.h").exists():
        warnings.warn(f"Can't find Python.h in {str(include_dir)}")
    return [str(include_dir)]


def _transform_cuda_paths(lpaths):
    # This handles two cases:
    # 1. Meta internal cuda-12 where libs are in lib/cuda-12 and lib/cuda-12/stubs
    # 2. Linux machines may have CUDA installed under either lib64/ or lib/
    for i, path in enumerate(lpaths):
        if (
            "CUDA_HOME" in os.environ
            and path.startswith(os.environ["CUDA_HOME"])
            and not os.path.exists(f"{path}/libcudart_static.a")
        ):
            for root, dirs, files in os.walk(path):
                if "libcudart_static.a" in files:
                    lpaths[i] = os.path.join(path, root)
                    lpaths.append(os.path.join(lpaths[i], "stubs"))
                    break


def get_include_and_linking_paths(
    include_pytorch: bool = False,
    vec_isa: VecISA = invalid_vec_isa,
    cuda: bool = False,
    aot_mode: bool = False,
) -> Tuple[List[str], str, str, str, str]:
    _set_gpu_runtime_env()
    from torch.utils import cpp_extension

    # Remove below in the further
    # macros = "-D {}".format(vec_isa.build_macro()) if vec_isa != invalid_vec_isa else ""
    macros = ""
    if vec_isa != invalid_vec_isa:
        for x in vec_isa.build_macro():
            macros_def = f"-D {x} "
            macros += macros_def

    build_arch_flags = ""
    if sys.platform == "linux" and (
        include_pytorch
        or vec_isa != invalid_vec_isa
        or cuda
        or config.cpp.enable_kernel_profile
    ):
        # Note - We include pytorch only on linux right now. There is more work
        # to do to enable OMP build on darwin where PyTorch is built with IOMP
        # and we need a way to link to what PyTorch links.
        ipaths = cpp_extension.include_paths(cuda) + _get_python_include_dirs()
        lpaths = cpp_extension.library_paths(cuda) + [
            sysconfig.get_config_var("LIBDIR")
        ]

        libs = []

        # No need to manually specify libraries in fbcode.
        if not config.is_fbcode():
            libs += ["torch", "torch_cpu"]
            libs += ["gomp"]
            if not aot_mode:
                libs += ["torch_python"]
        else:
            # internal remote execution is able to find omp, but not gomp
            libs += ["omp"]
            if aot_mode:
                ipaths += [os.path.dirname(cpp_prefix_path())]
                if cuda and torch.version.hip is None:
                    _transform_cuda_paths(lpaths)
        if macros:
            if config.is_fbcode() and vec_isa != invalid_vec_isa:
                cap = str(vec_isa).upper()
                macros = " ".join(
                    [
                        vec_isa.build_arch_flags(),
                        f"-D CPU_CAPABILITY={cap}",
                        f"-D CPU_CAPABILITY_{cap}",
                        f"-D HAVE_{cap}_CPU_DEFINITION",
                    ]
                )

        if cuda:
            if macros is None:
                macros = ""
            macros += " -D USE_ROCM" if torch.version.hip else " -D USE_CUDA"

        if cuda:
            if torch.version.hip is not None:
                if config.is_fbcode():
                    libs += ["amdhip64"]
                else:
                    libs += ["c10_hip", "torch_hip"]
                macros += " -D __HIP_PLATFORM_AMD__"
            else:
                if config.is_fbcode():
                    libs += ["cuda"]
                else:
                    libs += ["c10_cuda", "cuda", "torch_cuda"]
        build_arch_flags = vec_isa.build_arch_flags()
    else:
        # Note - this is effectively a header only inclusion. Usage of some header files may result in
        # symbol not found, if those header files require a library.
        # For those cases, include the lpath and libs command as we do for pytorch above.
        # This approach allows us to only pay for what we use.
        ipaths = cpp_extension.include_paths(cuda) + _get_python_include_dirs()
        if aot_mode:
            ipaths += [os.path.dirname(cpp_prefix_path())]
        lpaths = []
        if sys.platform == "darwin":
            # only Apple builtin compilers (Apple Clang++) require openmp
            omp_available = not is_apple_clang()

            # check the `OMP_PREFIX` environment first
            if os.getenv("OMP_PREFIX") is not None:
                header_path = os.path.join(os.getenv("OMP_PREFIX"), "include", "omp.h")  # type: ignore[arg-type]
                valid_env = os.path.exists(header_path)
                if valid_env:
                    ipaths.append(os.path.join(os.getenv("OMP_PREFIX"), "include"))  # type: ignore[arg-type]
                    lpaths.append(os.path.join(os.getenv("OMP_PREFIX"), "lib"))  # type: ignore[arg-type]
                else:
                    warnings.warn("environment variable `OMP_PREFIX` is invalid.")
                omp_available = omp_available or valid_env

            libs = [] if omp_available else ["omp"]

            # prefer to use openmp from `conda install llvm-openmp`
            if not omp_available and os.getenv("CONDA_PREFIX") is not None:
                omp_available = is_conda_llvm_openmp_installed()
                if omp_available:
                    conda_lib_path = os.path.join(os.getenv("CONDA_PREFIX"), "lib")  # type: ignore[arg-type]
                    ipaths.append(os.path.join(os.getenv("CONDA_PREFIX"), "include"))  # type: ignore[arg-type]
                    lpaths.append(conda_lib_path)
                    # Prefer Intel OpenMP on x86 machine
                    if os.uname().machine == "x86_64" and os.path.exists(
                        os.path.join(conda_lib_path, "libiomp5.dylib")
                    ):
                        libs = ["iomp5"]

            # next, try to use openmp from `brew install libomp`
            if not omp_available:
                omp_available, libomp_path = homebrew_libomp()
                if omp_available:
                    ipaths.append(os.path.join(libomp_path, "include"))
                    lpaths.append(os.path.join(libomp_path, "lib"))

            # if openmp is still not available, we let the compiler to have a try,
            # and raise error together with instructions at compilation error later
        else:
            libs = ["omp"] if config.is_fbcode() else ["gomp"]

        # For AOT mode, the produced library relies on torch cpu to set grad mode
        # like aoti_torch_grad_mode_set_enabled
        if aot_mode and sys.platform == "linux" and not config.is_fbcode():
            libs += ["torch", "torch_cpu"]

    # Unconditionally import c10 for non-abi-compatible mode to use TORCH_CHECK - See PyTorch #108690
    if not config.abi_compatible:
        libs += ["c10"]
        lpaths += [cpp_extension.TORCH_LIB_PATH]

    # third party libs
    if config.is_fbcode():
        # Note that the order of include paths do matter, as a result
        # we need to have several branches interleaved here
        if torch.version.hip is None:
            ipaths.append(build_paths.sleef())
        ipaths.append(build_paths.openmp())
        ipaths.append(build_paths.python())
        if torch.version.hip is not None:
            ipaths.append(build_paths.clang_include())
            ipaths.append(build_paths.gcc_include())
            ipaths.append(build_paths.gcc_install_tools_include())
        else:
            ipaths.append(build_paths.cc_include())
            ipaths.append(build_paths.libgcc())
            ipaths.append(build_paths.libgcc_arch())
        ipaths.append(build_paths.libgcc_backward())
        ipaths.append(build_paths.glibc())
        ipaths.append(build_paths.linux_kernel())
        if torch.version.hip is not None:
            ipaths.append(build_paths.rocm())
        else:
            ipaths.append(os.path.join(build_paths.cuda(), "include"))
        # We also need to bundle includes with absolute paths into a remote directory
        # (later on, we copy the include paths from cpp_extensions into our remote dir)
        ipaths.append("include")

    static_link_libs = []
    if aot_mode and cuda and config.is_fbcode():
        # For Meta internal cuda-12, it is recommended to static link cudart
        if torch.version.hip is None:
            static_link_libs = ["-Wl,-Bstatic", "-lcudart_static", "-Wl,-Bdynamic"]

    lpaths_str = " ".join(["-L" + p for p in lpaths])
    libs_str = " ".join(static_link_libs + ["-l" + p for p in libs])
    return ipaths, lpaths_str, libs_str, macros, build_arch_flags


def cpp_compile_command(
    input: Union[str, List[str]],
    output: str,
    warning_all: bool = True,
    shared: bool = True,
    include_pytorch: bool = False,
    vec_isa: VecISA = invalid_vec_isa,
    cuda: bool = False,
    aot_mode: bool = False,
    compile_only: bool = False,
    use_absolute_path: bool = False,
    use_mmap_weights: bool = False,
    extra_flags: Sequence[str] = (),
) -> str:
    ipaths, lpaths, libs, macros, build_arch_flags = get_include_and_linking_paths(
        include_pytorch, vec_isa, cuda, aot_mode
    )
    if isinstance(input, str):
        input = [input]
    ipaths_str = " ".join(["-I" + p for p in ipaths])
    clang_flags = ""
    if config.is_fbcode():
        if aot_mode and not use_absolute_path:
            inp_name = input
            out_name = output
            linker_script = _LINKER_SCRIPT
        else:
            # We need to copy any absolute-path torch includes
            inp_name = [os.path.basename(i) for i in input]
            out_name = os.path.basename(output)
            linker_script = os.path.basename(_LINKER_SCRIPT)
        assert is_clang()
        # Use clang runtime instead of libgcc
        clang_flags += " --rtlib=compiler-rt"
        clang_flags += " -fuse-ld=lld"
        clang_flags += f" -Wl,--script={linker_script}"
        linker_paths = "-B" + build_paths.glibc_lib()
        linker_paths += " -L" + build_paths.glibc_lib()
    else:
        inp_name = input
        out_name = output
        linker_paths = ""  # let the compiler pick
    if compile_only:
        libs, lpaths = "", ""
    inp_name_str = " ".join(inp_name)
    if use_mmap_weights:
        macros += " -D USE_MMAP_SELF"

    return re.sub(
        r"[ \n]+",
        " ",
        f"""
            {cpp_compiler()} {inp_name_str} {get_shared(shared, compile_only)}
            {get_warning_all_flag(warning_all)} {cpp_flags()}
            {get_glibcxx_abi_build_flags()}
            {ipaths_str} {lpaths} {libs} {build_arch_flags}
            {macros} {linker_paths} {clang_flags}
            {optimization_flags()} {cpp_wrapper_flags()}
            {use_custom_generated_macros()}
            {use_fb_internal_macros()}
            {use_standard_sys_dir_headers()}
            {get_compile_only(compile_only)}
            {' '.join(extra_flags)}
            -o {out_name}
        """,
    ).strip()


def run_command_and_check(cmd: str):
    cmd = shlex.split(cmd)
    try:
        subprocess.check_call(cmd)
    except subprocess.CalledProcessError as e:
        raise exc.CppCompileError(cmd, e.output) from e


@functools.lru_cache(None)
def split_aot_inductor_output_path(path: str) -> Tuple[str, str]:
    """Returns the path where the AOT Inductor compiled kernels are stored."""
    if path.endswith(".so"):
        return os.path.split(path)
    else:
        return path, ""


@clear_on_fresh_inductor_cache
class CudaKernelParamCache:
    cache: Dict[str, Dict[str, str]] = dict()
    cache_clear = staticmethod(cache.clear)

    @classmethod
    def set(cls, key: str, params: Dict[str, str], cubin: str) -> None:
        bin_type = "cubin" if torch.version.hip is None else "hsaco"
        _, path = write(
            cubin,
            bin_type,
            hash_type=bin_type,
            specified_dir=split_aot_inductor_output_path(
                config.aot_inductor.output_path
            )[0],
        )

        params[get_cpp_wrapper_cubin_path_name()] = path

        cls.cache[key] = params

    @classmethod
    def get(cls, key: str) -> Optional[Dict[str, str]]:
        return cls.cache.get(key, None)

    @classmethod
    def get_keys(cls):
        return cls.cache.keys()


class AotCodeCompiler:
    @classmethod
    def compile(
        cls,
        graph: GraphLowering,
        source_code: str,
        serialized_extern_kernel_nodes: Optional[str],
        cuda: bool,
    ) -> str:
        picked_vec_isa = pick_vec_isa()
        cpp_command = repr(
            cpp_compile_command(
                "i",
                "o",
                vec_isa=picked_vec_isa,
                cuda=cuda,
                aot_mode=graph.aot_mode,
            )
        )
        fbcode_aot_cpu_re = False
        use_absolute_path = False
        if config.is_fbcode():
            ld_command = build_paths.ld()
            if not cuda and graph.aot_mode:  # Meta internal AOTInductor CPU
                objcopy_command = build_paths.objcopy_fallback()
                fbcode_aot_cpu_re = True
                use_absolute_path = True
            else:
                objcopy_command = build_paths.objcopy()
        else:
            ld_command = "ld"
            objcopy_command = "objcopy"

        (
            specified_output_path,
            specified_so_name,
        ) = split_aot_inductor_output_path(config.aot_inductor.output_path)
        key, input_path = write(
            source_code,
            "cpp",
            extra=cpp_command,
            specified_dir=specified_output_path,
        )
        output_code_log.info("Output code written to: %s", input_path)
        trace_structured(
            "graph_dump",
            lambda: {
                "name": "inductor_aot_code",
                "type": "cpp",
                "filename": input_path,
            },
            payload_fn=lambda: source_code,
        )

        def _compile_consts_linux(consts: bytes) -> str:
            _, consts_path = write(
                consts,
                "bin",
                specified_dir=specified_output_path,
            )

            consts_o = os.path.splitext(consts_path)[0] + ".o"
            if fbcode_aot_cpu_re:
                cmd = f"{ld_command} -r -b binary -o {os.path.basename(consts_o)} {os.path.basename(consts_path)}"
                compile_file(consts_path, consts_o, cmd.split())
                os.chmod(consts_o, 0o644)
            else:
                cmd = f"{ld_command} -r -b binary -o {consts_o} {consts_path}"
                run_command_and_check(cmd)
            log.debug("aot constant binary command: %s", cmd)

            if graph.mutated_buffers & set(graph.constants.keys()):
                # .data section is between .text and .bss. When the size of .data is large,
                # during the linking, the relocation of .text against .bss may overflow.
                # Rename it to .ldata so that it won't be in between the .text and .bss section
                if len(consts) > 2_000_000_000:
                    raise ValueError(
                        "Models with buffer mutation included doesn't support constants greater than 2GB!"
                    )
                rename_data = " .data=.ldata"
            else:
                # if no buffer mutation is needed, we could instead set the data region
                # as read-only (i.e. .lrodata) which could accomodate larger size of data
                # to be linked.
                rename_data = " .data=.lrodata,alloc,load,readonly,data,contents"

            assert (
                ALIGN_BYTES & (ALIGN_BYTES - 1)
            ) == 0 and ALIGN_BYTES >= 64, "must be power of 2 and >= 64"
            cmd = (
                f"{objcopy_command} --rename-section"
                f"{rename_data}"
                f" --set-section-alignment .data={ALIGN_BYTES}"  # following the gAlignment of CPU in c10/core/alignment.h
                f" {consts_o} {consts_o}"
            )
            log.debug("aot constant rename section command: %s", cmd)
            run_command_and_check(cmd)

            cmd = f"rm {consts_path}"
            log.debug("aot constant bin removal command: %s", cmd)
            run_command_and_check(cmd)

            if fbcode_aot_cpu_re:
                body = re.sub(r"[\W]", "_", os.path.basename(consts_path))
            else:
                body = re.sub(r"[\W]", "_", consts_path)

            symbol_list = []
            symbol_list.append(
                f"{objcopy_command} --redefine-sym _binary_{body}_start=_binary_constants_bin_start {consts_o}"
            )
            symbol_list.append(
                f"{objcopy_command} --redefine-sym _binary_{body}_size=_binary_constants_bin_size {consts_o}"
            )
            symbol_list.append(
                f"{objcopy_command} --redefine-sym _binary_{body}_end=_binary_constants_bin_end {consts_o}"
            )
            log.debug("aot constant binary redefine symbol: %s", " ".join(symbol_list))
            for cmd in symbol_list:
                run_command_and_check(cmd)
            return consts_o

        def _compile_consts_darwin(consts: bytes) -> str:
            if config.aot_inductor.debug_dump_consts_bin:
                _, _binary_constants_path = write(
                    consts,
                    "bin",
                    specified_dir=specified_output_path,
                )
                log.debug("binary constants path: %s", _binary_constants_path)

            is_large_consts = len(consts) > 1024
            consts_asm = "\t.section\t__DATA,__data\n"
            consts_asm += "\t.globl\t__binary_constants_bin_start\n"
            consts_asm += "__binary_constants_bin_start:\n"
            if not is_large_consts:
                for c in consts:
                    consts_asm += f"\t.byte {c}\n"
                # Add one element even if constants are empty
                # Otherwise assembler will not put them in data section
                if not consts:
                    consts_asm += "\t.space 1\n"
            else:
                consts_asm += "\t.quad 0x1234567899abcdef\n"
                consts_asm += f"\t.space {len(consts) - 8}\n"
            consts_asm += ".globl\t__binary_constants_bin_end\n"
            consts_asm += "__binary_constants_bin_end:\n"
            _, consts_path = write(
                consts_asm,
                "S",
                specified_dir=specified_output_path,
            )
            consts_o = os.path.splitext(consts_path)[0] + ".o"
            cmd = f"{cpp_compiler()} -c -o {consts_o} {consts_path}"
            run_command_and_check(cmd)
            if is_large_consts:
                with open(consts_o, "r+b") as f:
                    f.seek(0)
                    hdr = f.read(1024)
                    # Search for magic number and write the actual data over it
                    start_idx = hdr.find(b"\xef\xcd\xab\x99\x78\x56\x34\x12")
                    assert start_idx != -1
                    f.seek(start_idx)
                    pos = 0
                    while pos < len(consts):
                        rc = f.write(consts[pos:])
                        pos += rc
            return consts_o

        from filelock import FileLock

        lock_dir = get_lock_dir()
        lock = FileLock(os.path.join(lock_dir, key + ".lock"), timeout=LOCK_TIMEOUT)
        with lock:
            # Currently, this only support serializing extern nodes in fbcode
            # Eventually, we should also have a serializer for OSS.
            if config.is_fbcode() and serialized_extern_kernel_nodes:
                output_json = os.path.splitext(input_path)[0] + ".json"
                with open(output_json, "w") as f:
                    f.write(serialized_extern_kernel_nodes)

            output_so = (
                config.aot_inductor.output_path
                if specified_so_name
                else os.path.splitext(input_path)[0] + ".so"
            )

            output_o = os.path.splitext(input_path)[0] + ".o"
            consts_size = sum(
                torch.ops.mkldnn._nbytes(tensor)
                if tensor.is_mkldnn
                else tensor.untyped_storage().nbytes()
                for (name, tensor) in graph.constants.items()
                if name not in graph.folded_constants
            )
            # TODO: Fix mmap weights with cuda
            use_mmap_weights = not config.is_fbcode() and consts_size > 2_000_000_000
            if config.aot_inductor.force_mmap_weights:
                use_mmap_weights = True
            compile_cmd = cpp_compile_command(
                input=input_path,
                output=output_o,
                vec_isa=picked_vec_isa,
                cuda=cuda,
                aot_mode=graph.aot_mode,
                compile_only=True,
                use_absolute_path=use_absolute_path,
                use_mmap_weights=use_mmap_weights,
            )
            log.debug("aot compilation command: %s", compile_cmd)
            if fbcode_aot_cpu_re:
                compile_file(input_path, output_o, compile_cmd.split())
                os.chmod(output_o, 0o644)
            else:
                run_command_and_check(compile_cmd)

            def _to_bytes(t: torch.Tensor, all_cuda: bool) -> bytes:
                def _pad_to_alignment(raw_bytes):
                    padded_bytes = raw_bytes.ljust(
                        (len(raw_bytes) + ALIGN_BYTES - 1) // ALIGN_BYTES * ALIGN_BYTES,
                        b"\x00",
                    )
                    return padded_bytes

                # This serializes the tensor's untyped_storage to bytes by accessing
                # the raw data of the underlying structure.
                import ctypes

                if t.numel() == 0:
                    return b""

                if t.is_mkldnn:
                    data_ptr = torch.ops.mkldnn.data_ptr(t)
                    nbytes = torch.ops.mkldnn._nbytes(t)
                else:
                    t_cpu = t.untyped_storage().cpu()
                    data_ptr = t_cpu.data_ptr()
                    nbytes = t_cpu.nbytes()

                raw_array = ctypes.cast(
                    data_ptr,
                    ctypes.POINTER(ctypes.c_ubyte * nbytes),
                )
                raw_bytes = bytes(raw_array.contents)
                return raw_bytes if all_cuda else _pad_to_alignment(raw_bytes)

            all_cuda = all(
                graph.get_original_value_of_constant(name).is_cuda
                for name in graph.constants.keys()
                if name not in graph.folded_constants
            )
            serialized_weights = b"".join(
                _to_bytes(graph.get_original_value_of_constant(name), all_cuda)
                for name in graph.constants.keys()
                if name not in graph.folded_constants
            )
            if not use_mmap_weights:
                aot_constants = serialized_weights
                magic_number = 0
            else:
                magic_number = cast(
                    int, torch.randint(0, torch.iinfo(torch.int64).max, (1,)).item()
                )
                aot_constants = struct.pack("qq", consts_size + 8, magic_number)
            consts_o = {
                "linux": _compile_consts_linux,
                "darwin": _compile_consts_darwin,
            }[sys.platform](aot_constants)

            link_cmd = cpp_compile_command(
                input=[output_o, consts_o],
                output=output_so,
                vec_isa=picked_vec_isa,
                cuda=cuda,
                aot_mode=graph.aot_mode,
                use_absolute_path=use_absolute_path,
            )
            log.debug("aot linkage command: %s", link_cmd)
            if fbcode_aot_cpu_re:
                compile_file([output_o, consts_o], output_so, link_cmd.split())
                os.chmod(output_so, 0o755)
            else:
                run_command_and_check(link_cmd)

            if use_mmap_weights:
                with open(output_so, "a+b") as f_so:
                    so_size = f_so.tell()
                    # Page align the weights
                    f_so.write(b" " * (16384 - so_size % 16384))
                    f_so.write(serialized_weights)
                    f_so.write(struct.pack("q", magic_number))

            # Append cmds to the end of codegen-ed wrapper file
            with open(input_path, "a") as f:
                f.write("\n")
                f.write(f"// Compile cmd\n// {compile_cmd}\n")
                f.write(f"// Link cmd\n// {link_cmd}\n")

        return output_so


# Putting this fn in cpp.py (unfortunately) causes a deadlock, which is why it's in codecache.py.
# Why? importing from cpp.py invokes codecache.pick_vec_isa(), which takes out a lock.
# Cycle goes:
# - CppCodeCache.load()
# - pick_vec_isa()
# - valid_vec_isa_list()
# - VecISA.__bool__() <-- takes out a lock
# - compile_file() <-- imports cpp_prefix_path from cpp, which causes us to try to take out the same lock.
@clear_on_fresh_inductor_cache
@functools.lru_cache
def cpp_prefix_path() -> str:
    path = Path(__file__).parent / "codegen/cpp_prefix.h"
    with path.open() as f:
        content = f.read()
        _, filename = write(
            content,
            "h",
        )
    return filename


def cpp_prefix() -> str:
    filename = cpp_prefix_path()
    if config.is_fbcode():
        # We need relative paths, since we bundle up
        # everything that we compile into a folder for remote compilation.
        return f'#include "{os.path.basename(filename)}"'
    else:
        return f'#include "{filename}"'


# Given a path to an input cpp file and an output path,
# Attempts to compile the file, storing the output in "output_path"
@dynamo_timed
def compile_file(
    input_path: Union[str, List[str]], output_path: str, cmd: List[str]
) -> None:
    input_paths = [input_path] if isinstance(input_path, str) else input_path
    input_files = [
        os.path.basename(ip) if config.is_fbcode() else ip for ip in input_paths
    ]
    try:
        if config.is_fbcode():
            # Need to copy our header into the same folder as the sourcecode.
            header_path = cpp_prefix_path()
            header_name = os.path.basename(header_path)
            output_name = os.path.basename(output_path)
            # When we build remotely, we need to make sure to carefully copy any files
            # that are required during the compilation process into our build directly.
            # This is where all of the ATen/c10/Torch includes come from.
            torch_includes_path = os.path.join(_TORCH_PATH, "include")
            with tempfile.TemporaryDirectory() as tmp_dir:
                # Copy everything to tmp compilation folder
                shutil.copy(header_path, os.path.join(tmp_dir, header_name))
                shutil.copy(_LINKER_SCRIPT, os.path.join(tmp_dir, "script.ld"))
                for p, f in zip(input_paths, input_files):
                    shutil.copy(p, os.path.join(tmp_dir, f))
                dest_include_path = os.path.join(tmp_dir, "include")
                shutil.copytree(torch_includes_path, dest_include_path)
                # Run the build
                output_file_path = _run_build_command(cmd, tmp_dir, output_name)
                # Copy output from the build
                if os.path.exists(output_path):
                    os.remove(output_path)
                shutil.copy(output_file_path, output_path)
        else:
            subprocess.check_output(cmd, stderr=subprocess.STDOUT)
    except subprocess.CalledProcessError as e:
        output = e.output.decode("utf-8")
        openmp_problem = "'omp.h' file not found" in output or "libomp" in output
        if openmp_problem and sys.platform == "darwin":
            instruction = (
                "\n\nOpenMP support not found. Please try one of the following solutions:\n"
                "(1) Set the `CXX` environment variable to a compiler other than Apple clang++/g++ "
                "that has builtin OpenMP support;\n"
                "(2) install OpenMP via conda: `conda install llvm-openmp`;\n"
                "(3) install libomp via brew: `brew install libomp`;\n"
                "(4) manually setup OpenMP and set the `OMP_PREFIX` environment variable to point to a path"
                " with `include/omp.h` under it."
            )
            output += instruction
        raise exc.CppCompileError(cmd, output) from e


_libgomp: Optional[CDLL] = None


def custom_op_wrapper(op: str, *args):
    # This function will be called from generated cpp wrapper code in the JIT mode.
    # Because tensors will be passed in as AtenTensorHandle, we need to explicitly convert them.
    def convert_arg(arg):
        if str(type(arg)) == "<class 'PyCapsule'>":
            # No easy way to do isinstance check on PyCapsule
            return torch._C._aoti.alloc_tensor_by_stealing_from_void_ptr(arg)
        elif isinstance(arg, (list, tuple)):
            return type(arg)(convert_arg(a) for a in arg)
        else:
            return arg

    converted_args = [convert_arg(arg) for arg in args]

    assert op.startswith("torch.ops."), (
        op + " can not be called through custom_op_wrapper"
    )
    func = None
    for i, s in enumerate(op.split(".")):
        if i == 0:
            func = importlib.import_module(s)
        func = getattr(func, s)

    assert callable(func), op + " can not be loaded through custom_op_wrapper"
    result = func(*converted_args)
    if isinstance(result, (list, tuple)):
        for r in result:
            assert isinstance(r, torch.Tensor), op + " returns a list of non-tensors"
        return torch._C._aoti.unsafe_alloc_void_ptrs_from_tensors(result)  # type: ignore[arg-type]
    else:
        assert isinstance(result, torch.Tensor), op + " returns a non-tensor"
        return torch._C._aoti.unsafe_alloc_void_ptr_from_tensor(result)


@clear_on_fresh_inductor_cache
class CppCodeCache:
    cache: Dict[str, Callable[[], Union[CDLL, ModuleType]]] = {}
    cache_clear = staticmethod(cache.clear)
    cpp_compile_command_flags: Dict[str, Any] = {}

    @staticmethod
    def _load_library_inner(path: str, key: str) -> Union[CDLL, ModuleType]:
        return cdll.LoadLibrary(path)

    @classmethod
    def _load_library(cls, path: str, key: str) -> Union[CDLL, ModuleType]:
        try:
            result = cls._load_library_inner(path, key)
            result.key = key  # type: ignore[union-attr]
            return result
        except (ImportError, OSError) as e:
            if "gomp" in str(e) and os.path.exists("/usr/lib64/libgomp.so.1"):
                # hacky workaround for fbcode/buck
                global _libgomp
                _libgomp = cdll.LoadLibrary("/usr/lib64/libgomp.so.1")
                result = cls._load_library_inner(path, key)
                result.key = key  # type: ignore[union-attr]
                return result
            if "failed to map segment from shared object" in str(e):
                raise OSError(
                    f"{e}.  The most common reason this may occur is if the {tempfile.gettempdir()} folder "
                    "is mounted with noexec (e.g., by default Docker mounts tmp file systems "
                    f"as noexec).  Please remount {tempfile.gettempdir()} with exec enabled, or set another "
                    "temporary directory with TORCHINDUCTOR_CACHE_DIR environment variable."
                ) from e
            raise

    @classmethod
    def load_async(cls, source_code: str, cuda=False, submit_fn=None, extra_flags=()):
        compile_command = {
            **cls.cpp_compile_command_flags,
            "cuda": cuda,
            "vec_isa": pick_vec_isa(),
            "extra_flags": extra_flags,
        }

        _set_gpu_runtime_env()  # cpp_extension consults the env

        from torch._inductor.cpp_builder import CppBuilder, CppTorchCudaOptions

        dummy_builder = CppBuilder(
            name="o", sources="i", BuildOption=CppTorchCudaOptions(**compile_command)
        )
        # write function will calc source_code hash, the same source code with different
        # ISA level should be generate different hash.
        # So we need get a command_line which contains isa related parameter as a part of hash key.
        # And then pass the command_line to below write function as extra parameter to
        # guarantee the source code hash contains ISA difference.
        dummy_cmd = repr(dummy_builder.get_command_line())
        key, input_path = write(source_code, "cpp", extra=dummy_cmd)

        if key not in cls.cache:
            from filelock import FileLock

            lock_path = os.path.join(get_lock_dir(), key + ".lock")
            output_path = input_path[:-3] + "so"
            future: Optional[Future[Any]] = None
            lib = None
            worker_fn = functools.partial(
                _worker_compile_cpp,
                lock_path,
                input_path,
                output_path,
                cpp_compile_command(
                    input=input_path, output=output_path, **compile_command
                ),
            )

            def load_fn():
                nonlocal lib
                if lib is None:
                    if future is not None:
                        future.result()
                    result = worker_fn()
                    assert result is None
                    lib = cls._load_library(output_path, key)
                    assert lib is not None
                return lib

            if submit_fn is not None:
                with FileLock(lock_path, timeout=LOCK_TIMEOUT):
                    if not os.path.exists(output_path):
                        future = submit_fn(worker_fn)

            cls.cache[key] = load_fn

        return cls.cache[key]

    @classmethod
    def load(cls, source_code: str, cuda: bool = False):
        return cls.load_async(source_code, cuda)()


def _worker_compile_cpp(lock_path, input_path, output_path, cmd):
    from filelock import FileLock

    with FileLock(lock_path, timeout=LOCK_TIMEOUT):
        if not os.path.exists(output_path):
            compile_file(input_path, output_path, shlex.split(cmd))


# Customized Python binding for cpp kernels
@clear_on_fresh_inductor_cache
class CppPythonBindingsCodeCache(CppCodeCache):
    cache: Dict[str, Callable[[], Union[CDLL, ModuleType]]] = {}
    cache_clear = staticmethod(cache.clear)
    cpp_compile_command_flags = {
        # kernels have no dependency on libtorch
        "include_pytorch": False,
        "shared": True,
    }
    entry_function = "kernel"
    call_entry_function = "kernel(%s);Py_RETURN_NONE;"
    extra_parse_arg = ""
    suffix_template = textwrap.dedent(
        """
        // Python bindings to call %s():
        #define PY_SSIZE_T_CLEAN
        #include <Python.h>
        #include <sstream>
        #include <cstdlib>

        #ifndef _MSC_VER
        #if __cplusplus < 202002L
        // C++20 (earlier) code
        // https://en.cppreference.com/w/cpp/language/attributes/likely
        #define likely(x)       __builtin_expect(!!(x), 1)
        #define unlikely(x)     __builtin_expect(!!(x), 0)
        #endif
        #else
        #define likely(x) (x)
        #define unlikely(x) (x)
        #endif

        // This is defined in guards.cpp so we don't need to import PyTorch headers that are slooow.
        // We manually link it below to workaround issues with fbcode build.
        static void* (*_torchinductor_pyobject_tensor_data_ptr)(PyObject* obj);

        template <typename T> static inline T parse_arg(PyObject* args, size_t n) {
            static_assert(std::is_pointer<T>::value, "arg type must be pointer or long");
            return static_cast<T>(_torchinductor_pyobject_tensor_data_ptr(PyTuple_GET_ITEM(args, n)));
        }
        template <> inline long parse_arg<long>(PyObject* args, size_t n) {
            auto result = PyLong_AsSsize_t(PyTuple_GET_ITEM(args, n));
            if(result == -1 && PyErr_Occurred())
                [[unlikely]] throw std::runtime_error("expected int arg");
            return result;
        }

        %s

        static PyObject* %s_py(PyObject* self, PyObject* args) {
            try {
                if(!PyTuple_CheckExact(args))
                    [[unlikely]] throw std::runtime_error("tuple args required");
                if(PyTuple_GET_SIZE(args) != %s)
                    [[unlikely]] throw std::runtime_error("requires %s args");
                %s
            } catch(std::exception const& e) {
                PyErr_SetString(PyExc_RuntimeError, e.what());
                return nullptr;
            } catch(...) {
                PyErr_SetString(PyExc_RuntimeError, "unhandled error");
                return nullptr;
            }
        }

        static PyMethodDef py_methods[] = {
            {"%s", %s_py, METH_VARARGS, ""},
            {NULL, NULL, 0, NULL}};

        static struct PyModuleDef py_module =
            {PyModuleDef_HEAD_INIT, "%s", NULL, -1, py_methods};

        PyMODINIT_FUNC PyInit_%s(void) {
            const char* str_addr = std::getenv("_TORCHINDUCTOR_PYOBJECT_TENSOR_DATA_PTR");
            if(!str_addr) {
                PyErr_SetString(PyExc_RuntimeError, "_TORCHINDUCTOR_PYOBJECT_TENSOR_DATA_PTR must be set");
                return nullptr;
            }
            std::istringstream iss(str_addr);
            uintptr_t addr = 0;
            iss >> addr;
            _torchinductor_pyobject_tensor_data_ptr =
                reinterpret_cast<decltype(_torchinductor_pyobject_tensor_data_ptr)>(addr);
            return PyModule_Create(&py_module);
        }
        """
    )

    @classmethod
    def _load_library_inner(cls, path: str, key: str) -> ModuleType:
        os.environ["_TORCHINDUCTOR_PYOBJECT_TENSOR_DATA_PTR"] = str(
            torch._C._dynamo.guards._torchinductor_pyobject_tensor_data_ptr  # type: ignore[attr-defined]
        )
        module_name = f"{key}.{cls.entry_function}"
        try:
            return sys.modules[module_name]
        except KeyError:
            pass
        spec = importlib.util.spec_from_file_location(module_name, path)
        assert spec is not None
        module = importlib.util.module_from_spec(spec)
        sys.modules[module_name] = module
        spec.loader.exec_module(module)  # type: ignore[union-attr]
        return module

    @classmethod
    def load_pybinding_async(
        cls,
        argtypes: List[str],
        source_code: str,
        cuda: bool = False,
        num_outputs: int = -1,
        submit_fn=None,
        extra_flags=(),
    ) -> Any:
        """
        Wrap a C++ function in fast Python bindings.

        Args:
            argtypes: The types of args to ENTRY_FUNCTION(), e.g. ["float*", "long"]
            source_code: C++ source code containing a ENTRY_FUNCTION() function

        Returns:
            A python version of ENTRY_FUNCTION()
        """
        parseargs = ", ".join(
            f"parse_arg<{argtype.replace('const ', '')}>(args, {n})"
            for n, argtype in enumerate(argtypes)
        )
        suffix = cls.suffix_template % (
            cls.entry_function,
            cls.extra_parse_arg % num_outputs if cls.extra_parse_arg else "",
            cls.entry_function,
            len(argtypes),
            len(argtypes),
            cls.call_entry_function % parseargs,
            cls.entry_function,
            cls.entry_function,
            cls.entry_function,
            cls.entry_function,
        )
        get_result = cls.load_async(
            source_code + suffix, cuda, submit_fn=submit_fn, extra_flags=extra_flags
        )
        result = None

        def future():
            nonlocal result
            if result is None:
                result = get_result()
                assert isinstance(result, ModuleType)
            return getattr(result, cls.entry_function)

        return future

    @classmethod
    def load_pybinding(cls, *args, **kwargs) -> Any:
        return cls.load_pybinding_async(*args, **kwargs)()


@clear_on_fresh_inductor_cache
class CppWrapperCodeCache(CppPythonBindingsCodeCache):
    cache: Dict[str, Callable[[], Union[CDLL, ModuleType]]] = {}
    cache_clear = staticmethod(cache.clear)
    cpp_compile_command_flags = {
        "include_pytorch": True,
        "shared": True,
    }
    entry_function = "inductor_entry_cpp"
    call_entry_function = "return inductor_entry_cpp(%s);"
    extra_parse_arg = textwrap.dedent(
        """
        #include <torch/csrc/inductor/aoti_torch/c/shim.h>

        static inline std::vector<AtenTensorHandle> unpack_tensor_handle_list(PyObject* pyvec) {
            std::vector<AtenTensorHandle> result;
            size_t result_len = PyList_GET_SIZE(pyvec);
            result.reserve(result_len);
            for (size_t i = 0; i < result_len; i++) {
                // AtenTensorHandle is essentially a pointer
                void* elem = PyCapsule_GetPointer(PyList_GET_ITEM(pyvec, i), NULL);
                result.push_back(reinterpret_cast<AtenTensorHandle>(elem));
            }
            return result;
        }

        static inline PyObject* pack_tensor_handle_list(const std::vector<AtenTensorHandle>& cppvec) {
            size_t result_len = cppvec.size();
            PyObject* result = PyList_New(static_cast<Py_ssize_t>(result_len));
            for (size_t i = 0; i < result_len; i++) {
                PyObject *elem =
                    cppvec[i] == nullptr
                        ? Py_None
                        // Store AtenTensorHandle as PyCapsulate
                        : PyCapsule_New(reinterpret_cast<void*>(cppvec[i]), NULL, NULL);
                PyList_SET_ITEM(result, i, elem);
            }
            return result;
        }

        template <> inline std::vector<AtenTensorHandle> parse_arg<std::vector<AtenTensorHandle>>(PyObject* args, size_t n) {
            return unpack_tensor_handle_list(PyTuple_GET_ITEM(args, n));
        }

        PyObject* inductor_entry_cpp(std::vector<AtenTensorHandle>&& input_handles) {
            // For outputs, we only allocate a vector to hold returned tensor handles,
            // not allocating the actual output tensor storage here
            std::vector<AtenTensorHandle> output_handles(%s);
            try {
                inductor_entry_impl(input_handles.data(), output_handles.data());
                return pack_tensor_handle_list(output_handles);
            } catch(std::exception const& e) {
                PyErr_SetString(PyExc_RuntimeError, e.what());
                return {};
            } catch(...) {
                PyErr_SetString(PyExc_RuntimeError, "unhandled error");
                return {};
            }
        }
        """
    )


# TODO: Will remove the temp code after switch to new cpp_builder
def _temp_validate_new_and_old_command(new_cmd: List[str], old_cmd: List[str]):
    new_diff: List[str] = [x for x in new_cmd if x not in old_cmd]
    old_diff: List[str] = [y for y in old_cmd if y not in new_cmd]

    if new_diff or old_diff:
        print("!!! new_cmd: ", new_cmd)
        print("!!! old_cmd: ", old_cmd)
        print("!!! new_diff: ", new_diff)
        print("!!! old_diff: ", old_diff)
        raise RuntimeError("Error in new and old command different.")


def _do_validate_cpp_commands(
    include_pytorch: bool,
    cuda: bool,
    compile_only: bool,
    mmap_weights: bool,
    use_absolute_path: bool,
):
    # PreCI will failed if test machine can't run cuda.
    temp_dir = tempfile.TemporaryDirectory()
    test_dir_path = temp_dir.name
    test_cuda = torch.cuda.is_available() and cuda
    input_path = os.path.join(test_dir_path, "dummy_input.cpp")
    output_path = os.path.join(test_dir_path, "dummy_output.so")
    extra_flags = ["-D TEST_EXTRA_FLAGS"]
    if compile_only:
        output_path = os.path.join(test_dir_path, "dummy_output.o")
    picked_isa = pick_vec_isa()

    old_cmd = cpp_compile_command(
        input=input_path,
        output=output_path,
        include_pytorch=include_pytorch,
        vec_isa=picked_isa,
        cuda=test_cuda,
        aot_mode=False,
        compile_only=compile_only,
        use_absolute_path=use_absolute_path,
        use_mmap_weights=mmap_weights,
        extra_flags=extra_flags,
    ).split(" ")

    from torch._inductor.cpp_builder import CppBuilder, CppTorchCudaOptions

    dummy_build_option = CppTorchCudaOptions(
        vec_isa=picked_isa,
        include_pytorch=include_pytorch,
        cuda=test_cuda,
        compile_only=compile_only,
        use_absolute_path=use_absolute_path,
        use_mmap_weights=mmap_weights,
        extra_flags=extra_flags,
    )

    dummy_builder = CppBuilder(
        name="dummy_output",
        sources=input_path,
        BuildOption=dummy_build_option,
        output_dir=test_dir_path,
    )
    new_cmd = dummy_builder.get_command_line().split(" ")

    _temp_validate_new_and_old_command(new_cmd, old_cmd)

    temp_dir.cleanup()


# TODO: Will remove the temp code after switch to new cpp_builder
# It could help on sync new cpp_builder generate same command line as the old one.
def validate_new_cpp_commands():
    cuda = [True, False]
    use_mmap_weights = [True, False]
    compile_only = [True, False]
    include_pytorch = [True, False]
    use_absolute_path = [True, False]

    for x in cuda:
        for y in use_mmap_weights:
            for z in compile_only:
                for m in include_pytorch:
                    for n in use_absolute_path:
                        print(
                            f"!!! cuda:{x}, use_mmap_weights:{y}, compile_only:{z}, include_pytorch:{m}， use_absolute_path:{n}"
                        )
                        _do_validate_cpp_commands(
                            include_pytorch=m,
                            cuda=x,
                            mmap_weights=y,
                            compile_only=z,
                            use_absolute_path=n,
                        )


@clear_on_fresh_inductor_cache
class HalideCodeCache(CppPythonBindingsCodeCache):
    cache: Dict[str, Callable[[], Union[ModuleType, CDLL]]] = {}
    cache_clear = staticmethod(cache.clear)
    glue_template = textwrap.dedent(
        """
        #include "{halidebuffer_h}"
        #include "{headerfile}"
        #include <stdexcept>
        #include <cmath>
        void kernel({argdefs}) {{
            {buffers}
            int err = halide_kernel({buffer_names});
            if(err != 0) {{
                throw std::runtime_error("halide_kernel failed");
            }}
        }}
        """
    )

    @classmethod
    def _codegen_glue(cls, argtypes, headerfile):
        buffers = []
        buffer_names = []
        for i, arg in enumerate(argtypes):
            if arg.is_buffer():
                buffer_names.append(f"hl_buf_{i}")
                buffers.append(
                    f"    Halide::Runtime::Buffer {buffer_names[-1]}({arg.halide_type()}, {arg.name}, {', '.join(arg.shape)});"
                )
            else:
                assert "*" not in arg.ctype
                buffer_names.append(arg.name)
        glue_code = cls.glue_template.format(
            halidebuffer_h=cls.find_header("HalideBuffer.h"),
            headerfile=headerfile,
            argdefs=", ".join(f"{a.bindings_type()} {a.name}" for a in argtypes),
            buffers="\n".join(buffers).lstrip(),
            buffer_names=", ".join(buffer_names),
        )
        return glue_code

    @classmethod
    @functools.lru_cache(None)
    def config_hash(cls):
        from torch._inductor.cpp_builder import CppBuilder, CppOptions

        command_gen = CppBuilder(
            name="O",
            sources="I",
            BuildOption=CppOptions(compile_only=False),
        )
        command_line = command_gen.get_command_line()
        return sha256_hash(
            "\n".join(
                [
                    cls.glue_template,
<<<<<<< HEAD
                    cpp_compile_command("I", "O"),
=======
                    f"{cls.cpu_cache_size()}",
                    command_line,
>>>>>>> bc8883a7
                ]
            ).encode("utf-8")
        )

    @staticmethod
    def _search_for_file(suffix, errmsg):
        try:
            search, *_ = importlib.machinery.PathFinder.find_spec(  # type: ignore[union-attr,misc]
                "halide"
            ).submodule_search_locations
            for file in os.listdir(search):
                if file.endswith(".so"):
                    try:
                        out = subprocess.check_output(
                            ["ldd", os.path.join(search, file)]
                        )
                    except subprocess.SubprocessError:
                        continue
                    m = re.search(r"(/.*)/libHalide.so", out.decode("utf-8"))
                    if m:
                        path = os.path.join(os.path.abspath(m.group(1)), suffix)
                        if os.path.exists(path):
                            return os.path.abspath(path)
        except Exception as e:
            raise RuntimeError(errmsg) from e
        raise RuntimeError(errmsg)

    @staticmethod
    @functools.lru_cache(None)
    def find_libautoschedule(name):
        sofile = f"libautoschedule_{name.lower()}.so"
        if "HALIDE_LIB" in os.environ:
            path = os.path.join(os.environ["HALIDE_LIB"], sofile)
            if os.path.exists(path):
                return path
        errmsg = (
            f"Can't find {sofile}, set env HALIDE_LIB to the directory containing it"
        )
        return HalideCodeCache._search_for_file(sofile, errmsg)

    @staticmethod
    @functools.lru_cache(None)
    def find_header(name):
        if "HALIDE_INCLUDE" in os.environ:
            path = os.path.join(os.environ["HALIDE_INCLUDE"], name)
            if os.path.exists(path):
                return path
        if "HALIDE_LIB" in os.environ:
            path = os.path.abspath(
                os.path.join(os.environ["HALIDE_LIB"], f"../include/{name}")
            )
            if os.path.exists(path):
                return path
        errmsg = (
            f"Can't find {name}, set env HALIDE_INCLUDE to the directory containing it"
        )
        return HalideCodeCache._search_for_file(f"../include/{name}", errmsg)

    @classmethod
    def generate_halide_async(cls, meta: HalideMeta, source_code: str, submit_fn=None):
        dirpath = Path(
            get_path(
                code_hash(
                    source_code,
                    extra=repr((cls.config_hash(), meta)),
                ),
                "halide",
            )[2]
        )
        os.makedirs(dirpath, exist_ok=True)
        wait_for_compile = None
        genfile = str(dirpath / "generate_kernel.py")
        libfile = str(dirpath / "halide_kernel.a")
        headerfile = str(dirpath / "halide_kernel.h")
        donefile = str(dirpath / "done")
        lockfile = str(dirpath / "lock")
        need_compile = not os.path.exists(donefile)
        jobs = []
        if need_compile:
            write_atomic(genfile, source_code)
            jobs.append(
                functools.partial(
                    subprocess.check_call,
                    [
                        sys.executable,
                        genfile,
                        "-g",
                        "kernel",
                        "-o",
                        f"{dirpath}",
                        "-f",
                        "halide_kernel",
                        "-e",
                        "static_library,h,schedule",
                        "-p",
                        cls.find_libautoschedule(meta.scheduler),
                        *meta.args(),
                    ],
                )
            )

        bindings_future = cls.load_pybinding_async(
            [arg.bindings_type() for arg in meta.argtypes],
            cls._codegen_glue(meta.argtypes, headerfile),
            extra_flags=(libfile,),
            submit_fn=jobs.append if need_compile else None,
        )

        if need_compile:
            jobs.append(functools.partial(touch, donefile))
            task = functools.partial(_worker_task_halide, lockfile, jobs)
            if submit_fn:
                wait_for_compile = submit_fn(task).result
            else:
                task()

        def load():
            if wait_for_compile:
                wait_for_compile()
            return bindings_future()

        return load

    @classmethod
    def generate_halide(cls, *args, **kwargs):
        return cls.generate_halide_async(*args, **kwargs)()


def _worker_task_halide(lockfile, jobs):
    from filelock import FileLock

    with FileLock(lockfile, LOCK_TIMEOUT):
        for job in jobs:
            job()


def touch(filename):
    open(filename, "a").close()


@clear_on_fresh_inductor_cache
class PyCodeCache:
    cache: Dict[str, ModuleType] = dict()
    linemaps: Dict[str, List[Tuple[Any, ...]]] = dict()
    cache_clear = staticmethod(cache.clear)

    @classmethod
    def write(cls, source_code: str, extra: str = "") -> Tuple[str, str]:
        return write(source_code, "py", extra=extra)

    @classmethod
    def load(
        cls,
        source_code: str,
        extra: str = "",
        linemap: Optional[List[Tuple[int, str]]] = None,
        attrs: Optional[Dict[str, Any]] = None,
    ) -> ModuleType:
        key, path = write(source_code, "py", extra=extra)
        return cls.load_by_key_path(key, path, linemap, attrs)

    @classmethod
    def load_by_key_path(
        cls,
        key: str,
        path: str,
        linemap: Optional[List[Tuple[int, str]]] = None,
        attrs: Optional[Dict[str, Any]] = None,
    ) -> ModuleType:
        if linemap is None:
            linemap = []
        if key not in cls.cache:
            mod = _reload_python_module(key, path)

            # another thread might set this first
            cls.cache.setdefault(key, mod)
            # unzip into separate lines/nodes lists
            cls.linemaps[path] = list(zip(*linemap))

            if attrs is not None:
                for k, v in attrs.items():
                    setattr(mod, k, v)

            if not (linemap or attrs):
                mod._reload_in_subproc = functools.partial(  # type: ignore[attr-defined]
                    _reload_python_module_in_subproc, key, path
                )

        return cls.cache[key]

    @classmethod
    @functools.lru_cache(None)
    def stack_frames_for_code(
        cls, path: str, lineno: int
    ) -> Optional[List[Dict[str, Any]]]:
        if path not in cls.linemaps:
            return None
        # [(starting_line, <fx node>), ...]
        lines, nodes = cls.linemaps[path]
        p = bisect_right(lines, lineno)
        if p == 0:
            return None
        entry = nodes[p - 1]
        if not entry:
            return None

        def parse_stack_trace(stack_trace: str) -> List[Dict[str, Any]]:
            # ideally fx stores stack traces as data rather than a string
            # but this is not along a performance critical path
            regex = r'File "(.+)", line (\d+), in (.+)\n'
            matches = re.findall(regex, stack_trace)
            return [
                {"filename": f, "line": int(l), "name": n}
                for f, l, n in reversed(matches)
            ]

        return parse_stack_trace(entry)


class TritonCodeCache:
    @classmethod
    def load(cls, kernel_name: str, source_code: str) -> ModuleType:
        return _module_to_triton_kernel(PyCodeCache.load(source_code), kernel_name)


def _cuda_compiler() -> Optional[str]:
    if cuda_env.nvcc_exist(config.cuda.cuda_cxx):
        return config.cuda.cuda_cxx
    if config.is_fbcode():
        return os.path.join(build_paths.cuda(), "bin", "nvcc")
    if cuda_env.nvcc_exist(os.getenv("CUDACXX")):
        return os.getenv("CUDACXX", "")
    if cuda_env.nvcc_exist(os.getenv("CUDA_HOME")):
        return os.path.realpath(os.path.join(os.getenv("CUDA_HOME", ""), "bin/nvcc"))
    return "nvcc"


def _cutlass_include_paths() -> List[str]:
    if config.is_fbcode():
        from libfb.py import parutil

        cutlass_path = parutil.get_dir_path("cutlass-3-headers")
    else:
        cutlass_path = config.cuda.cutlass_dir
    return [
        # Use realpath to get canonical absolute paths, in order not to mess up cache keys
        os.path.realpath(os.path.join(cutlass_path, "include")),
        os.path.realpath(os.path.join(cutlass_path, "tools/library/include")),
        os.path.realpath(os.path.join(cutlass_path, "tools/library/src")),
        os.path.realpath(os.path.join(cutlass_path, "tools/util/include")),
    ]


def _cuda_lib_options() -> List[str]:
    _set_gpu_runtime_env()  # cpp_extension consults the env
    from torch.utils import cpp_extension

    lpaths = cpp_extension.library_paths(cuda=True) + [
        sysconfig.get_config_var("LIBDIR")
    ]
    extra_ldflags: List[str] = []
    if is_linux():
        _transform_cuda_paths(lpaths)
        for path in lpaths:
            # -rpath ensures the DLL can find its dependencies when loaded, even
            # if the library path is non-standard.
            extra_ldflags.extend([f"-L{path}", "-Xlinker", f"-rpath={path}"])
        extra_ldflags.append("-lcuda")
        extra_ldflags.append("-lcudart")
    else:
        raise NotImplementedError(
            "Unsupported env, failed to find cuda libs! Currently only Linux is supported."
        )
    return extra_ldflags


def _nvcc_host_compiler_options() -> List[str]:
    return [
        "-fPIC",
        "-fno-strict-aliasing",
        "-fvisibility=hidden",
        "-Wconversion",
    ]


def _nvcc_compiler_options() -> List[str]:
    arch = cuda_env.get_cuda_arch()
    if arch == "90":
        # Required by cutlass compilation.
        arch = "90a"
    code = [f"sm_{arch}", f"compute_{arch}"]
    if config.cuda.enable_cuda_lto:
        code += [f"lto_{arch}"]
    options = [
        "-t=0",
        "-DCUTLASS_ENABLE_TENSOR_CORE_MMA=1",
        "-w",
        f"-gencode=arch=compute_{arch},code=[{','.join(code)}]",
        config.cuda.compile_opt_level,
        "-std=c++17",
        "--expt-relaxed-constexpr",
        "-DNDEBUG",
    ]
    if config.is_fbcode():
        options.extend(["-ccbin", os.path.dirname(build_paths.gcc())])
    if config.cuda.enable_debug_info:
        options.extend(["-lineinfo", "-g", "-DCUTLASS_DEBUG_TRACE_LEVEL=1"])
    if config.cuda.enable_ptxas_info:
        options.extend(
            [
                "--keep",  # Keep the intermediate files for debugging (including ptx, sass, cubin etc.)
                "--ptxas-options=--warn-on-local-memory-usage",  # warn us if local memory is used in CUDA Kernels
                "--ptxas-options=--warn-on-spills",  # warn us if register spilling happens in CUDA Kernels
                "--resource-usage",  # Report on CUDA resource usage (shared mem, registers etc.)
                "--source-in-ptx",
            ]
        )  # Annotate the ptx file with source information
    if config.cuda.use_fast_math:
        options.extend(
            [
                "--use_fast_math",
                "-DCUTLASS_USE_TANH_FOR_SIGMOID=1",
            ]
        )
    return options


def cuda_compile_command(
    src_files: List[str],
    dst_file: str,
    dst_file_ext: str,
    extra_args: Optional[List[str]] = None,
) -> str:
    if extra_args is None:
        extra_args = []
    include_paths = _cutlass_include_paths()
    cuda_lib_options = _cuda_lib_options()
    nvcc_host_compiler_options = _nvcc_host_compiler_options()
    nvcc_compiler_options = _nvcc_compiler_options()
    options = (
        nvcc_compiler_options
        + extra_args
        + [
            f"-Xcompiler {opt}" if "=" in opt else f"-Xcompiler={opt}"
            for opt in nvcc_host_compiler_options
        ]
        + ["-I" + path for path in include_paths]
        + cuda_lib_options
    )
    src_file = " ".join(src_files)
    res = ""
    if dst_file_ext == "o":
        res = f"{_cuda_compiler()} {' '.join(options)} -c -o {dst_file} {src_file}"
    elif dst_file_ext == "so":
        options.append("-shared")
        res = f"{_cuda_compiler()} {' '.join(options)} -o {dst_file} {src_file}"
    elif dst_file_ext == "exe":
        res = f"{_cuda_compiler()} {' '.join(options)} -o {dst_file} {src_file}"
    else:
        raise NotImplementedError(f"Unsupported output file suffix {dst_file_ext}!")
    log.debug("CUDA command: %s", res)
    return res


class DLLWrapper:
    """A wrapper for a dynamic library."""

    def __init__(
        self,
        lib_path: str,
    ):
        self.lib_path = lib_path
        self.is_open = False
        self.DLL = cdll.LoadLibrary(lib_path)
        self.is_open = True

    def close(self):
        if self.is_open:
            self._dlclose()
            self.is_open = False

    def _dlclose(self):
        f_dlclose = None

        if is_linux():
            syms = CDLL(None)
            if not hasattr(syms, "dlclose"):
                # Apline Linux
                syms = CDLL("libc.so")

            if hasattr(syms, "dlclose"):
                f_dlclose = syms.dlclose
        else:
            raise NotImplementedError("Unsupported env, failed to do dlclose!")

        if f_dlclose is not None:
            f_dlclose.argtypes = [c_void_p]
            f_dlclose(self.DLL._handle)
        else:
            log.warning(
                "dll unloading function was not found, library may not be unloaded properly!"
            )

    def __getattr__(self, name):
        if not self.is_open:
            raise RuntimeError(f"Cannot use closed DLL library: {self.lib_path}")

        method = getattr(self.DLL, name)

        def _wrapped_func(*args):
            err = method(*args)
            if err:
                raise RuntimeError(f"Error in function: {method.__name__}")

        return _wrapped_func

    def __enter__(self):
        return self

    def __exit__(self, *args):
        self.close()

    def __del__(self):
        self.close()


@clear_on_fresh_inductor_cache
class CUDACodeCache:
    @dataclasses.dataclass
    class CacheEntry:
        input_path: str
        output_path: str

    cache: Dict[str, CacheEntry] = dict()
    cache_clear = staticmethod(cache.clear)
    _SOURCE_CODE_SUFFIX = "cu"

    @classmethod
    def write(cls, source_code, dst_file_ext) -> Tuple[str, str]:
        """
        Writes source code into a file with dst_file_ext as the file extension.
        Returns the hash key of source code, and the path to the file.
        """

        cuda_command = repr(
            cuda_compile_command(["dummy_input"], "dummy_output", dst_file_ext)
        )
        key, input_path = write(
            source_code, cls._SOURCE_CODE_SUFFIX, extra=cuda_command
        )
        return key, input_path

    @classmethod
    def compile(
        cls, source_code, dst_file_ext, extra_args: Optional[List[str]] = None
    ) -> Tuple[str, str, str]:
        """
        Compiles CUDA source_code into a file with dst_file_ext extension.
        Returns a tuple of dst_file_path, hash_key, source_code_path
        """
        key, input_path = cls.write(source_code, dst_file_ext)
        if key not in cls.cache:
            from filelock import FileLock

            lock_dir = get_lock_dir()
            lock = FileLock(os.path.join(lock_dir, key + ".lock"), timeout=LOCK_TIMEOUT)
            with lock:
                output_path = input_path[: -len(cls._SOURCE_CODE_SUFFIX)] + dst_file_ext
                if not os.path.exists(output_path):
                    cmd = cuda_compile_command(
                        [input_path], output_path, dst_file_ext, extra_args
                    )
                    start_time = time()
                    log.debug("CUDA Compilation: %s", cmd)
                    cmd_parts = cmd.split(" ")
                    try:
                        subprocess.check_output(
                            cmd_parts, stderr=subprocess.STDOUT, env=os.environ
                        )
                    except subprocess.CalledProcessError as error:
                        raise exc.CUDACompileError(cmd_parts, error.output) from error
                    end_time = time()
                    log_duration_msg = f"CUDA Compilation took {end_time-start_time} seconds. Compile command: {cmd}"
                    log.info(log_duration_msg)
                else:
                    log.debug(
                        "CUDA Compilation skipped: %s since output already exists",
                        input_path,
                    )
                cls.cache[key] = CUDACodeCache.CacheEntry(input_path, output_path)

        return (cls.cache[key].output_path, key, input_path)

    @classmethod
    def load(cls, source_code, dst_file_ext) -> Tuple[DLLWrapper, str, str]:
        """
        Compiles source code and loads the generated .so file.
        Returns a tuple of DLLWrapper, hash_key, source_code_path
        """

        if dst_file_ext != "so":
            raise RuntimeError(
                f"Only support loading a .so file for now. "
                f"Requested file extension: {dst_file_ext}. Source code: {source_code}"
            )
        dst_file_path, hash_key, source_code_path = cls.compile(
            source_code, dst_file_ext
        )
        return (DLLWrapper(dst_file_path), hash_key, source_code_path)


@clear_on_fresh_inductor_cache
class ROCmCodeCache:
    @dataclasses.dataclass
    class CacheEntry:
        input_path: str
        output_path: str

    cache: Dict[str, CacheEntry] = dict()
    cache_clear = staticmethod(cache.clear)
    _SOURCE_CODE_SUFFIX = "cpp"
    _logged_compiler_version = False

    @classmethod
    def write(cls, source_code, dst_file_ext) -> Tuple[str, str]:
        """
        Writes source code into a file with dst_file_ext as the file extension.
        Returns the hash key of source code, and the path to the file.
        """

        cuda_command = repr(
            rocm_compile_command(["dummy_input"], "dummy_output", dst_file_ext)
        )
        key, input_path = write(
            source_code, cls._SOURCE_CODE_SUFFIX, extra=cuda_command
        )
        return key, input_path

    @classmethod
    def compile(
        cls, source_code, dst_file_ext, extra_args: Optional[List[str]] = None
    ) -> Tuple[str, str, str]:
        """
        Compiles source_code into a file with dst_file_ext extension,
        using the compile command specific for the ROCm platform.
        Returns a tuple of dst_file_path, hash_key, source_code_path
        """
        if not cls._logged_compiler_version:
            cls._logged_compiler_version = True
            log.debug(get_compiler_version_info(rocm_compiler()))

        key, input_path = cls.write(source_code, dst_file_ext)
        if key not in cls.cache:
            from filelock import FileLock

            lock_dir = get_lock_dir()
            lock = FileLock(os.path.join(lock_dir, key + ".lock"), timeout=LOCK_TIMEOUT)
            with lock:
                output_path = input_path[: -len(cls._SOURCE_CODE_SUFFIX)] + dst_file_ext
                if not os.path.exists(output_path):
                    cmd = rocm_compile_command(
                        [input_path], output_path, dst_file_ext, extra_args
                    )
                    start_time = time()
                    cmd_parts = cmd.split(" ")
                    try:
                        output = subprocess.check_output(
                            cmd_parts,
                            stderr=subprocess.STDOUT,
                            text=True,
                            env=os.environ,
                        )
                        log.debug("Compilation output: %s", output)
                    except subprocess.CalledProcessError as error:
                        raise exc.CUDACompileError(cmd_parts, error.output) from error
                    end_time = time()
                    log_duration_msg = f"Compilation took {end_time-start_time} seconds. Compile command: {cmd}"
                    log.info(log_duration_msg)
                else:
                    log.debug(
                        "Compilation skipped: %s since output already exists",
                        input_path,
                    )
                cls.cache[key] = ROCmCodeCache.CacheEntry(input_path, output_path)

        return (cls.cache[key].output_path, key, input_path)

    @classmethod
    def load(cls, source_code, dst_file_ext) -> Tuple[DLLWrapper, str, str]:
        """
        Compiles source code and loads the generated .so file.
        Returns a tuple of DLLWrapper, hash_key, source_code_path
        """

        if dst_file_ext != "so":
            raise RuntimeError(
                f"Only support loading a .so file for now. "
                f"Requested file extension: {dst_file_ext}. Source code: {source_code}"
            )
        dst_file_path, hash_key, source_code_path = cls.compile(
            source_code, dst_file_ext
        )
        return (DLLWrapper(dst_file_path), hash_key, source_code_path)


class CodeCacheFuture:
    def result(self):
        raise NotImplementedError


class TritonFuture(CodeCacheFuture):
    kernel: ModuleType

    def __init__(
        self,
        kernel: Any,
        future: Optional[Future[Any]],
    ) -> None:
        self.kernel = kernel
        self.future = future

    # @dynamo_utils.dynamo_timed
    def result(self) -> ModuleType:
        if self.future is not None:
            # If the worker failed this will throw an exception.
            result = self.future.result()
            assert result is None
            self.future = None
            self.kernel.precompile()
        return self.kernel


class LambdaFuture(CodeCacheFuture):
    def __init__(self, result_fn):
        self.result_fn = result_fn

    def result(self):
        return self.result_fn()<|MERGE_RESOLUTION|>--- conflicted
+++ resolved
@@ -2970,12 +2970,7 @@
             "\n".join(
                 [
                     cls.glue_template,
-<<<<<<< HEAD
-                    cpp_compile_command("I", "O"),
-=======
-                    f"{cls.cpu_cache_size()}",
                     command_line,
->>>>>>> bc8883a7
                 ]
             ).encode("utf-8")
         )
