--- conflicted
+++ resolved
@@ -1541,16 +1541,6 @@
                 if featuresmatch:
                     for group in featuresmatch.groups():
                         if re.search(r"[\^ ]+vxe[\$ ]+", group):
-<<<<<<< HEAD
-                            return [VecZVECTOR()]
-        return []
-
-    isa_list = []
-    _cpu_supported_isa = x86_isa_checker()
-    for isa in supported_vec_isa_list:
-        if all(flag in _cpu_supported_isa for flag in str(isa).split()) and isa:
-            isa_list.append(isa)
-=======
                             isa_list.append(VecZVECTOR())
                             break
         return isa_list
@@ -1561,11 +1551,10 @@
         """
         _cpu_supported_x86_isa = x86_isa_checker()
         for isa in supported_vec_isa_list:
-            if str(isa) in _cpu_supported_x86_isa and isa:
+            if all(flag in _cpu_supported_x86_isa for flag in str(isa).split()) and isa:
                 isa_list.append(isa)
         return isa_list
 
->>>>>>> 4416f061
     return isa_list
 
 
