--- conflicted
+++ resolved
@@ -43,10 +43,6 @@
 from torch.utils._sympy.functions import CeilDiv, CleanDiv, FloorDiv, ModularIndexing
 
 from . import config
-<<<<<<< HEAD
-from .cuda_properties import current_device
-=======
->>>>>>> 3de08575
 
 log = logging.getLogger(__name__)
 
