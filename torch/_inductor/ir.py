import collections
import contextlib
import dataclasses
import functools
import itertools
import logging
import re
import textwrap
import traceback
from contextlib import nullcontext
from enum import Enum
from functools import partial
from typing import (
    Any,
    Callable,
    ClassVar,
    Dict,
    Iterable,
    List,
    Optional,
    Sequence,
    Set,
    Tuple,
    TYPE_CHECKING,
    Union,
)
from unittest.mock import patch

import sympy
from sympy import Expr, Integer

import torch._export.serde.schema as export_schema

import torch._logging

import torch.fx
import torch.utils._pytree as pytree
from torch._dynamo.device_interface import get_interface_for_device
from torch._dynamo.utils import identity
from torch._export.serde.serialize import GraphModuleSerializer
from torch._higher_order_ops.auto_functionalize import can_auto_functionalize
<<<<<<< HEAD
=======
from torch._inductor import metrics
>>>>>>> f34905f6
from torch._prims_common import (
    compute_required_storage_length,
    is_boolean_dtype,
    is_float_dtype,
    make_channels_last_strides_for,
    make_contiguous_strides_for,
    StrideType,
)
from torch._subclasses.fake_tensor import get_schema_info
from torch.fx.experimental.symbolic_shapes import free_unbacked_symbols, SymTypes
from torch.utils._sympy.functions import CleanDiv, FloorDiv, ModularIndexing

from . import config, dependencies
from .codegen.common import index_prevent_reordering
from .dependencies import (
    extract_free_unbacked_symbols,
    extract_input_node_reduction_ranges,
    extract_read_writes,
    var_builder,
)
from .ops_handler import OpCounterCSE
from .utils import (
    argsort,
    cache_on_self,
    ceildiv,
    convert_shape_to_inductor,
    convert_shape_to_symint,
    developer_warning,
    do_bench,
    get_kernel_metadata,
    is_dynamic,
    is_gpu,
    pad_listlike,
    sympy_dot,
    sympy_index_symbol,
    sympy_product,
    sympy_subs,
)
from .virtualized import ops, V

if TYPE_CHECKING:
    from .graph import GraphLowering

log = logging.getLogger(__name__)
indent = functools.partial(textwrap.indent, prefix="  ")
aten = torch.ops.aten

""" [Note: Inductor IR]

Inductor's IR is produced by executing 'lowering' code (see lowering.py).  Each
lowering is registered to a particular aten operator, and expects inputs that
correspond to the aten schema.  However, in place of torch Tensor inputs, lowerings
expect Inductor TensorBox inputs.

TensorBox IR represents torch tensors.  Tensors are sometimes single objects owning
storage, and sometimes views of another Tensor's storage.  Mutating tensor operations
(such as add_()) affect the underlying storage and any associated views.  Other operations
(such as .t_()) update metadata about the current view but don't modify the underlying storage.

To model this in Inductor, the IR distinguishes between TensorBox, View, StorageBox and Buffer.

TensorBox is the top level IR construct that any lowering should produce and maps to a torch.Tensor
output from an operation.  But just as torch.Tensors take different forms, TensorBox IR can
reference View IR or directly reference StorageBox IRs.

Some Inductor lowerings produce new sets of 'Box'es, while others (such as .t() or other view ops)
may take an existing TensorBox and point it to a new underlying View IR.

Tensors that directly own storage are represented as a chain of:
TensorBox -> StorageBox -> Buffer
where Buffer is a simple (1D) allocation, and StorageBox introduces the concept of a Layout.

If you mutate the data of such a tensor, we swing the StorageBox pointer to point to a new buffer
(leaving the old buffer unmodified and functionalizing the operation).

Tensors backed by views add one more indirection to the IR.
TensorBox -> View -> StorageBox -> Buffer
In these cases, the underlying StorageBox/Buffer will be shared with the pre-view TensorBox.
"""


def validate_ir(node_or_nodes):
    def _check_tensorbox(nodes):
        # Could expand this to check deeper properties
        # (e.g. TensorBox points to View or StorageBox)
        if nodes is None:
            pass
        elif isinstance(nodes, (list, tuple)):
            for node in nodes:
                _check_tensorbox(node)
        elif isinstance(nodes, dict):
            for node in nodes.values():
                _check_tensorbox(node)
        else:
            assert isinstance(
                nodes,
                (
                    torch._inductor.ir.ExpandView,
                    DynamicScalar,
                    AssertScalar,
                    TensorBox,
                    sympy.logic.boolalg.Boolean,
                    Expr,
                    EffectfulKernel,
                ),
            ), f"Found {type(nodes)}, which is not a supported top level IR node. See [Note: Inductor IR]"

    # Be picky about the accepted data structure (don't use pytree here)
    _check_tensorbox(node_or_nodes)


def ops_wrapper(name):
    assert isinstance(name, str)

    def fn(*args, **kwargs):
        return getattr(ops, name)(*args, **kwargs)

    return fn


def inverse_reorder(order):
    inv_order = dict(zip(order, range(len(order))))

    def reindex(index):
        assert len(index) == len(inv_order)
        return [index[inv_order[i]] for i in range(len(index))]

    return reindex


def same_reorder(order):
    def reindex(index):
        assert len(index) == len(order)
        return [index[order[i]] for i in range(len(index))]

    return reindex


def fuse_reindexing(reindex1, reindex2):
    def reindex(index):
        return reindex1(reindex2(index))

    return reindex


NHWC_STRIDE_ORDER = [3, 0, 2, 1]
NHWDC_STRIDE_ORDER = [4, 0, 3, 2, 1]


def stride_order2fill_order(order):
    """
    Convert stride order to fill order
    For channel last format,

    stride order = [3, 0, 2, 1] and fill order = [1, 3, 2, 0]
    """
    lookup = {pos: idx for idx, pos in enumerate(order)}
    fill_order = [lookup[i] for i in range(len(order))]
    return fill_order


def get_stride_order(seq: Sequence[int]) -> List[int]:
    """
    Convert strides to stride order
    """
    sorted_idx: List[int] = argsort(seq)
    out = [0 for _ in range(len(seq))]
    for i, elem in enumerate(sorted_idx):
        out[elem] = i
    return out


def ir_node_to_tensor(x, guard_shape=True):
    if x is None:
        return None

    shape_fn: Callable[[Expr], Union[int, Expr]]
    if not guard_shape:
        shape_fn = V.graph.sizevars.size_hint
    else:
        shape_fn = identity
    size = [shape_fn(s) for s in x.get_size()]
    stride: StrideType
    if is_storage_and_layout(x):
        stride = [shape_fn(s) for s in x.get_layout().stride]  # type: ignore[misc]
    else:
        stride = make_contiguous_strides_for(size)  # type: ignore[arg-type]
    dtype = x.get_dtype()
    device = x.get_device()
    size = convert_shape_to_symint(size)
    stride = convert_shape_to_symint(stride)
    t = torch.empty_strided(
        size=size, stride=stride, dtype=dtype, device=device
    ).zero_()
    return t


def may_convert_to_optional(value):
    if isinstance(value, list) and not value:
        # [None] makes sure the cpp wrapper codegen will generate something like
        # {c10::nullopt} instead of {}
        return [None]
    return value


def get_device_type(x):
    if getattr(x, "get_device", None):
        return get_device_type(x.get_device())
    if isinstance(x, torch.device):
        return x.type
    return None


def is_triton(x):
    return is_gpu(get_device_type(x))


def is_cpu(x):
    return get_device_type(x) == "cpu"


class IRNode:
    _current_origins: ClassVar[Set[Any]] = set()

    @staticmethod
    @contextlib.contextmanager
    def current_origins(origins: Set[torch.fx.Node]):
        old = IRNode._current_origins
        IRNode._current_origins = old | origins
        try:
            yield
        finally:
            IRNode._current_origins = old

    def __post_init__(self):
        self.origins = set(self._current_origins)
        self.traceback = traceback.format_stack() if config.debug_ir_traceback else None

    def get_traceback(self):
        return self.traceback

    def common_repr(self):
        origins = f"origins={getattr(self, 'origins', '')}"
        if len(origins) > 64:
            # this can get *very* long
            origins = f"{origins[:61]}..."
        return [origins]

    def str_helper(self, lines):
        lines = lines + self.common_repr()
        lines = indent(",\n".join(map(str, lines)))
        return f"{type(self).__name__}(\n{lines}\n)"

    def is_user_of(self, name):
        return name in self.get_read_names()

    @cache_on_self
    def get_read_names(self):
        return {dep.name for dep in self.get_reads()}

    def get_dtype(self):
        return self.dtype

    def get_layout(self):
        raise NotImplementedError(f"get_layout() is not implemented by {type(self)}!")

    def get_size(self):
        raise NotImplementedError(f"get_size() is not implemented by {type(self)}!")

    def get_numel(self):
        return sympy_product(self.get_size())

    def is_zero_elements(self):
        return V.graph.sizevars.is_expr_static_and_true(sympy.Eq(self.get_numel(), 0))  # type: ignore[arg-type]

    def realize(self):
        """
        If the IRNode refers to data which has not been materialized (e.g.,
        it is a Pointwise/Reduction that could potentially have more
        compute fused into it), realize the IRNode into physical memory,
        ending the possibility of fusing into it, but allowing, e.g., multiple
        users to access the data without having to recompute.

        Check StorageBox.realize for a particularly notable implementation.

        TODO(ezyang): I think, in principle, every IRNode should have an
        implementation of this, and most of the time no-op is OK, but you
        really do have to audit each IRNode for this, so for now, raise
        an error if it's not implemented.  Note that some code in graph.py
        will catch this thrown error and suppress it with a warning.
        """
        raise NotImplementedError(f"realize NYI on {type(self)}")

    def codegen_reference(self, writer=None):
        raise NotImplementedError(f"codegen_reference NYI on {type(self)}")

    # The abstract method declarations below serve to convince mypy that all IRNode instances have these functions
    # defined, while having no effect at runtime. We cannot create stub implementations here because other parts of
    # the code dynamically check for defined attributes.
    get_device: Callable[[], torch.device]
    dtype: torch.dtype
    get_name: Callable[[], str]
    get_reads: Callable[[], Any]
    get_stride: Callable[[], Any]
    get_storage_numel: Callable[[], Any]
    has_exceeded_max_reads: Callable[[], bool]
    make_loader: Callable[[], Callable[[Any], Any]]
    make_indexer: Callable[[], Callable[[Any], Any]]
    mark_reuse: Callable[[int], None]
    realize_hint: Callable[[], None]
    get_unbacked_symbol_uses: Callable[[], Set[sympy.Symbol]]


@dataclasses.dataclass
class Loops(IRNode):
    device: torch.device
    dtype: torch.dtype
    inner_fn: Callable[..., Any]
    ranges: List[Expr]

    def get_unbacked_symbol_uses(self) -> Set[sympy.Symbol]:
        return set().union(
            *(free_unbacked_symbols(e) for e in self.ranges),
            self.inner_fn_free_unbacked_symbols(),
        )

    def __str__(self, names=("ranges",)):
        return self.str_helper(
            [
                f"'{self.device.type}'",
                str(self.dtype),
                self.inner_fn_str(),
            ]
            + [f"{name}={getattr(self, name)}" for name in names]
            + [f"origin_node={self.origin_node!r}"]
        )

    def __post_init__(self):
        super().__post_init__()
        self.origin_node = None

    __repr__ = __str__

    def get_device(self):
        return self.device

    def get_origin_node(self):
        return self.origin_node

    def get_size(self):
        return self.ranges

    def get_pointwise_size(self):
        return self.ranges

    def is_extern(self):
        return False

    @classmethod
    def create(cls, *args, **kwargs):
        origin_node = kwargs.pop("origin_node", None)
        tb = kwargs.pop("traceback", None)
        r = cls(*args, **kwargs)
        r.origin_node = origin_node
        r.traceback = (
            tb or traceback.format_stack() if config.debug_ir_traceback else None
        )
        return TensorBox.create(r)

    @staticmethod
    def _index(ranges, prefix="i"):
        return [
            sympy.Integer(0) if s == 1 else sympy_index_symbol(f"{prefix}{n}")
            for n, s in enumerate(ranges)
        ]

    @cache_on_self
    def inner_fn_opcount(self):
        from .ir import FlexibleLayout

        opcounter = OpCounterCSE(V.MockHandler())

        with V.set_ops_handler(opcounter), patch.object(
            FlexibleLayout, "allow_indexing", True
        ):
            result = self.inner_fn(*self.inner_fn_args())
            return opcounter.op_count

    def inner_fn_args(self):
        return (self._index(self.ranges),)

    def inner_fn_str(self):
        return V.KernelFormatterHandler.ir_to_string(
            self.inner_fn, *self.inner_fn_args()
        )

    def has_large_inner_fn(self):
        return self.inner_fn_opcount() > config.realize_opcount_threshold

    def inner_fn_free_unbacked_symbols(self):
        index = self._index(self.ranges)
        return extract_free_unbacked_symbols(self.inner_fn, index)

    def get_reads(self):
        with patch.object(FlexibleLayout, "allow_indexing", True):
            if self.get_reduction_type():
                return extract_read_writes(
                    self.make_loader(),
                    self.get_size(),
                    self.get_reduction_size(),
                ).reads
            else:
                return extract_read_writes(
                    self.make_loader(),
                    self.get_size(),
                ).reads

    def get_reduction_size(self):
        raise NotImplementedError(
            f"get_reduction_size() is not implemented by {type(self)}!"
        )

    def get_reduction_type(self):
        raise NotImplementedError(
            f"get_reduction_type() is not implemented by {type(self)}!"
        )

    def constant_to_device(self, device):
        raise NotImplementedError(
            f"constant_to_device() is not implemented by {type(self)}!"
        )


def nop_loader_fn(idx, *, dtype):
    if dtype.is_floating_point:
        return ops.constant(float("nan"), dtype)
    else:
        return ops.constant(0, dtype)


class Pointwise(Loops):
    def make_loader(self):
        # Make zero-element loops into a no-op
        if self.is_zero_elements():
            return partial(nop_loader_fn, dtype=self.dtype)

        return self.inner_fn

    def get_reduction_size(self):
        return []

    def get_reduction_type(self):
        return None

    def store_output(self, output_name, indexer, vars):
        loader = self.make_loader()
        return ops.store(output_name, indexer(vars), loader(vars))

    def constant_to_device(self, device):
        """Move this to a given device. Requires that all reads are to constants."""
        loader = self.make_loader()
        loader = patch.object(ConstantBuffer, "override_device", device)(loader)
        return Pointwise(device, self.dtype, loader, self.ranges)


@dataclasses.dataclass
class Scatter(Pointwise):
    output_indexer: Callable[[List[Expr]], Expr]
    scatter_mode: Optional[str] = None

    def constant_to_device(self, device):
        """Move this to a given device. Requires that all reads are to constants."""
        loader = self.make_loader()
        loader = patch.object(ConstantBuffer, "override_device", device)(loader)
        return Scatter(
            device,
            self.dtype,
            loader,
            self.ranges,
            self.output_indexer,
            self.scatter_mode,
        )

    def store_output(self, output_name, indexer, vars):
        loader = self.make_loader()
        return ops.store(
            output_name,
            indexer(self.output_indexer(vars)),
            loader(vars),
            mode=self.scatter_mode,
        )


class ReductionHint(Enum):
    INNER = 0
    OUTER = 1
    OUTER_TINY = 2
    DEFAULT = 3


class TileHint(Enum):
    SQUARE = 0
    DEFAULT = 1


REDUCTION_COMBINE_FN = {
    "any": ops_wrapper("logical_or"),
    "max": ops_wrapper("maximum"),
    "min": ops_wrapper("minimum"),
    "prod": ops_wrapper("mul"),
    "sum": ops_wrapper("add"),
    "xor_sum": ops_wrapper("bitwise_xor"),
}


def get_reduction_combine_fn(reduction_type, dtype, arg_break_ties_left=True):
    if reduction_type in REDUCTION_COMBINE_FN:
        combine_fn = REDUCTION_COMBINE_FN[reduction_type]
    elif reduction_type in {"argmax", "argmin"}:

        def combine_fn(a, b):
            a_value, a_index = a
            b_value, b_index = b

            if reduction_type == "argmin":
                mask = ops.lt(a_value, b_value)
            else:
                mask = ops.gt(a_value, b_value)

            equal = ops.eq(a_value, b_value)
            if is_float_dtype(dtype):
                a_isnan = ops.ne(a_value, a_value)
                b_isnan = ops.ne(b_value, b_value)
                mask = ops.logical_or(mask, ops.gt(a_isnan, b_isnan))
                equal = ops.logical_or(equal, ops.logical_and(a_isnan, b_isnan))

            tie = (
                ops.lt(a_index, b_index)
                if arg_break_ties_left
                else ops.gt(a_index, b_index)
            )
            mask = ops.logical_or(mask, ops.logical_and(equal, tie))
            return (
                ops.where(mask, a_value, b_value),
                ops.where(mask, a_index, b_index),
            )

    elif reduction_type == "welford_combine":

        def combine_fn(a, b):
            a_mean, a_m2, a_weight = a
            b_mean, b_m2, b_weight = b

            delta = b_mean - a_mean
            new_weight = a_weight + b_weight
            w2_over_w = b_weight / new_weight
            return (
                a_mean + delta * w2_over_w,
                a_m2 + b_m2 + delta * delta * a_weight * w2_over_w,
                new_weight,
            )

    else:
        raise NotImplementedError(f"unknown reduction_type={reduction_type}")

    return combine_fn


@dataclasses.dataclass
class Reduction(Loops):
    reduction_ranges: List[Expr]
    reduction_type: str
    # self.dtype represents the dst dtype
    src_dtype: torch.dtype
    reduction_hint: ReductionHint

    def __str__(self):
        return Loops.__str__(  # type: ignore[call-arg]
            self, names=("ranges", "reduction_ranges", "reduction_type")
        )

    def __repr__(self):
        return self.__str__()

    def get_unbacked_symbol_uses(self) -> Set[sympy.Symbol]:
        return super().get_unbacked_symbol_uses() | set().union(
            *(free_unbacked_symbols(e) for e in self.reduction_ranges)
        )

    def get_reduction_size(self):
        return self.reduction_ranges

    def get_reduction_type(self):
        return self.reduction_type

    def store_reduction(self, output_name, indexer, vars, reduction_vars):
        value = ops.reduction(
            self.dtype,
            self.src_dtype,
            self.reduction_type,
            self.inner_fn(vars, reduction_vars),
        )
        return ops.store_reduction(output_name, indexer(vars), value)

    def index_length(self):
        return len(self.ranges) + len(self.reduction_ranges)

    def inner_fn_args(self):
        index = self._index(self.ranges)
        rindex = self._index(self.reduction_ranges, "r")
        return (index, rindex)

    def inner_fn_free_unbacked_symbols(self):
        index = self._index(self.ranges)
        rindex = self._index(self.reduction_ranges, "r")
        return extract_free_unbacked_symbols(self.inner_fn, index, rindex)

    def constant_to_device(self, device):
        """Move this to a given device. Requires that all reads are to constants."""
        loader = self.make_loader()
        loader = patch.object(ConstantBuffer, "override_device", device)(loader)
        return Reduction(
            device,
            self.dtype,
            loader,
            self.ranges,
            self.reduction_ranges,
            self.reduction_type,
            self.src_dtype,
            ReductionHint.DEFAULT,
        )

    @staticmethod
    def num_splits(
        device,
        dst_dtype,
        src_dtype,
        inner_fn,
        ranges,
        reduction_ranges,
        reduction_type,
        reduction_numel,
        input_node: Optional[IRNode] = None,
    ):
        def _is_static(x):
            return isinstance(x, (int, sympy.Integer))

        reduction_numel_hint = V.graph.sizevars.symbolic_hint(reduction_numel)
        numel_hint = V.graph.sizevars.symbolic_hint(sympy_product(ranges))

        should_split = (
            get_device_type(device) == "cuda"
            and reduction_type
            not in {
                "argmax",
                "argmin",
            }
            and config.split_reductions
            # We don't support unbacked symints
            and _is_static(reduction_numel_hint)
            and _is_static(numel_hint)
        )
        if not should_split:
            return ReductionHint.DEFAULT, 1

        device_interface = get_interface_for_device(get_device_type(device))
        num_sm = device_interface.Worker.get_device_properties(
            device
        ).multi_processor_count
        min_elements_per_thread = 32
        max_elements_per_thread = 512
        threads_per_sm = 2048
        min_elements_per_device = min_elements_per_thread * num_sm * threads_per_sm
        max_elements_per_device = max_elements_per_thread * num_sm * threads_per_sm

        def inner_reduction_splits(reduction_numel_hint, numel_hint):
            # do heuristics that's close to eager mode for split inner reduction
            # we leak reduction autotune configs here, and will need to refactor to avoid this later
            num_warps = 8
            num_threads = 32 * num_warps
            if numel_hint >= 2 * num_sm:  # don't split if there are enough outputs
                return 1
            if reduction_numel_hint <= 8192:
                return 1
            if reduction_numel_hint * numel_hint <= min_elements_per_device:
                split_size = min_elements_per_thread
            elif reduction_numel_hint * numel_hint < max_elements_per_device:
                target_blocks = num_sm * threads_per_sm // (2 * num_threads)
                blocks_per_output = (target_blocks + numel_hint - 1) // numel_hint
                tmp_split_size = (
                    reduction_numel_hint + num_threads * blocks_per_output - 1
                ) // (num_threads * blocks_per_output)
                divisors = sympy.divisors(reduction_numel_hint)
                closest = min(divisors, key=lambda x: abs(x - tmp_split_size))
                if abs(closest - tmp_split_size) < 30:
                    # prefer even splits, but never smalle than min_elements_per_thread
                    split_size = max(closest, min_elements_per_thread)
                else:
                    split_size = tmp_split_size
            else:
                divisors = sympy.divisors(reduction_numel_hint)
                closest = min(divisors, key=lambda x: abs(x - max_elements_per_thread))
                if abs(closest - max_elements_per_thread) < 50:
                    # prefer even splits
                    split_size = closest
                else:
                    split_size = max_elements_per_thread
            return (reduction_numel_hint + split_size * num_threads - 1) // (
                split_size * num_threads
            )

        def outer_reduction_splits(reduction_numel_hint, numel_hint):
            # TODO the best heuristic currently has XBLOCK (corresponding to numel_hint) 128
            # extend to even smaller number of outputs
            num_warps = 8
            num_threads = num_warps * 32
            rvals_per_thread = 4  # comes from heuristics, refactor to not leak here
            xvals_per_block = 128
            xblocks = (numel_hint + xvals_per_block - 1) // xvals_per_block
            if reduction_numel_hint * numel_hint < min_elements_per_device:
                split_size = min_elements_per_thread
            elif reduction_numel_hint * numel_hint < max_elements_per_device:
                target_blocks = num_sm * threads_per_sm // (num_threads)
                target_blocks = (target_blocks + xblocks - 1) // xblocks
                tmp_split_size = (
                    reduction_numel_hint + rvals_per_thread * target_blocks - 1
                ) // (rvals_per_thread * target_blocks)
                divisors = sympy.divisors(reduction_numel_hint)
                closest = min(divisors, key=lambda x: abs(x - tmp_split_size))
                if abs(tmp_split_size - closest) < 20:
                    split_size = max(closest, min_elements_per_thread)
                else:
                    split_size = tmp_split_size
            else:
                divisors = sympy.divisors(reduction_numel_hint)
                closest = min(divisors, key=lambda x: abs(x - max_elements_per_thread))
                if abs(closest - max_elements_per_thread) < 50:
                    # prefer even splits
                    split_size = closest
                else:
                    split_size = max_elements_per_thread

            return (reduction_numel_hint + rvals_per_thread * split_size - 1) // (
                rvals_per_thread * split_size
            )

        # easy cases
        if numel_hint == 1:
            split = inner_reduction_splits(reduction_numel_hint, numel_hint)
            if split == 1:
                # No need to split.
                return ReductionHint.INNER, split
            if (
                len(ranges) == 0
                and input_node is not None
                and isinstance(input_node, TensorBox)
            ):
                # Only handles the case where keep_dim = False.
                # Otherwise, we need to propagate reduction dim info to the stage where
                # the intermediate loader of the first Reduction is generated.
                new_ranges, new_reduction_ranges = extract_input_node_reduction_ranges(
                    input_node
                )
                if new_ranges is not None and new_reduction_ranges is not None:
                    extracted_numel_hint = V.graph.sizevars.symbolic_hint(
                        sympy_product(new_ranges + new_reduction_ranges)
                    )
                    if reduction_numel_hint == extracted_numel_hint:
                        log.debug(
                            "Use previous IRNode's range and reduction_ranges instead of split. "
                            "current ranges: %s, current reduction ranges: %s, current split: %d, "
                            "new ranges: %s, new reduction ranges: %s",
                            ranges,
                            reduction_ranges,
                            split,
                            new_ranges,
                            new_reduction_ranges,
                        )
                        # If the input_node or its dependent nodes are also Reduction nodes,
                        # use reduction_sizes of this node or its dependent nodes directly.
                        return ReductionHint.INNER, -1
            return ReductionHint.INNER, split
        if (
            reduction_numel_hint <= min_elements_per_thread
            or numel_hint >= num_sm * 2 * 32
        ):
            return ReductionHint.DEFAULT, 1

        r = Reduction(
            device,
            dst_dtype,
            inner_fn,
            ranges,
            reduction_ranges,
            reduction_type,
            src_dtype,
            ReductionHint.DEFAULT,
        )

        def get_read_indices(r):
            cb = ComputedBuffer(
                name=None,
                layout=FlexibleLayout(
                    device=r.get_device(),
                    dtype=r.get_dtype(),
                    size=r.get_size(),
                ),
                data=r,
            )
            read_writes = cb.get_read_writes()
            # try finding the full size producer
            # TODO this will fail for something like ((1, N) * (N, 1)).sum()
            # this would also possibly be wrong for producers with the different contiguity but we hope those cases are rare
            range_vars = [
                r
                for r in read_writes.range_vars
                if isinstance(r, sympy.Expr) and not isinstance(r, sympy.Number)
            ]
            indices = []
            changed = False
            for md in sorted(read_writes.reads, key=lambda x: x.name):
                if all(r in md.index.free_symbols for r in range_vars):
                    indices.append(md.index)
                    if md.name in V.graph.name_to_buffer:
                        buf = V.graph.name_to_buffer[md.name]
                        original_stride = buf.layout.stride
                        buf.decide_layout()
                        if buf.layout.stride != original_stride:
                            changed = True
            return indices, changed

        indices, changed = get_read_indices(r)
        if changed:
            indices, _ = get_read_indices(r)

        if len(indices) == 0:
            # TODO determine splits when all inputs are broadcast
            return ReductionHint.DEFAULT, 1

        (_, reduction_vars), ranges = dependencies.index_vars_squeeze(
            r.get_size(), r.get_reduction_size()
        )
        num_outer = 0
        num_inner = 0
        for i in indices:
            i = V.graph.sizevars.simplify_with_ranges(i, ranges)
            strides = V.graph.sizevars.stride_hints(i, reduction_vars, ranges.keys())
            outer = all(s > 1 for s in strides)
            if outer:
                num_outer += 1
            else:
                num_inner += 1
        if num_inner > num_outer:
            return ReductionHint.INNER, inner_reduction_splits(
                reduction_numel_hint, numel_hint
            )
        else:
            return ReductionHint.OUTER, outer_reduction_splits(
                reduction_numel_hint, numel_hint
            )

    @staticmethod
    def _unroll_reduction_fn(inner_fn, reduction_ranges, reduction_type, src_dtype):
        """Convert inner_fn from a reduction to an pointwise"""
        reduction_ranges = [
            V.graph.sizevars.evaluate_static_shape(x) for x in reduction_ranges
        ]

        combine_fn = get_reduction_combine_fn(reduction_type, src_dtype)

        def fn(index):
            return functools.reduce(
                combine_fn,
                (
                    value_fn(index, rindex)
                    for rindex in itertools.product(
                        *[range(x) for x in reduction_ranges]
                    )
                ),
            )

        if reduction_type in ("argmin", "argmax"):
            flatten_index = FixedLayout(
                None,  # type: ignore[arg-type]
                None,  # type: ignore[arg-type]
                reduction_ranges,
                FlexibleLayout.contiguous_strides(reduction_ranges),
            ).make_indexer()

            def value_fn(index, rindex):
                rindex = [sympy.expand(i) for i in rindex]
                return (
                    inner_fn(index, rindex),
                    ops.index_expr(flatten_index(rindex), torch.int64),
                )

            return lambda index: fn(index)[1]
        else:
            value_fn = inner_fn
            return fn

    @classmethod
    def create(  # type: ignore[override]
        cls,
        device: torch.device,
        dst_dtype: torch.dtype,
        src_dtype: torch.dtype,
        inner_fn: Callable[..., Any],
        ranges: List[Expr],
        reduction_ranges: List[Expr],
        reduction_type: str,
        reduction_hint: ReductionHint = ReductionHint.DEFAULT,
        input_node: Optional[IRNode] = None,
    ):
        reduction_numel = V.graph.sizevars.simplify(sympy_product(reduction_ranges))

        if reduction_numel == 0:
            # N.B. This is a hack to generate the literal of the given type
            # Ideally, we should be fixing `def constant` in triton.py
            # but it breaks due to hardcoded dtypes in other places
            def py_cnst(val):
                return (
                    bool(val)
                    if dst_dtype == torch.bool
                    else float(val)
                    if dst_dtype.is_floating_point
                    else int(val)
                )

            rtypes_to_inits = {
                "sum": py_cnst(0),
                "xor_sum": py_cnst(0),
                "prod": py_cnst(1),
                "any": py_cnst(0),
                # "all" is desugared to `!any(!val)`
            }

            assert (
                reduction_type in rtypes_to_inits.keys()
            ), f"{reduction_type} not supported for zero-dimension tensors!"

            def const_fn(index):
                return ops.constant(rtypes_to_inits[reduction_type], dst_dtype)

            return Pointwise.create(
                device=device,
                dtype=src_dtype,
                inner_fn=const_fn,
                ranges=list(ranges),
            )

        if reduction_numel == 1:
            # this reduction is actually a pointwise op
            if reduction_type in ("argmin", "argmax"):

                def fn(index):
                    return ops.constant(0, dst_dtype)

            else:

                def fn(index):
                    reduction_index = [sympy.Integer(0) for _ in reduction_ranges]
                    return inner_fn(index, reduction_index)

            return Pointwise.create(device, dst_dtype, fn, ranges)

        if (
            isinstance(reduction_numel, sympy.Integer)
            and V.graph.sizevars.size_hint(reduction_numel)
            < config.unroll_reductions_threshold
            and sympy_product(ranges) != 1
        ):
            return Pointwise.create(
                device,
                dst_dtype,
                cls._unroll_reduction_fn(
                    inner_fn, reduction_ranges, reduction_type, src_dtype
                ),
                ranges,
            )

        # triton doesn't support reduce to single element well, so break it up
        hint, split = cls.num_splits(
            device,
            dst_dtype,
            src_dtype,
            inner_fn,
            ranges,
            reduction_ranges,
            reduction_type,
            reduction_numel,
            input_node,
        )
        # intermediate reduction in split can contain complex indexing,
        # and num_splits will fail to correctly set the hint
        # reuse the passed hint if available
        if reduction_hint == ReductionHint.DEFAULT:
            reduction_hint = hint
        if split == -1:
            assert input_node is not None
            new_ranges, new_reduction_ranges = extract_input_node_reduction_ranges(
                input_node  # type: ignore[arg-type]
            )
            assert new_ranges is not None
            assert new_reduction_ranges is not None
            return cls.create_multilayer_existing_ranges(
                device,
                dst_dtype,
                src_dtype,
                inner_fn,
                ranges,
                reduction_ranges,
                new_ranges,
                new_reduction_ranges,
                reduction_type,
                reduction_hint,
            )
        elif split > 1:
            # triton doesn't support reduce to single element well, so break it up
            return cls.create_multilayer(
                device,
                dst_dtype,
                src_dtype,
                inner_fn,
                ranges,
                reduction_ranges,
                reduction_type,
                split,
                reduction_hint,
            )

        return TensorBox.create(
            Reduction(
                device,
                dst_dtype,
                inner_fn,
                ranges,
                reduction_ranges,
                reduction_type,
                src_dtype,
                reduction_hint,
            )
        )

    @staticmethod
    def default_accumulator(reduction_type, dtype):
        if reduction_type in {"max", "argmax"}:
            if is_float_dtype(dtype):
                return float("-inf")
            elif is_boolean_dtype(dtype):
                return 0
            else:
                return torch.iinfo(dtype).min
        if reduction_type in {"min", "argmin"}:
            if is_float_dtype(dtype):
                return float("inf")
            elif is_boolean_dtype(dtype):
                return 1
            else:
                return torch.iinfo(dtype).max

        return {
            "sum": 0,
            "prod": 1,
            "xor_sum": 0,
            "any": 0,
            "welford_reduce": (0, 0, 0),
            "welford_combine": (0, 0, 0),
        }[reduction_type]

    @staticmethod
    def default_value(reduction_type, dtype):
        if reduction_type == "welford_reduce":
            return 0
        return Reduction.default_accumulator(reduction_type, dtype)

    @staticmethod
    def _multilayer_second_step_hint(
        split: int, numel_hint: int, reduction_hint: ReductionHint
    ) -> ReductionHint:
        if split == -1:
            return reduction_hint
        if split <= 512 and numel_hint <= 512 and reduction_hint == ReductionHint.OUTER:
            return ReductionHint.OUTER_TINY
        if (
            split <= 1024
            and numel_hint <= 256
            and reduction_hint == ReductionHint.OUTER
        ):
            return ReductionHint.OUTER_TINY

        return reduction_hint

    @classmethod
    def _multilayer_wrap_loader(
        cls,
        loader,
        reduction_ranges,
        reduction_numel,
        split,
        block_size,
        default,
    ):
        reindex = View.dynamic_reshape_indexer(reduction_ranges, [reduction_numel])
        need_mask = not V.graph.sizevars.is_expr_static_and_true(
            sympy.Eq(reduction_numel % split, 0)  # type: ignore[arg-type]
        )

        def wrapper_fn(index, reduction_index):
            (reduction_index,) = reduction_index
            *new_index, reduction_block = index
            indices = block_size * reduction_block + reduction_index

            def body():
                return loader(new_index, reindex([indices]))

            if need_mask:
                mask = ops.lt(
                    ops.index_expr(indices, torch.int32),
                    ops.index_expr(reduction_numel, torch.int32),
                )
                return ops.masked(mask, body, default)
            else:
                return body()

        return wrapper_fn

    @classmethod
    def _multilayer_wrap_loader_existing_ranges(
        cls,
        loader,
        original_ranges,
        original_reduction_ranges,
        new_ranges,
        new_reduction_ranges,
        default,
    ):
        assert len(original_ranges) == 0, f"{original_ranges}= is not equal to []"
        reindex = View.dynamic_reshape_indexer(
            original_reduction_ranges, tuple(new_ranges) + tuple(new_reduction_ranges)
        )

        def wrapper_fn(index, reduction_index):
            return loader([], reindex(tuple(index) + tuple(reduction_index)))

        return wrapper_fn

    @classmethod
    def create_multilayer_helper(
        cls,
        device: torch.device,
        dst_dtype: torch.dtype,
        src_dtype: torch.dtype,
        wrapper_fn: Callable[..., Any],
        original_ranges: List[Expr],
        original_reduction_ranges: List[Expr],
        new_ranges: List[Expr],
        new_reduction_ranges: List[Expr],
        reduction_type: str,
        split: int,
        reduction_hint: ReductionHint,
    ):
        """
        Break a large reduction up into multiple smaller reductions
        recursively
        """
        # triton will automatically compute reductions in fp32 if reducing over fp16/bf16
        # within the kernel. keep the intermediate in fp32 so as to keep the whole reduction
        # in fp32 and not reduce precision by breaking up the kernel into multiple layers
        intermediate_dtype = (
            dst_dtype
            if dst_dtype not in (torch.float16, torch.bfloat16)
            else torch.float
        )
        intermediate = Reduction.create(
            device,
            intermediate_dtype,
            src_dtype,
            wrapper_fn,
            new_ranges,
            new_reduction_ranges,
            reduction_type,
            reduction_hint,
        )
        intermediate.realize()
        intermediate_loader = intermediate.make_loader()

        def intermediate_fn(index, reduction_index):
            return intermediate_loader([*index, *reduction_index])

        numel_hint = V.graph.sizevars.size_hint(sympy_product(original_ranges))
        reduction_hint = cls._multilayer_second_step_hint(
            split, numel_hint, reduction_hint
        )

        assert original_ranges == new_ranges[: len(original_ranges)]
        return TensorBox.create(
            Reduction(
                device,
                dst_dtype,
                intermediate_fn,
                original_ranges,
                new_ranges[len(original_ranges) :],
                reduction_type,
                src_dtype,
                reduction_hint,
            )
        )

    @classmethod
    def create_multilayer(
        cls,
        device: torch.device,
        dst_dtype: torch.dtype,
        src_dtype: torch.dtype,
        inner_fn: Callable[..., Any],
        ranges: List[Expr],
        reduction_ranges: List[Expr],
        reduction_type: str,
        split: int,
        reduction_hint: ReductionHint,
    ):
        """
        Break a large reduction up into multiple smaller reductions
        recursively
        """
        # TODO(jansel): realize the reduction so we can do dynamic indexing
        reduction_numel = sympy_product(reduction_ranges)
        block_size = FloorDiv(reduction_numel + (split - 1), split)
        default = cls.default_value(reduction_type, dst_dtype)
        wrapper_fn = cls._multilayer_wrap_loader(
            inner_fn, reduction_ranges, reduction_numel, split, block_size, default
        )

        return cls.create_multilayer_helper(
            device,
            dst_dtype,
            src_dtype,
            wrapper_fn,
            ranges,
            reduction_ranges,
            [*ranges, split],  # type: ignore[list-item]
            [block_size],
            reduction_type,
            split,
            reduction_hint,
        )

    @classmethod
    def create_multilayer_existing_ranges(
        cls,
        device: torch.device,
        dst_dtype: torch.dtype,
        src_dtype: torch.dtype,
        inner_fn: Callable[..., Any],
        original_ranges: List[Expr],
        original_reduction_ranges: List[Expr],
        new_ranges: List[Expr],
        new_reduction_ranges: List[Expr],
        reduction_type: str,
        reduction_hint: ReductionHint,
    ):
        """
        Break a large reduction up into multiple smaller reductions
        recursively
        """
        default = cls.default_value(reduction_type, dst_dtype)
        wrapper_fn = cls._multilayer_wrap_loader_existing_ranges(
            inner_fn,
            original_ranges,
            original_reduction_ranges,
            new_ranges,
            new_reduction_ranges,
            default,
        )
        return cls.create_multilayer_helper(
            device,
            dst_dtype,
            src_dtype,
            wrapper_fn,
            original_ranges,
            original_reduction_ranges,
            new_ranges,
            new_reduction_ranges,
            reduction_type,
            -1,
            reduction_hint,
        )


def num_reduction_outputs(reduction_type):
    return 3 if "welford" in reduction_type else 1


class WelfordReduction(Reduction):
    output_index: int

    def __init__(
        self,
        device,
        dtype,
        inner_fns,
        ranges,
        reduction_ranges,
        reduction_type,
        reduction_hint,
        output_index,
    ):
        if len(inner_fns) == 1:
            loader = inner_fns[0]
        else:

            def loader(idx, reduction_idx):
                return tuple(fn(idx, reduction_idx) for fn in inner_fns)

        super().__init__(
            device,
            dtype,
            loader,
            ranges,
            reduction_ranges,
            reduction_type,
            dtype,
            reduction_hint,
        )
        self.output_index = output_index

    def store_reduction(self, output_name, indexer, vars, reduction_vars):
        values = ops.reduction(
            self.dtype,
            self.src_dtype,
            self.reduction_type,
            self.inner_fn(vars, reduction_vars),
        )
        value = values[self.output_index]
        return ops.store_reduction(output_name, indexer(vars), value)

    @classmethod
    def create(  # type: ignore[override]
        cls,
        device: torch.device,
        dtype: torch.dtype,
        inner_fns: Sequence[Callable[..., Any]],
        ranges: List[Expr],
        reduction_ranges: List[Expr],
        reduction_type: str,
        reduction_hint: ReductionHint = ReductionHint.DEFAULT,
    ):
        assert reduction_type in {"welford_reduce", "welford_combine"}

        reduction_numel = V.graph.sizevars.simplify(sympy_product(reduction_ranges))

        def const(val):
            def inner_fn(idx):
                return ops.constant(
                    val,
                    dtype,
                )

            return Pointwise.create(
                device=device,
                dtype=dtype,
                inner_fn=inner_fn,
                ranges=list(ranges),
            )

        if reduction_numel == 0:
            mean = const(0)
            m2 = const(0)
            weight = const(0)
            return mean, m2, weight

        if reduction_numel == 1:

            def copy(loader):
                def inner_fn(idx):
                    reduction_index = [sympy.Integer(0) for _ in reduction_ranges]
                    return loader(idx, reduction_index)

                return Pointwise.create(
                    device=device,
                    dtype=dtype,
                    inner_fn=inner_fn,
                    ranges=list(ranges),
                )

            if reduction_type == "welford_reduce":
                return copy(inner_fns[0]), const(0), const(1)
            else:
                return tuple(copy(fn) for fn in inner_fns)

        # TODO: Unrolled reduction
        # if (
        #     isinstance(reduction_numel, sympy.Integer)
        #     and V.graph.sizevars.size_hint(reduction_numel)
        #     < config.unroll_reductions_threshold
        #     and sympy_product(ranges) != 1
        # ):
        #     return Pointwise.create(
        #         device,
        #         dst_dtype,
        #         cls._unroll_reduction_fn(
        #             inner_fn, reduction_ranges, reduction_type, src_dtype
        #         ),
        #         ranges,
        #     )

        # triton doesn't support reduce to single element well, so break it up
        hint, split = Reduction.num_splits(
            device,
            dtype,
            dtype,
            inner_fns[0],
            ranges,
            reduction_ranges,
            reduction_type=reduction_type,
            reduction_numel=reduction_numel,
        )
        # intermediate reduction in split can contain complex indexing,
        # and num_splits will fail to correctly set the hint
        # reuse the passed hint if available
        if reduction_hint == ReductionHint.DEFAULT:
            reduction_hint = hint
        if split > 1:
            # triton doesn't support reduce to single element well, so break it up
            return cls.create_multilayer(
                device,
                dtype,
                inner_fns,
                ranges,
                reduction_ranges,
                reduction_type,
                split,
                reduction_hint,
            )

        results = [
            TensorBox.create(
                WelfordReduction(
                    device,
                    dtype,
                    inner_fns,
                    ranges,
                    reduction_ranges,
                    reduction_type,
                    reduction_hint,
                    output_idx,
                )
            )
            for output_idx in range(3)
        ]
        for t in results:
            t.realize()
        return results

    @staticmethod
    def default_value(reduction_type, dtype):
        return (0, 0, 0)

    @classmethod
    def create_multilayer(  # type: ignore[override]
        cls,
        device: torch.device,
        dtype: torch.dtype,
        inner_fns: Sequence[Callable[..., Any]],
        ranges: List[Expr],
        reduction_ranges: List[Expr],
        reduction_type: str,
        split: int,
        reduction_hint: ReductionHint,
    ):
        """
        Break a large reduction up into multiple smaller reductions
        recursively
        """
        reduction_numel = sympy_product(reduction_ranges)
        need_mask = not V.graph.sizevars.is_expr_static_and_true(
            sympy.Eq(reduction_numel % split, 0)  # type: ignore[arg-type]
        )

        if need_mask and reduction_type != "welford_combine":
            # If we need mask, then "welford_reduce" doesn't work because
            # masked inputs shouldn't count towards the welford weight

            def constant(idx, reduction_idx, value):
                return ops.constant(value, dtype)

            return cls.create_multilayer(
                device=device,
                dtype=dtype,
                inner_fns=(
                    inner_fns[0],
                    partial(constant, value=0),
                    partial(constant, value=1),
                ),
                ranges=ranges,
                reduction_ranges=reduction_ranges,
                reduction_type="welford_combine",
                split=split,
                reduction_hint=reduction_hint,
            )

        block_size = FloorDiv(reduction_numel + (split - 1), split)
        intermediates = WelfordReduction.create(
            device,
            dtype,
            tuple(
                cls._multilayer_wrap_loader(
                    loader,
                    reduction_ranges,
                    reduction_numel,
                    split,
                    block_size,
                    default=0,
                )
                for loader in inner_fns
            ),
            [*ranges, split],  # type: ignore[list-item]
            [block_size],
            reduction_type,
            reduction_hint,
        )
        for i in intermediates:
            i.realize()

        i_loaders = [i.make_loader() for i in intermediates]

        def intermediate_loader_fn(index, reduction_index, loader):
            return loader([*index, *reduction_index])

        numel_hint = V.graph.sizevars.size_hint(sympy_product(ranges))
        reduction_hint = cls._multilayer_second_step_hint(
            split, numel_hint, reduction_hint
        )
        return WelfordReduction.create(
            device,
            dtype,
            tuple(
                partial(intermediate_loader_fn, loader=i.make_loader())
                for i in intermediates
            ),
            ranges,
            [split],  # type: ignore[list-item]
            # welford_reduce turns one input into three outputs, which are combined with welford_combine
            "welford_combine",
            reduction_hint,
        )


@dataclasses.dataclass
class Scan(Loops):
    scan_ranges: List[Expr]
    size: List[Expr]
    combine_fn: Callable[[Tuple[Any, ...], Tuple[Any, ...]], Tuple[Any, ...]]
    reindex: Callable[[List[Expr], List[Expr]], List[Expr]]
    reduction_hint: ReductionHint
    output_index: int
<<<<<<< HEAD
    # output_index indexes the following three tuples
    inits: Tuple[Union[int, float], ...]
=======
    # output_index indexes the following tuples
>>>>>>> f34905f6
    dtypes: Tuple[torch.dtype, ...]
    inner_fns: Tuple[Callable[..., Any], ...]

    # HACK we mimick reduction

    def get_unbacked_symbol_uses(self) -> Set[sympy.Symbol]:
        # TODO: Can combine_fn/reindex close over unbacked symbols? If so, we
        # need to explicitly represent the closure so we can pull out unbacked
        # symbols here
        return (
            super().get_unbacked_symbol_uses()
            | set().union(*(free_unbacked_symbols(e) for e in self.scan_ranges))
            | set().union(*(free_unbacked_symbols(e) for e in self.size))
        )

    def __post_init__(self):
        assert len(self.ranges) + len(self.scan_ranges) == len(self.size)
        super().__post_init__()

    def store_reduction(self, output_name, indexer, vars, scan_vars):
        idx = self.reindex(vars, scan_vars)
        values = [inner_fn(idx) for inner_fn in self.inner_fns]
<<<<<<< HEAD
        result = ops.scan(self.dtypes, self.combine_fn, values, self.inits)
=======
        result = ops.scan(self.dtypes, self.combine_fn, values)
>>>>>>> f34905f6
        return ops.store(output_name, indexer(idx), result[self.output_index])

    def get_reduction_type(self):
        # return self.scan_op
        return "custom"

    def get_reduction_size(self):
        return self.scan_ranges

    def get_size(self):
        return self.size

    def get_pointwise_size(self):
        return self.ranges

    def index_length(self):
        return len(self.ranges) + len(self.scan_ranges)

    def inner_fn_args(self):
        index = self._index(self.ranges)
        rindex = self._index(self.scan_ranges, "r")
        idx = self.reindex(index, rindex)
        return (idx,)

    def inner_fn_free_unbacked_symbols(self):
        index = self._index(self.ranges)
        rindex = self._index(self.scan_ranges, "r")
        idx = self.reindex(index, rindex)
        return extract_free_unbacked_symbols(self.inner_fn, idx)

    @classmethod
    def create(
        cls,
        device: torch.device,
        dtypes: Tuple[torch.dtype, ...],
        inner_fns: Tuple[Callable[[List[Expr]], Any], ...],
        size: List[Expr],
        axis: int,
        combine_fn: Callable[[Tuple[Any, ...], Tuple[Any, ...]], Tuple[Any, ...]],
<<<<<<< HEAD
        inits: Tuple[Union[int, float], ...],
=======
>>>>>>> f34905f6
        reduction_hint: ReductionHint = ReductionHint.DEFAULT,
        **kwargs,
    ) -> List[Optional["TensorBox"]]:
        pointwise_ranges = [*size[:axis], *size[axis + 1 :]]
        scan_ranges = [size[axis]]

        if not is_gpu(device.type):
            # TODO: CPU support
            return [None] * len(dtypes)

        if torch.version.hip is not None and len(dtypes) > 1:
            # TODO: Remove this when ROCm triton adds support for multiple inputs
            return [None] * len(dtypes)

        sizevars = V.graph.sizevars
        scan_numel = sizevars.simplify(sympy_product(scan_ranges))

<<<<<<< HEAD
        assert len(dtypes) == len(inits) == len(inner_fns)
=======
        assert len(dtypes) == len(inner_fns)
>>>>>>> f34905f6

        # Scan with a single element is just a copy
        if sizevars.is_expr_static_and_true(sympy.Le(scan_numel, 1)):  # type: ignore[arg-type]
            return [
                Pointwise.create(
                    device=device,
                    dtype=dtypes[output_index],
                    inner_fn=inner_fns[output_index],
                    ranges=size,
                )
                for output_index in range(len(dtypes))
            ]

        reduction_hint, num_splits = cls.num_splits(
            device=device,
            dtype=dtypes[0],
            inner_fn=inner_fns[0],
            axis=axis,
            pointwise_ranges=pointwise_ranges,
            scan_ranges=scan_ranges,
            combine_fn=combine_fn,
            scan_numel=scan_numel,
        )
        scan_type = Scan if num_splits <= 1 else SplitScan

        if num_splits > 1 and torch.version.hip is not None:
            # Fallback for split-scan on ROCm
            return [None] * len(dtypes)

        if num_splits > 1 and len(dtypes) > 1:
            # Fallback for split-scans for multiple inputs
            return [None] * len(dtypes)

        def reindex(index, scan_index):
            assert len(scan_index) == len(scan_ranges)
            assert len(index) == len(pointwise_ranges)
            return [*index[:axis], *scan_index, *index[axis:]]

        results = [
            TensorBox.create(
                scan_type(
                    device=device,
                    dtype=dtypes[output_index],
                    dtypes=dtypes,
                    inner_fn=inner_fns[output_index],
                    inner_fns=inner_fns,
                    size=size,
                    ranges=pointwise_ranges,
                    scan_ranges=scan_ranges,
                    combine_fn=combine_fn,
                    reindex=reindex,
<<<<<<< HEAD
                    inits=inits,
=======
>>>>>>> f34905f6
                    reduction_hint=reduction_hint,
                    output_index=output_index,
                    **kwargs,
                )
            )
            for output_index in range(len(dtypes))
        ]

        for result in results:
            result.realize()

        return results

    @classmethod
    def num_splits(
        cls,
        device: torch.device,
        dtype: torch.dtype,
        inner_fn: Callable[[List[Expr]], Any],
        axis: int,
        pointwise_ranges: List[Expr],
        scan_ranges: List[Expr],
        combine_fn: Callable[[Tuple[Any, ...], Tuple[Any, ...]], Tuple[Any, ...]],
        scan_numel: Expr,
    ):
        # TODO: custom splitting heuristic for scan
        def wrapper_fn(idx, reduction_idx):
            return inner_fn([*idx[:axis], *reduction_idx, *idx[axis:]])

        return Reduction.num_splits(
            device=device,
            dst_dtype=dtype,
            src_dtype=dtype,
            inner_fn=wrapper_fn,
            ranges=pointwise_ranges,
            reduction_ranges=scan_ranges,
            reduction_type="sum",
            reduction_numel=scan_numel,
        )


# This signifies a scan op that should go through TritonSplitScanKernel codgen on CUDA.
@dataclasses.dataclass
class SplitScan(Scan):
    pass


def is_storage_and_layout(x):
    try:
        as_storage_and_layout(x, freeze=False)
        return True
    except NotImplementedError:
        return False


def is_contiguous_storage_and_layout(x):
    try:
        buffer, layout = as_storage_and_layout(x, freeze=False)
        # pad the stride here so we will NOT claim an tensor as contiguous
        # if a padding is gonna happen.
        if layout.should_pad_strides():
            layout.pad_strides()
        return layout.is_contiguous()
    except NotImplementedError:
        return False


def as_storage_and_layout(
    x, freeze=True, want_contiguous=False, stride_order=None, allow_padding=False
):
    """
    Try to simplify x into a StorageBox and a Layout.

    allow_padding only affect how we apply stride_order. When allow_padding
    is True, we have the freedom to add padding when applying the stride_order.
    """
    if isinstance(x, TensorBox):
        return as_storage_and_layout(
            x.data,
            freeze=freeze,
            want_contiguous=want_contiguous,
            stride_order=stride_order,
            allow_padding=allow_padding,
        )
    if isinstance(x, StorageBox) and isinstance(x.data, Buffer):
        if freeze:
            if want_contiguous:
                x.data.freeze_layout()
                assert x.data.layout.is_contiguous()
            elif stride_order is not None:
                x.data.freeze_layout_with_stride_order(
                    stride_order, allow_padding=allow_padding
                )
            else:
                x.data.decide_layout()
        return x, x.data.layout
    if isinstance(x, ReinterpretView):
        # making the base of x contiguous or stride_ordered will not necessarily make
        # the ReinterpretView either, so don't pass along those arguments
        buffer, _ = as_storage_and_layout(
            x.data,
            freeze=freeze,
        )
        return buffer, x.layout
    raise NotImplementedError


as_contiguous_storage_and_layout = functools.partial(
    as_storage_and_layout, want_contiguous=True
)


def is_stride_order_storage_and_layout(x, stride_order):
    try:
        buffer, layout = as_storage_and_layout(x, freeze=False)
        return layout.is_stride_ordered(stride_order)
    except NotImplementedError:
        return False


@dataclasses.dataclass
class BaseView(IRNode):
    data: IRNode

    def get_unbacked_symbol_uses(self):
        return self.data.get_unbacked_symbol_uses()

    def make_reindexer(self):
        raise NotImplementedError(f"make_reindexer NYI on {self}")

    def make_indexer(self):
        inner = self.data.make_indexer()
        reindex = self.make_reindexer()

        def indexer(idx):
            return inner(reindex(idx))

        return indexer

    def make_loader(self):
        inner = self.data.make_loader()
        reindex = self.make_reindexer()

        def loader(idx):
            return inner(reindex(idx))

        return loader

    @property
    def dtype(self):
        return self.data.dtype

    def get_layout(self):
        return self.data.get_layout()

    def get_device(self):
        return self.data.get_device()

    def get_origin_node(self):
        return None

    def get_name(self):
        return self.data.get_name()

    def get_pointwise_size(self):
        return self.get_size()

    def mark_reuse(self, users):
        return self.data.mark_reuse(users)

    def has_exceeded_max_reads(self):
        return self.data.has_exceeded_max_reads()

    def realize(self):
        return self.data.realize()

    def realize_hint(self):
        return self.data.realize_hint()

    def get_storage_numel(self):
        return self.data.get_storage_numel()

    def is_extern(self):
        return self.data.is_extern()  # type: ignore[attr-defined]

    def get_reads(self):
        with patch.object(FlexibleLayout, "allow_indexing", True):
            return extract_read_writes(
                self.make_loader(),
                self.get_size(),
            ).reads

    def unwrap_view(self):
        x: IRNode = self
        while isinstance(x, BaseView):
            x = x.data
        return x

    def constant_to_device(self, device):
        """Move this to a given device. Requires that all reads are to constants."""
        loader = self.make_loader()
        loader = patch.object(ConstantBuffer, "override_device", device)(loader)
        return Pointwise(device, self.get_dtype(), loader, self.get_size())


@dataclasses.dataclass
class ExpandView(BaseView):
    size: List[Expr]

    @staticmethod
    def _normalize_size(x, new_size):
        """Replace `-1` with correct sizes"""
        new_size = list(map(sympy.expand, new_size))
        old_size = x.get_size()
        old_size = [None] * (len(new_size) - len(old_size)) + list(old_size)
        assert len(new_size) == len(old_size)
        for i in range(len(new_size)):
            if new_size[i] == -1:
                assert old_size[i] is not None
                new_size[i] = old_size[i]
            elif old_size[i] is None or old_size[i] == 1:
                pass
            else:
                # Expect broadcast compatibility
                new_size[i] = V.graph.sizevars.expect_equals(
                    new_size[i],
                    old_size[i],
                    msg=f"Broadcast failed in ExpandView({x.get_size()}, {new_size}) on dimension {i}",
                )
        return new_size

    @classmethod
    def create(cls, x, new_size):
        new_size = cls._normalize_size(x, new_size)

        if is_storage_and_layout(x):
            storage, old_layout = as_storage_and_layout(x)
            skip = len(new_size) - len(old_layout.size)
            assert skip >= 0
            new_stride = [sympy.Integer(0)] * skip
            for stride, size in zip(old_layout.stride, old_layout.size):
                new_stride.append(stride if size != 1 else sympy.Integer(0))
            new_layout = FixedLayout(
                old_layout.device,
                old_layout.dtype,
                list(new_size),
                new_stride,
                old_layout.offset,
            )
            return ReinterpretView(storage, new_layout)

        return ExpandView(x, new_size)

    def get_size(self):
        return self.size

    def make_reindexer(self):
        target = self.get_size()
        actual = self.data.get_size()
        skip = len(target) - len(actual)

        def reindex(index):
            index = list(index[skip:])
            assert len(index) == len(actual)
            for i in range(len(actual)):
                if actual[i] == 1:
                    # zero out broadcast dimension
                    index[i] = sympy.Integer(0)
            return index

        return reindex


@dataclasses.dataclass
class PermuteView(BaseView):
    dims: List[Expr]

    @classmethod
    def create(cls, x, dims):
        dims = cls._map_neg_dims(dims)
        assert set(dims) == set(range(len(dims)))

        if is_storage_and_layout(x):
            storage, old_layout = as_storage_and_layout(x)
            new_layout = FixedLayout(
                old_layout.device,
                old_layout.dtype,
                [old_layout.size[i] for i in dims],
                [old_layout.stride[i] for i in dims],
                old_layout.offset,
            )
            return ReinterpretView(storage, new_layout)

        return PermuteView(x, dims)

    @classmethod
    def _map_neg_dims(cls, dims):
        return [dim if dim >= 0 else len(dims) + dim for dim in dims]

    def get_size(self):
        assert set(self._map_neg_dims(self.dims)) == set(range(len(self.dims)))
        size = self.data.get_size()
        return [size[i] for i in self.dims]

    def make_reindexer(self):
        inv = {j: i for i, j in enumerate(self.dims)}
        inv = [inv[i] for i in range(len(self.dims))]  # type: ignore[index]
        assert set(inv) == set(range(len(self.dims)))

        def reindex(index):
            return [index[i] for i in inv]

        return reindex


class SqueezeView(BaseView):
    @classmethod
    def create(cls, x, *, dim=None):
        if is_storage_and_layout(x):
            storage, old_layout = as_storage_and_layout(x)
            new_size = []
            new_stride = []
            if dim is not None:
                assert isinstance(dim, int), "expected integer dim argument"
                assert 0 <= dim and dim < len(old_layout.size)

            for i, (size, stride) in enumerate(zip(old_layout.size, old_layout.stride)):
                if dim is None:
                    if size != 1:
                        new_size.append(size)
                        new_stride.append(stride)
                else:
                    if i != dim:
                        new_size.append(size)
                        new_stride.append(stride)
                    else:
                        assert size == 1, "expected squeezed size to be 1"

            new_layout = FixedLayout(
                old_layout.device,
                old_layout.dtype,
                new_size,
                new_stride,
                old_layout.offset,
            )
            return ReinterpretView(storage, new_layout)

        if dim is None:
            # redirect to a generic view
            return View.create(x, [s for s in x.get_size() if s != 1])
        else:
            assert x.get_size()[dim] == 1
            return View.create(x, [s for i, s in enumerate(x.get_size()) if i != dim])

    @staticmethod
    def squeezer(size: Tuple[sympy.Expr, ...]):
        new_size = [s for s in size if s != 1]
        not_one = [i for i, s in enumerate(size) if s != 1]
        length = len(size)

        def reindex(index: List[sympy.Expr]) -> Tuple[sympy.Expr, ...]:
            assert len(index) == len(not_one), f"{index} {not_one}"
            new_index = [sympy.Integer(0)] * length
            for idx, s in zip(not_one, index):
                new_index[idx] = s
            return tuple(new_index)

        return new_size, reindex

    def __init__(self, data):
        raise AssertionError("use SqueezeView.create()")


@dataclasses.dataclass
class GenericView(BaseView):
    size: List[Expr]
    reindex: Callable[..., Any]

    def make_reindexer(self):
        return self.reindex

    def reindex_str(self):
        index_old = [sympy_index_symbol(f"i{n}") for n in range(len(self.size))]
        index_new = list(self.reindex(index_old))
        return f"lambda {', '.join(map(str, index_old))}: {index_new}"

    def __str__(self):
        return self.str_helper(
            [self.data, f"size={self.size}", f"reindex={self.reindex_str()}"]
        )

    __repr__ = __str__

    @classmethod
    def create(cls, x, new_size, reindex):
        return cls(x, list(new_size), reindex)

    def get_size(self):
        return self.size


@dataclasses.dataclass
class View(GenericView):
    @staticmethod
    def handle_negative_index(idx, size):
        idx = sympy.expand(idx)
        size = sympy.expand(size)
        evaluate_expr = V.graph.sizevars.shape_env.evaluate_expr
        if evaluate_expr(sympy.Lt(idx, 0)):
            idx = idx + size
        return idx

    @classmethod
    def create(cls, x, new_size):
        assert isinstance(new_size, (tuple, list))
        old_size, new_size = cls.resolve_negative_size(x.get_size(), new_size)

        # Skip pointless views
        if V.graph.sizevars.statically_known_list_equals(old_size, new_size):
            return x

        unbacked_symbols_in_sizes = False
        if (
            len(free_unbacked_symbols(old_size)) > 0
            or len(free_unbacked_symbols(new_size)) > 0
        ):
            unbacked_symbols_in_sizes = True

        if 0 in new_size:

            def fake_reindex(index):
                return tuple([0] * len(old_size))

            return cls(x, list(new_size), fake_reindex)
        # TODO: a new class for FixedTransferLayout that output layout is constrained by input layout
        elif is_contiguous_storage_and_layout(x) or unbacked_symbols_in_sizes:
            if unbacked_symbols_in_sizes and (not is_contiguous_storage_and_layout(x)):
                # realize x; otherwise, the dynamic_reshape_indexer below will fail
                # due to the size_hint's inability to process unbacked SymInts
                x = ExternKernel.realize_input(x)

            storage, old_layout = as_contiguous_storage_and_layout(x)
            new_layout = FixedLayout(
                old_layout.device,
                old_layout.dtype,
                new_size,
                FlexibleLayout.contiguous_strides(new_size),
                old_layout.offset,
            )
            return ReinterpretView(storage, new_layout)

        reindex = cls.dynamic_reshape_indexer(old_size, new_size)
        return cls(x, list(new_size), reindex)

    @staticmethod
    def resolve_negative_size(old_size, new_size):
        new_size = [V.graph.sizevars.simplify(x) for x in new_size]
        old_size = [V.graph.sizevars.simplify(x) for x in old_size]

        new_size = list(new_size)
        for i in range(len(new_size)):
            if new_size[i] == -1:
                new_size[i] = sympy.Integer(1)
                new_size[i] = CleanDiv(sympy_product(old_size), sympy_product(new_size))
                break

        V.graph.sizevars.guard_equals(sympy_product(old_size), sympy_product(new_size))
        return old_size, new_size

    @classmethod
    def dynamic_reshape_indexer(cls, old_size, new_size):
        try:
            reindex = cls._dynamic_reshape_indexer(old_size, new_size)
        except (AssertionError, IndexError):
            # optimistic algorithm failed, lets do a fallback
            flat = [sympy_product(old_size)]
            reindex1 = cls._dynamic_reshape_indexer(old_size, flat)
            reindex2 = cls._dynamic_reshape_indexer(flat, new_size)
            reindex = fuse_reindexing(reindex1, reindex2)
        return reindex

    @staticmethod
    def _dynamic_reshape_indexer(old_size, new_size):
        """
        Perform a reshape entirely by modifying indexing math
        """
        size_hint = V.graph.sizevars.size_hint
        vars = [sympy_index_symbol(f"view{i}") for i in range(len(new_size))]

        stack_new = list(zip(vars, new_size))
        stack_old = list(old_size)

        view_expr = []
        while stack_new and stack_old:
            size_old = stack_old.pop()
            var, size_new = stack_new.pop()
            if size_old == 1:
                view_expr.append(sympy.Integer(0))
                stack_new.append((var, size_new))  # re-add
            elif size_new == 1:
                stack_old.append(size_old)  # re-add
            elif size_hint(size_new) == size_hint(size_old):
                view_expr.append(var)
                V.graph.sizevars.guard_equals(size_new, size_old)
            elif size_hint(size_new) < size_hint(size_old):
                while size_hint(size_new) < size_hint(size_old):
                    var2, size_new2 = stack_new.pop()
                    var = var2 * size_new + var
                    size_new = size_new * size_new2
                view_expr.append(var)
                V.graph.sizevars.guard_equals(size_new, size_old)
            elif size_hint(size_new) > size_hint(size_old):
                divisor = sympy.Integer(1)
                modulus = size_old
                view_expr.append(ModularIndexing(var, divisor, modulus))
                divisor = divisor * modulus
                while size_hint(size_new) > size_hint(size_old):
                    modulus = stack_old.pop()
                    view_expr.append(ModularIndexing(var, divisor, modulus))
                    divisor = divisor * modulus
                    size_old = size_old * modulus
                V.graph.sizevars.guard_equals(size_new, size_old)
            else:
                raise AssertionError

        while stack_old:
            size_old = stack_old.pop()
            V.graph.sizevars.guard_equals(size_old, 1)  # type: ignore[arg-type]
            view_expr.append(sympy.Integer(0))

        while stack_new:
            var, size_new = stack_new.pop()
            V.graph.sizevars.guard_equals(size_new, 1)  # type: ignore[arg-type]

        view_expr.reverse()
        assert len(view_expr) == len(old_size)

        def reindex(index):
            assert len(index) == len(vars), (len(index), len(vars))
            replacements = dict(zip(vars, index))
            return tuple(sympy_subs(x, replacements) for x in view_expr)  # type: ignore[arg-type]

        return reindex


@dataclasses.dataclass
class ReinterpretView(BaseView):
    """Pretend our storage has a different layout"""

    layout: "Layout"

    def __post_init__(self):
        super().__post_init__()
        if isinstance(self.data, BaseView):
            self.data = self.data.unwrap_view()

    def __str__(self):
        return self.str_helper(
            [
                self.data,
                self.layout,
            ]
        )

    __repr__ = __str__

    def get_name(self):
        return self.data.get_name()

    def get_device(self):
        return self.layout.device

    def get_origin_node(self):
        return None

    @property
    def dtype(self):
        return self.layout.dtype

    def get_size(self):
        return list(self.layout.size)

    def get_stride(self):
        return list(self.layout.stride)

    def make_loader(self):
        def loader(index):
            indexer = self.layout.make_indexer()
            return ops.load(self.get_name(), indexer(index))

        return loader

    def make_indexer(self):
        return self.layout.make_indexer()

    def get_layout(self):
        return self.layout

    def freeze_layout(self):
        pass

    def get_unbacked_symbol_uses(self) -> Set[sympy.Symbol]:
        return (
            free_unbacked_symbols(self.layout.size)
            | free_unbacked_symbols(self.layout.stride)
            | free_unbacked_symbols(self.layout.offset)
        )

    def codegen_reference(self, writer=None):
        # reinterpret_tensor is similar to as_strided except:
        # - offset is added to the existing offset (rather than replacing it)
        # - view tracking is disabled similar to unsafe_view
        return V.graph.wrapper_code.codegen_reinterpret_view(
            self.data,
            self.layout.size,
            self.layout.stride,
            self.layout.offset,
            writer,
        )


class SliceView(View):
    @classmethod
    def normalize_start_end(cls, x, dim, start, end):
        """
        Normalize start and end such that both are in the range
        [0, x.get_size()[dim]] and start <= end.
        """
        sizevars = V.graph.sizevars
        dim_size = x.get_size()[dim]

        if any(free_unbacked_symbols(x) for x in (start, end, dim_size)):

            def clamp(x, lower, upper):
                return sympy.Min(sympy.Max(x, lower), upper)

        else:

            def clamp(x, lower, upper):
                return sizevars.evaluate_min(sizevars.evaluate_max(x, lower), upper)

        def clamp_wrap(val, lower, upper, default):
            if val is None:
                return default
            val = cls.handle_negative_index(val, dim_size)
            return clamp(val, lower, upper)

        start = clamp_wrap(start, 0, dim_size, 0)
        end = clamp_wrap(end, start, dim_size, dim_size)
        return start, end

    @classmethod
    def create(cls, x, dim, start, end, step=1, clamp=True):
        step = sympy.expand(step)
        assert step > 0
        try:
            if start == 0 and end >= 2**63 - 1 and step == 1:
                return x
        except TypeError:
            pass

        sizevars = V.graph.sizevars
        new_size = list(x.get_size())

        # NB: Ordinarily we default to clamping.
        # We only don't clamp for split_with_sizes. For split_with_sizes, sizes should be already valid
        # failing in this situation is ok, since invalid sizes could trigger silent errors.
        if clamp:
            start, end = cls.normalize_start_end(x, dim, start, end)

        new_size[dim] = FloorDiv(end - start + (step - 1), step)

        if is_storage_and_layout(x):
            # Fast path
            storage, old_layout = as_storage_and_layout(x)
            new_stride = list(old_layout.stride)
            new_stride[dim] = new_stride[dim] * step
            new_layout = FixedLayout(
                old_layout.device,
                old_layout.dtype,
                new_size,
                new_stride,
                old_layout.offset + old_layout.stride[dim] * start,
            )
            return ReinterpretView(storage, new_layout)

        def reindex(index):
            assert len(index) == len(new_size), f"wrong ndim {index} {new_size}"
            index = list(index)
            index[dim] = index[dim] * step + start
            return index

        # redirect to a generic view
        return SliceView(x, size=new_size, reindex=reindex)


class BaseConstant(IRNode):
    dtype: torch.dtype
    device: torch.device

    def get_size(self):
        return ()

    def get_device(self):
        return self.device

    def get_origin_node(self):
        return None

    def mark_reuse(self, users):
        pass

    def has_exceeded_max_reads(self):
        return False

    def get_reads(self):
        return ()

    def is_extern(self):
        return False


@dataclasses.dataclass
class Constant(BaseConstant):
    value: Any
    dtype: torch.dtype
    device: torch.device

    def make_loader(self):
        def loader(index):
            return ops.constant(self.value, self.dtype)

        return loader

    def realize(self):
        pass

    def constant_to_device(self, device):
        return Constant(self.value, self.dtype, device)


@dataclasses.dataclass
class IndexingConstant(BaseConstant):
    index: Any
    dtype: torch.dtype
    device: torch.device

    def make_loader(self):
        def loader(index):
            return ops.index_expr(self.index, self.dtype)

        return loader

    def constant_to_device(self, device):
        return IndexingConstant(self.index, self.dtype, device)


def is_contiguous_strides_for_shape(stride, shape):
    return all(
        size == 1 or left == right
        for left, right, size in zip(
            stride, FlexibleLayout.contiguous_strides(shape), shape
        )
    )


def get_align_for_dtype(dtype):
    """
    CUDA max memory transaction size is 128 bytes for a warp.
    We pick `128 // dtype.itemsize` as alighment so GPU can do coalesced
    memory access.
    """
    return 128 // dtype.itemsize


@dataclasses.dataclass
class Layout(IRNode):
    def __init__(
        self,
        device: torch.device,
        dtype: torch.dtype,
        size: List[Expr],
        stride: Optional[Sequence[Union[Expr, int]]],
        offset: Expr = Integer(0),
    ):
        assert stride is None or len(size) == len(
            stride
        ), f"size={size}, stride={stride}"
        self.device = device
        self.dtype = dtype
        assert all(isinstance(s, (Expr, int)) for s in size)
        self.size = size
        self._stride = stride
        self.offset = offset

    @property
    def stride(self):
        return self._stride

    def __str__(self):
        offset = ""
        if self.offset != 0:
            offset = f", offset={self.offset}"
        return (
            f"{type(self).__name__}('{self.device.type}', {self.dtype}, "
            f"size={self.size}, stride={self.stride}{offset})"
        )

    __repr__ = __str__

    def is_contiguous(self):
        return is_contiguous_strides_for_shape(self.stride, self.size)

    @staticmethod
    def is_channels_last_contiguous(shape, strides):
        ndim = len(shape)
        if ndim not in [4, 5] or shape[1] == 1:
            return False
        for left, right, size in zip(
<<<<<<< HEAD
            self.stride, make_channels_last_strides_for(self.size), self.size  # type: ignore[arg-type]
=======
            strides, make_channels_last_strides_for(shape), shape  # type: ignore[arg-type]
>>>>>>> f34905f6
        ):
            if size != 1 and left != right:
                return False
        return True

    def is_transposed(self):
        for left, right, size in zip(
            self.stride,
            reversed(FlexibleLayout.contiguous_strides(self.size)),
            self.size,
        ):
            if size != 1 and left != right:
                return False
        return True

    def is_stride_ordered(self, order):
        assert len(self.stride) == len(order)

        # ignore dimensions of size 1, they dont affect layout
        non_1_indices = [
            i
            for i, dim in enumerate(self.size)
            if V.graph.sizevars.size_hint(dim, fallback=2) != 1
        ]

        stride = [self.stride[i] for i in non_1_indices]
        order = [order[i] for i in non_1_indices]

        def sorted_indices(arr):
            sorted_arr = sorted(arr)
            return [sorted_arr.index(element) for element in arr]

        # since we may have removed dimensions, need to re-sort & re-index order
        order = sorted_indices(order)

        # reorder the stride given order
        stride_ordered = [-1] * len(order)
        for i in range(len(order)):
            stride_ordered[order[i]] = V.graph.sizevars.size_hint(stride[i])
        # check if it is in ascending order
        for i in range(len(order) - 1):
            if stride_ordered[i] > stride_ordered[i + 1]:
                return False
        return True

    def is_channels_last_stride_ordered(self):
        # create channels_last order(NCHW, NCDHW, the C is the first order).
        order = [0] + list(reversed(range(1, len(self.stride) - 1)))
        order = [len(order)] + order
        return self.is_stride_ordered(order)

    @staticmethod
    def _pad_strides(in_strides, size, dtype):
        """
        The padding does not change stride order but makes sure all strides larger
        than the threshold are multiple of align.
        """
        align = get_align_for_dtype(dtype)
        if len(in_strides) == 0:
            return in_strides

        if not config.pad_channels_last and Layout.is_channels_last_contiguous(
            size, in_strides
        ):
            return in_strides

        current_fx_node = V.get_current_node()
        if hasattr(current_fx_node, "meta") and current_fx_node.meta.get(
            "dislike_padding", False
        ):
            return in_strides

        # get_stride_order does not work with dynamic shape. Also we can not
        # statically decide if a padding is needed or how much padding we should
        # do for dynamic shape.
        #
        # Skip padding the strides for dynamic shape for now.
        if not all(
            isinstance(s, (int, sympy.Integer))
            for s in itertools.chain(in_strides, size)
        ):
            return in_strides

        stride_order = get_stride_order(in_strides)
        fill_order = stride_order2fill_order(stride_order)

        new_strides = [0 for _ in range(len(in_strides))]
        # since we pad when the layout is flexible, we can decide the
        # smallest stride to be 1.
        new_strides[fill_order[0]] = 1

        # Don't align a too small stride since that causes too much memory increase.
        # Pad too small stride may also cause perf loss. We may result in many tiny data blocks
        # with gaps in between. That causes less coalesced GPU memory access!
        #
        # Initially we pick 320 as the threshold since for alignement=16,
        # that results in at most 5% memory cost.
        #
        # But later on we raise the threshold to 1024 to avoid interfere with persistent reduction.
        # Let's say an inner reduction has a row size 513. Inductor will generate
        # persistent reduction code.
        # If we do padding, the strides are not contiguous any more. Inductor
        # uses a much smaller threshold for persistent reduction in this case and
        # generates potentially worse non-persistent reduction code.
        #
        # This change turns HF AllenaiLongformerBase amp training from a loss of 1.09x to a win of 1.05x.
        # (baseline: 71.09ms, padding w/o this change: 77.38ms, padding with this change: 67.77ms)
        align_stride_threshold = 1024
        padded = False
        for rank, idx in enumerate(fill_order[1:], start=1):
            prev_idx = fill_order[rank - 1]
            stride = new_strides[prev_idx] * size[prev_idx]

            if stride > align_stride_threshold and stride % align != 0:
                stride = ceildiv(stride, align) * align
                padded = True
            new_strides[idx] = stride

        if not padded:
            # Consider a tensor with shape [256, 1, 5, 5]
            # Avoid strides like [25, 5, 5, 1] being padded to equivalent strides
            # [25, 25, 5, 1].
            return in_strides

        metrics.num_comprehensive_padding += 1
        return new_strides

    def pad_strides(self):
        assert isinstance(self, FlexibleLayout)
        assert self._stride is not None
        self._stride = self._pad_strides(self._stride, self.size, self.dtype)

    def should_pad_strides(self):
        return config.comprehensive_padding and isinstance(self, FlexibleLayout)

    def as_fixed(self):
        if isinstance(self, FixedLayout):
            return self

        if self.should_pad_strides():
            self.pad_strides()
        return FixedLayout(
            self.device,
            self.dtype,
            self.size,
            self.stride,
            self.offset,
        )

    def make_indexer(self):
        assert (
            FlexibleLayout.allow_indexing
        ), f"convert {type(self).__name__} to FixedLayout first"
        return self.as_fixed().make_indexer()

    def __eq__(self, other) -> bool:
        return (
            self.device == other.device
            and self.dtype == other.dtype
            and self.size == other.size
            and self.stride == other.stride
            and self.offset == other.offset
        )

    def storage_size(self) -> sympy.Expr:
        return compute_required_storage_length(self.size, self.stride, self.offset)  # type: ignore[arg-type, return-value]


class FixedLayout(Layout):
    """A Tensor layout we cannot change"""

    def __init__(
        self,
        device: torch.device,
        dtype: torch.dtype,
        size: Union[List[Expr], List[int]],
        stride: Optional[Sequence[Union[Expr, int]]] = None,
        offset: Union[Expr, int] = Integer(0),
    ):
        if stride is None:
            stride = FlexibleLayout.contiguous_strides(size)
        super().__init__(
            device,
            dtype,
            size,  # type: ignore[arg-type]
            stride,
            offset,  # type: ignore[arg-type]
        )

    def make_indexer(self):
        """A closure containing math to read a given element"""

        def indexer(index):
            assert len(index) == len(self.stride) == len(self.size)
            result = self.offset
            for idx, stride, sz in zip(index, self.stride, self.size):
                if sz != 1:
                    result = result + idx * stride
            return result

        return indexer


class FlexibleLayout(Layout):
    """A Tensor layout we are allowed to change"""

    allow_indexing = False

    @staticmethod
    def contiguous_strides(sizes):
        if len(sizes) == 0:
            return []
        reversed_strides = [sympy.Integer(1)]
        for size in reversed(sizes[1:]):
            reversed_strides.append(size * reversed_strides[-1])
        return list(reversed(reversed_strides))

    @staticmethod
    def fill_ordered(sizes, order):
        """
        Create a stride based on the order the dimensions should be filled in.

        In this format, channels last would be:
            [1, 3, 2, 0]
        """
        assert set(range(len(sizes))) == set(order)
        next_stride = sympy.Integer(1)
        strides = [None] * len(order)

        for i in order:
            strides[i] = next_stride
            next_stride = next_stride * sizes[i]
        return strides

    @staticmethod
    def stride_ordered(sizes, order):
        """
        Create a stride based on the sorted order of a permuted range.

        In this format, channels last would be:
            [3, 0, 2, 1]
        """
        assert set(range(len(sizes))) == set(order)
        fill_order = stride_order2fill_order(order)
        return FlexibleLayout.fill_ordered(sizes, fill_order)

    @staticmethod
    def stride_ordered_for_memory_format(sizes, memory_format):
        """
        Create a stride based on a memory format.

        Memory format is translasted into a stride order,
        so channels_last is the same as:
            FlexibleLayout.stride_ordered(sizes, [3, 0, 2, 1])

        This interface does not support memory_format `torch.preserve_format`
        which should be used to deduce a format from another source
        """
        if memory_format == torch.channels_last:
            return FlexibleLayout.stride_ordered(sizes, NHWC_STRIDE_ORDER)
        elif memory_format == torch.channels_last_3d:
            return FlexibleLayout.stride_ordered(sizes, NHWDC_STRIDE_ORDER)
        elif memory_format == torch.contiguous_format:
            return FlexibleLayout.contiguous_strides(sizes)
        else:
            log.debug(
                "stride_ordered_for_memory_format, unsuppored memory_format: %s",
                memory_format,
            )
            raise NotImplementedError

    @staticmethod
    def same_ordered(sizes, stride):
        """
        Create a stride that has the same stride order as given stride

        For example, if given stride is [1000, 1, 100, 10],
        the fill order should be [1, 3, 2, 0]
        """
        assert len(sizes) == len(stride)
        stride = [V.graph.sizevars.size_hint(x) for x in stride]
        fill_order = sorted(range(len(stride)), key=stride.__getitem__)
        return FlexibleLayout.fill_ordered(sizes, fill_order)

    def as_stride_order(self, order, allow_padding=False):
        new_stride = self.stride_ordered(self.size, order)
        if self.should_pad_strides() and allow_padding:
            new_stride = self._pad_strides(new_stride, self.size, self.dtype)

        return FixedLayout(
            self.device,
            self.dtype,
            self.size,
            new_stride,
            self.offset,
        )

    def as_fill_order(self, order):
        new_stride = self.fill_ordered(self.size, order)
        if self.should_pad_strides():
            new_stride = self._pad_strides(new_stride, self.size, self.dtype)
        return FixedLayout(
            self.device,
            self.dtype,
            self.size,
            new_stride,
            self.offset,
        )

    def as_same_order(self, stride):
        new_stride = self.same_ordered(self.size, stride)
        if self.should_pad_strides():
            new_stride = self._pad_strides(new_stride, self.size, self.dtype)
        return FixedLayout(
            self.device,
            self.dtype,
            self.size,
            new_stride,
            self.offset,
        )

    def __init__(self, device, dtype, size, stride_order=None):
        if stride_order:
            strides = FlexibleLayout.fill_ordered(size, stride_order)
        else:
            strides = FlexibleLayout.contiguous_strides(size)
        super().__init__(device, dtype, size, strides)


class NonOwningLayout(Layout):
    """Is a view into the storage of another tensor"""

    def __init__(self, view: Union[BaseView, "TensorBox"]):
        layout = view.get_layout()
        super().__init__(
            layout.device,
            layout.dtype,
            layout.size,
            layout.stride,
        )
        self.view = view

    def make_indexer(self):
        return self.as_fixed().make_indexer()

    def maybe_guard_aligned(self):
        offset = self.view.get_layout().offset
        if offset == 0:
            return True
        from .compile_fx import ALIGNMENT

        return V.graph.sizevars.statically_known_multiple_of(offset, ALIGNMENT)  # type: ignore[arg-type]


class NoneLayout(IRNode):
    # This is janky, I figured out what fields to populate by just running
    # the model I was interested in and adding properties/methods as needed.
    # This doesn't inherit from Layout because Layout assumes you have stuff
    # like sizes, but I don't really have anything here.
    #
    # If you have an ir.Node with NoneLayout, you probably need to setup
    # dependencies manually in scheduler

    def __init__(self, device):
        self.device = device
        self.size = [0]
        self.stride = [0]

    def storage_size(self):
        return 0

    def as_fixed(self):
        return self


class MutationLayoutSHOULDREMOVE(Layout):
    def __init__(self, target: IRNode):
        super().__init__(
            target.get_device(),
            target.get_dtype(),
            target.get_size(),
            None,
        )
        self.target = target
        name = self.get_buffer().get_name()
        V.graph.mark_buffer_mutated(name)

    @Layout.stride.getter  # type: ignore[attr-defined]
    def stride(self):
        return self.real_layout().stride

    def storage_size(self) -> sympy.Expr:
        return self.real_layout().storage_size()

    def get_buffer(self) -> "Buffer":
        def unwrap_views(target):
            if isinstance(target, MutationLayoutSHOULDREMOVE):
                return unwrap_views(target.target)
            if isinstance(target, BaseView):
                return unwrap_views(target.unwrap_view())
            if isinstance(target, MutableBox):
                return unwrap_views(target.data)
            return target

        result = unwrap_views(self.target)
        assert isinstance(
            result, Buffer
        ), "MutationLayoutSHOULDREMOVE must refer to a buffer"
        return result

    def real_layout(self):
        return self.get_buffer().layout

    @classmethod
    def realize_into(cls, src, dst, unsafe_alias=False):
        dst.realize()
        # NOTE: We must realize users of `dst` before we realize `src`, since
        # realization order determines scheduling order. Otherwise, src's
        # mutation would be scheduled before the existing users of dst!
        V.graph.mark_buffer_mutated(dst.get_name())

        if isinstance(src, TensorBox):
            src = src.data

        # We copy the contents of src into dst. In most cases this should
        # be fused into a single kernel by the scheduler.
        # NOTE: We cannot change src's layout to mutate dst directly as this
        # would alias src to dst, which is not correct as further mutations to
        # dst would effect users of src. However if there are no more users of
        # dst, we can alias src to dst.
        src.realize_hint()

        if not unsafe_alias:
            src = Pointwise.create(
                device=src.get_device(),
                dtype=src.get_dtype(),
                inner_fn=src.make_loader(),
                ranges=[
                    V.graph.sizevars.guard_equals(a, b)
                    for a, b in zip(src.get_size(), dst.get_size())
                ],
            ).data

        src.realize()
        assert isinstance(src.data.layout, FlexibleLayout)
        src.data.layout = MutationLayoutSHOULDREMOVE(dst)
        return src.data

    def as_fixed(self):
        return self

    def make_indexer(self):
        return self.target.make_indexer()


@dataclasses.dataclass
class Buffer(IRNode):
    # Name is sometimes None; e.g., ForceInPlace, where there isn't
    # a meaningful name
    name: Optional[str]
    layout: Layout

    # Multi-output buffers will define 'outputs: List[Buffer]'. Confusingly,
    # MultiOutput does NOT define this!

    def __post_init__(self):
        super().__post_init__()
        self.origin_node = None

    def make_indexer(self):
        return self.layout.make_indexer()

    def get_name(self) -> str:
        assert self.name
        return self.name

    def get_device(self):
        return self.layout.device

    def get_origin_node(self):
        return self.origin_node

    @property
    def dtype(self):
        return getattr(self.layout, "dtype", None)

    def get_size(self):
        return list(self.layout.size)

    def get_stride(self):
        return list(self.layout.stride)

    def get_offset(self):
        return self.layout.offset

    def get_layout(self):
        return self.layout

    def get_storage_numel(self):
        return self.get_numel()

    def is_extern(self):
        return False

    def freeze_layout(self):
        if not isinstance(self.layout, (MultiOutputLayout, NonOwningLayout)):
            self.layout = self.layout.as_fixed()

    def freeze_layout_with_stride_order(self, order, allow_padding=False):
        assert isinstance(self.layout, FlexibleLayout)
        self.layout = self.layout.as_stride_order(order, allow_padding=allow_padding)

    def freeze_layout_with_fill_order(self, order):
        assert isinstance(self.layout, FlexibleLayout)
        self.layout = self.layout.as_fill_order(order)

    def freeze_layout_with_same_order(self, stride):
        assert isinstance(self.layout, FlexibleLayout)
        self.layout = self.layout.as_same_order(stride)

    def is_zero_elements(self):
        return V.graph.sizevars.is_expr_static_and_true(sympy.Eq(self.get_numel(), 0))  # type: ignore[arg-type]

    def make_loader(self):
        # Loading from a zero-element buffer is a no-op
        if self.is_zero_elements():
            return partial(nop_loader_fn, dtype=self.get_dtype())

        def loader(index):
            indexer = self.layout.make_indexer()
            return ops.load(self.name, indexer(index))

        return loader

    def is_no_op(self):
        return False

    def codegen_reference(self, writer=None):
        return self.get_name()

    def decide_layout(self):
        pass

    def get_inputs_that_alias_output(self):
        if isinstance(self.layout, NonOwningLayout):
            return [self.layout.view.get_name()]
        return ()

    def get_mutation_names(self):
        if isinstance(self.layout, MutationLayoutSHOULDREMOVE):
            return [self.layout.target.get_name()]
        return ()

    def get_read_writes(self):
        with patch.object(FlexibleLayout, "allow_indexing", True):
            return extract_read_writes(
                self.make_loader(),
                self.get_size(),
            )

    def get_reads(self):
        return self.get_read_writes().reads

    def get_unbacked_symbol_defs(self) -> Set[sympy.Symbol]:
        """
        Returns the unbacked symbols which are defined by this IR node,
        because this is a data-dependent IR node, or item()
        """
        # So this is a little unusual.  In principle, you could imagine
        # defining a MultiOutputLayout buffer so that it DOES define
        # unbacked symints.  However, we can't easily tell what symints
        # such a buffer defines, because MultiOutputLayout doesn't actually
        # define any useful information about what it returns.
        #
        # An easier and better approach is to delay the symint allocation
        # to the MultiOutput IR nodes, which are when we actually extract
        # out the buffers and know what their sizes are.
        #
        # There are two subleties here:
        #
        # 1. Suppose you have a kernel that produces out1: (i0,), out2: (i0,)
        #    Both of these actually count as defs!  The scheduler will just
        #    arbitrarily pick one of these as the canonical definer and
        #    ensure it stays live.  It's not a big deal if we pick the
        #    wrong one because tuple accesses are cheap, and all this means
        #    is we accidentally keep a MultiOutput node live when it wasn't
        #    strictly necessary.
        #
        # 2. Suppose you have a MultiOutput buffer whose size is (i0,), but
        #    the MultiOutputLayout buffer it is projecting from isn't actually
        #    dynamic; it has i0 as one of the arguments.  We cannot tell this
        #    directly from MultiOutput, we have to look at the input buffer's
        #    uses to work this out.  No big deal.
        if isinstance(self.layout, (NoneLayout, MultiOutputLayout)):
            return set()

        # This kernel defines all unbacked symbols... that it didn't get in as
        # arguments!
        defs = (
            free_unbacked_symbols(self.get_size())
            | free_unbacked_symbols(self.get_stride())
            | free_unbacked_symbols(self.get_offset())
        )
        return defs - self.get_unbacked_symbol_uses()

    def get_unbacked_symbol_uses(self) -> Set[sympy.Symbol]:
        """
        Returns the unbacked symbols which are required to be in scope in
        order to successfully perform codegen for this buffer.  For example,
        a buffer that corresponds to an extern kernel call that takes i0 as
        an argument would return {i0} here.  This is used to generate necessary
        dependencies that ensure we actually bind i0 in codegen before you
        try to use it.

        Note that this is NOT transitive; in particular, if this buffer takes
        in as input another buffer with dynamic shape (e.g., (i0,)), we will
        not report it here, because you will already have a dependency
        on that buffer, which will eventually have a dependency on i0 if
        necessary.
        """
        return set()

    def codegen_unbacked_symbol_defs(self, wrapper):
        # NB: If it is possible for other ir node types to return unbacked
        # symints, you need to make sure their codegen calls this method.
        # Don't forget to update get_unbacked_symbol_defs too.
        symbols_to_define = self.get_unbacked_symbol_defs()
        for i, s in enumerate(self.get_size()):
            if s in symbols_to_define:
                wrapper.writeline(
                    f"{wrapper.codegen_unbacked_symbol_decl(s)} = {self.get_name()}.size({i}){wrapper.ending}"
                )
                symbols_to_define.remove(s)
        for i, s in enumerate(self.get_stride()):
            if s in symbols_to_define:
                wrapper.writeline(
                    f"{wrapper.codegen_unbacked_symbol_decl(s)} = {self.get_name()}.stride({i}){wrapper.ending}"
                )
                symbols_to_define.remove(s)
        if (s := self.get_offset()) in symbols_to_define:
            wrapper.writeline(
                f"{wrapper.codegen_unbacked_symbol_decl(s)} = {self.get_name()}.storage_offset(){wrapper.ending}"
            )
            symbols_to_define.remove(s)
        assert (
            not symbols_to_define
        ), f"unbacked symint {symbols_to_define} not written out, check comment above"

    def realize(self):
        pass

    def get_workspace_size(self):
        """
        Gets extra global memory size needed by this buffer.
        Some algorithms (e.g. group gemm) may require extra global memory in the generated code.
        """
        return 0

    def should_allocate(self):
        # Returns False by default.
        return False


class InputBuffer(Buffer):
    pass


class ConstantBuffer(InputBuffer):
    override_device: Optional[torch.device] = None

    def make_loader(self):
        def loader(index):
            indexer = self.layout.make_indexer()
            return ops.load(
                V.graph.constant_name(self.get_name(), self.override_device),
                indexer(index),
            )

        return loader

    def constant_to_device(self, device):
        return ConstantBuffer(
            V.graph.constant_name(self.get_name(), device), self.layout
        )


class NoneAsConstantBuffer(IRNode):
    def get_unbacked_symbol_uses(self) -> Set[sympy.Symbol]:
        return set()

    def codegen_reference(self, writer=None):
        return V.graph.wrapper_code.none_str


class ShapeAsConstantBuffer(IRNode):
    def __init__(self, shape):
        super().__init__()
        self.shape = shape

    def get_unbacked_symbol_uses(self) -> Set[sympy.Symbol]:
        return free_unbacked_symbols(self.shape)

    def codegen_reference(self, writer=None):
        return V.graph.wrapper_code.expr_printer(V.graph.sizevars.simplify(self.shape))


@dataclasses.dataclass
class ComputedBuffer(Buffer):
    data: Loops

    def get_computed_buffer_name(self):
        """
        Returns self.name if it exists, otherwise returns the name of the data node if that exists.
        If neither exist, returns None.
        """
        if self.name is not None:
            return self.name
        if hasattr(self.data, "name"):
            return self.data.name
        return None

    @cache_on_self
    def num_reads(self):
        return len(self.get_read_writes().reads)

    def get_read_writes(self):
        with patch.object(FlexibleLayout, "allow_indexing", True):
            if self.data.get_reduction_type():
                return extract_read_writes(
                    self.get_store_function(),
                    self.data.get_pointwise_size(),
                    self.data.get_reduction_size(),
                )
            else:
                return extract_read_writes(
                    self.get_store_function(),
                    self.data.get_size(),
                )

    def get_unbacked_symbol_uses(self) -> Set[sympy.Symbol]:
        # Ordinarily, we'd like to just peek at the arguments list,
        # but ComputedBuffers have no argument list.
        #
        # Morally, this logic needs to be synchronized with the
        # KernelArgs.size calls, which are responsible for making symbols make
        # there way as kernel arguments (and it is precisely passing in one of
        # those symbols that establishes a dependency).  However, we haven't
        # started codegen yet so we can't directly reuse that logic.
        #
        # For now, I'm just yoloing with the size of the buffer.  Not sure if
        # it is enough.
        #
        # One thing you might wonder is if this is enough for a ComputedBuffer
        # denoting a reduction over i0.  Empirically, it is enough, but for an
        # unusual reason: we only need accurate dependencies for item() call,
        # but it's impossible to end up with a reduction over i0 from an
        # item() call without a regular non-reduction buffer first.
        return (
            free_unbacked_symbols(self.get_size())
            | free_unbacked_symbols(self.get_stride())
            | free_unbacked_symbols(self.get_offset())
            | self.data.get_unbacked_symbol_uses()
        )

    def make_loader(self):
        # Inline constants and index_expressions
        if (
            hasattr(self.data, "make_loader")
            and self.name not in V.graph.mutated_buffers
            and self.num_reads() == 0
        ):
            # can be inlined
            return self.data.make_loader()
        return super().make_loader()

    def get_store_function(self):
        indexer = self.layout.as_fixed().make_indexer()
        if isinstance(self.data, (Reduction, Scan)):
            return partial(self.data.store_reduction, self.name, indexer)
        else:
            assert isinstance(self.data, Pointwise)
            return partial(self.data.store_output, self.name, indexer)

    def get_fill_order(self):
        """
        If our layout is still flexible, try to determine the stride order based on stride orders of reads.

        TODO(jansel): A better algorithm here would look at downstream consumers of this
                      value and try to do global graph-level layout optimization.
                      This is also something just begging to be autotuned.
        """
        if isinstance(self.layout, FlexibleLayout):
            (index_vars, reduction_vars), _ = dependencies.index_vars_squeeze(
                self.data.get_pointwise_size(), self.data.get_reduction_size()
            )
            reads = self.get_read_writes().reads
            reads_bufs = [
                V.graph.name_to_buffer[r.name]
                if r.name in V.graph.name_to_buffer.keys()
                else None
                for r in reads
            ]
            # only consider reads to buffer of same size
            # ignore StarDeps because they don't contribute stride information
            assert all(
                isinstance(r, (dependencies.StarDep, dependencies.MemoryDep))
                for r in reads
            )
            reads = [
                sympy_subs(
                    r.index, {v: sympy.Integer(0) for v in reduction_vars if v != 0}
                )
                for r in reads
                if isinstance(r, dependencies.MemoryDep)
            ]

            if reads:
                if isinstance(self.data, Scan):
                    indices = self.data.reindex(index_vars, reduction_vars)
                else:
                    indices = index_vars
                stride_lengths = [
                    V.graph.sizevars.stride_hints(expr, indices) for expr in reads  # type: ignore[arg-type]
                ]
                from .scheduler import pick_loop_order

                return pick_loop_order(stride_lengths, self.get_size())

        return None

    def decide_layout(self):
        if isinstance(self.layout, FlexibleLayout):
            order = self.get_fill_order()
            if order:
                self.freeze_layout_with_fill_order(order)
            else:
                self.freeze_layout()

<<<<<<< HEAD
=======
    @cache_on_self
>>>>>>> f34905f6
    def get_default_sizes_body(self):
        args, var_ranges = dependencies.index_vars_squeeze(
            self.data.get_pointwise_size(), self.data.get_reduction_size(), prefix="q"
        )
        with patch.object(ConstantBuffer, "override_device", self.get_device()):
            body = LoopBody(
                self.get_store_function(),
                (args if self.get_reduction_type() else args[:1]),
                var_ranges,
            )
        index_vars = []
        reduce_vars: List[Any] = []
        index_size = []
        reduce_size = []
        for v, s in var_ranges.items():
            if v in args[0]:
                assert not reduce_vars
                index_vars.append(v)
                index_size.append(s)
            else:
                assert v in args[1]
                reduce_vars.append(v)
                reduce_size.append(s)
        return (index_size, reduce_size), body, (index_vars, reduce_vars)

    def simplify_and_reorder(
        self,
        extra_indexing_constraints: Optional[Tuple[Dict[Any, Any], List[Any]]] = None,
    ):
        """
        This is a main place where we do loop transformations in a
        backend-agnostic way.

        Here we:
            1) Remove any 1 dimensions
            2) Fuse contiguous dimensions together
            3) Reorder dimensions based on stride orders

        Optional argument extra_indexing_constraints can be used to append additional
        indexing expressions to existing ones derived from buffer's body. This can be useful
        to fuse scheduler nodes with compatible ranges, e.g. (s0*s1*...,) and (s0, s1, s2, ...)
        on CPU by preventing indexing simplifications and obtaining index/reduce ranges for
        the scheduler node compatible with other nodes.
        """
        (
            (index_size, reduce_size),
            body,
            (index_vars, reduce_vars),
        ) = self.get_default_sizes_body()

        index_formulas = [*body.indexing_exprs.values()]
        if extra_indexing_constraints is not None:
            assert (
                isinstance(extra_indexing_constraints, tuple)
                and len(extra_indexing_constraints) == 2
            )
            extra_indexing_ranges, extra_indexing_expr = extra_indexing_constraints
            assert isinstance(extra_indexing_ranges, dict)
            assert isinstance(extra_indexing_expr, list)
            assert all(isinstance(f, Expr) for f in extra_indexing_expr)

            expected_var_ranges = body.var_ranges
            assert expected_var_ranges == extra_indexing_ranges, (
                expected_var_ranges,
                extra_indexing_ranges,
            )
            # remove already existing expressions
            extra_indexing_expr = [
                e for e in extra_indexing_expr if e not in index_formulas
            ]
            index_formulas += extra_indexing_expr

        reads_bufs = [
            V.graph.name_to_buffer[reads_name]
            if reads_name in V.graph.name_to_buffer.keys()
            else None
            for reads_name in body.reads_name2expr.keys()
        ]
        memory_addrs = [
            *body.reads_name2expr.values(),
            *body.writes_name2expr.values(),
        ]

        # the reordering_reindex in reads' simplify_reorder_and_tile
        reordering_reindex = [same_reorder(range(len(index_vars)))] * len(memory_addrs)
        for i, reads_buf in enumerate(reads_bufs):
            if isinstance(reads_buf, ComputedBuffer) and hasattr(
                reads_buf, "iter_reordering_reindex"
            ):
                reordering_reindex[i] = reads_buf.iter_reordering_reindex  # type: ignore[has-type]

        def simplify_and_reorder(x_vars, support_vars, sizes, reordering_reindex=None):
            sizes, reindex0, reindex1 = self._apply_loop_reordering(
                x_vars, support_vars, sizes, memory_addrs, reordering_reindex
            )
            # for NHWC: reindex0([0,1,2,3]) = [0,2,3,1], reindex1([0,1,2,3]) = [0,3,2,1]
            x_vars = reindex0(x_vars)
            sizes, reindex2, prune = V.graph.sizevars._simplify_loops(
                x_vars,
                sizes,
                index_prevent_reordering(index_formulas, x_vars, sizes),
            )
            x_vars = prune(x_vars)
            # sizes, reindex1, prune = _simplify_loops(x_vars, sizes, index_formulas)
            # x_vars = prune(x_vars)
            # sizes, reindex2 = self._apply_loop_reordering(x_vars, sizes, memory_addrs)
            reindex = fuse_reindexing(reindex1, reindex2)
            return sizes, reindex, reindex1

        support_vars = index_vars + reduce_vars
        iter_ranges, iter_reindex, iter_reordering_reindex = simplify_and_reorder(
            index_vars, support_vars, index_size, reordering_reindex
        )
        reduce_ranges, reduce_reindex, _ = simplify_and_reorder(
            reduce_vars, support_vars, reduce_size
        )

        # remember the reordering if not have loop collapse.
        if len(iter_ranges) == len(index_vars):
            self.iter_reordering_reindex = iter_reordering_reindex
        # retrace the loop body with simplification and reordering applied
        (iter_vars, reduce_vars), var_ranges = dependencies.index_vars_no_squeeze(
            iter_ranges, reduce_ranges, prefix="z"
        )
        body = LoopBody(
            body, [iter_reindex(iter_vars), reduce_reindex(reduce_vars)], var_ranges
        )
        return (iter_ranges, reduce_ranges), body

    @staticmethod
    def _apply_loop_reordering(
        index_vars,
        support_vars,
        sizes,
        memory_addrs,
        reordering_reindex=None,
        priority_idx=None,
    ):
        """
        Shuffle the order of loops around to hopefully improve performance.
        """
        from .scheduler import pick_loop_order

        if priority_idx is None:
            priority_idx = []

        try:
            strides = [
                V.graph.sizevars.stride_hints(expr, index_vars, support_vars)
                for expr in memory_addrs
            ]
            assert len(strides) == len(memory_addrs) and len(strides[0]) == len(
                index_vars
            )
            # consider both layout(strides) and reordering(reordering_reindex)
            if reordering_reindex is not None:
                for i in range(len(memory_addrs)):
                    try:
                        strides[i] = reordering_reindex[i](strides[i])
                    # if len(order) != len(strides), do not reorder
                    except AssertionError:
                        pass
            order = list(reversed(pick_loop_order(strides, sizes, priority_idx)))
        except Exception:
            if config.debug:
                log.warning(
                    "Did not simplify complex index:\n%s\n%s",
                    dict(zip(index_vars, sizes)),
                    memory_addrs,
                )
            order = list(range(len(sizes)))
        sizes = [sizes[i] for i in order]
        return sizes, same_reorder(order), inverse_reorder(order)

    def get_reduction_size(self):
        return self.data.get_reduction_size()

    def get_reduction_type(self):
        return self.data.get_reduction_type()

    def is_no_op(self):
        return self.data.is_zero_elements()

    def should_allocate(self):
        return True

    def constant_to_device(self, device):
        """Move this to a given device. Requires that all reads are to constants."""
        return self.data.constant_to_device(device)


class TemplateBuffer(Buffer):
    """
    Represents a Triton (in the future other type) of template operator
    that we can fuse an epilogue onto.
    """

    def __init__(self, layout, inputs, make_kernel_render):
        super().__init__(name=None, layout=layout)
        self.inputs = InputsKernel.unwrap_storage(inputs)
        self.make_kernel_render = make_kernel_render
        self.name = V.graph.register_buffer(self)

    def get_read_writes(self):
        return self.normalized_read_writes()

    def normalized_read_writes(self):
        name = self.get_name()
        indexer = self.layout.make_indexer()

        def dummy(index, rindex):
            assert len(rindex) == 0
            return ops.store(name, indexer(index), "fake")

        deps = dependencies.extract_read_writes(
            dummy, self.get_size(), (), normalize=True
        )
        deps.reads = {dependencies.StarDep(x.get_name()) for x in self.inputs}
        return deps

    def get_reduction_size(self):
        return 1

    def get_reduction_type(self):
        return None

    def is_no_op(self):
        return False

    def should_allocate(self):
        return True

    def simplify_and_reorder(
        self,
        extra_indexing_constraints: Optional[Tuple[Dict[Any, Any], List[Any]]] = None,
    ):
        return (
            (
                self.get_size(),
                (),
            ),
            None,
        )


class TritonTemplateBuffer(TemplateBuffer):
    def __init__(
        self,
        layout,
        inputs,
        make_kernel_render,
        debug_extra=None,
        mutated_inputs: Optional[Iterable[IRNode]] = None,
    ):
        """
        NOTE:[TritonTemplates with multiple outputs]
        We want the ability for TritonTemplates to output multiple tensors. Triton
        kernels have no notion of outputs and this is done by creating tensors that
        are then mutated by the kernel. Currenlty our STORE_OUTPUT codegen doesn't
        support creating multinode outputs for triton templates.
        We work around this by creating an extra input buffer during the lowering
        and we mark them as mutated inputs.
        """
        super().__init__(layout, inputs, make_kernel_render)
        self.debug_extra = debug_extra
        self.mutated_inputs = mutated_inputs
        if mutated_inputs is not None:
            # Ensure that the mutated inputs are only allowed for certain nodes
            allowed_set = {"templated_attention"}
            current_node = str(V.graph.current_node)
            assert (
                current_node in allowed_set
            ), f"Mutated inputs are only allowed for {allowed_set} but got {current_node}"
            mark_node_as_mutating(self, *mutated_inputs)

    def __str__(self):
        out = f"TritonTemplateBuffer(layout={self.layout}, {self.debug_extra})"
        return out


PrimitiveInfoType = Union[int, float, bool, str, List[Union[int, str, float, bool]]]


class ChoiceCaller:
    """
    Represents a possible choice used in autotune_process.py.
    During autotuning, self.benchmark() is first called to get benchmark result,
    and if this choice is selected, self.output_node() is called to get the output_node.

    Children classes: TritonTemplateCaller, CUDATemplateCaller.
    """

    def __init__(self, name, input_nodes, layout):
        super().__init__()
        self.name = name
        self.layout = layout
        self.input_nodes = input_nodes

    def benchmark(self, *args, out) -> float:
        algo = self.to_callable()
        return do_bench(lambda: algo(*args, out=out))

    def call_name(self) -> str:
        raise NotImplementedError

    def to_callable(self):
        raise NotImplementedError

    def hash_key(self) -> str:
        raise NotImplementedError

    def output_node(self) -> "TensorBox":
        raise NotImplementedError

    def info_dict(self) -> Dict[str, Union[PrimitiveInfoType, List[PrimitiveInfoType]]]:
        """Information returned here is logged to the autotune log file when that is enabled."""
        return {}


class TritonTemplateCallerBase(ChoiceCaller):
    def get_make_kernel_render(self) -> Any:
        raise NotImplementedError


class MultiTemplateBuffer(TritonTemplateBuffer):
    """
    Represents a Buffer with multiple backing implementation choices.

    Choices can be TritonTemplates or ExternKernels. During scheduling if there is a potential
    epilogue we will benchmark each of the choices with the epilogue to determine an implementation.
    Otherwise, the fastest base choice will be chosen.
    """

    def __init__(
        self,
        layout: Layout,
        inputs: List[IRNode],
        choice_timings: Callable[[], Dict[ChoiceCaller, float]],
    ):
        super().__init__(layout=layout, inputs=inputs, make_kernel_render=None)
        self._choice_timings_fn = choice_timings
        self._choice_timings: Optional[Dict[ChoiceCaller, float]] = None
        self.original_inputs = inputs

    @property
    def choice_timings(self) -> Dict[ChoiceCaller, float]:
        if self._choice_timings is None:
            self._choice_timings = self._choice_timings_fn()
        return self._choice_timings

    @contextlib.contextmanager
    def swap_as_triton_caller(self, caller: TritonTemplateCallerBase):
        assert isinstance(caller, torch._inductor.select_algorithm.TritonTemplateCaller)
        assert self.layout == caller.layout

        render = self.make_kernel_render
        self.make_kernel_render = caller.get_make_kernel_render()
        try:
            yield
        finally:
            self.make_kernel_render = render

    def finalize_as_triton_caller(self, caller: TritonTemplateCallerBase):
        assert isinstance(caller, torch._inductor.select_algorithm.TritonTemplateCaller)
        assert self.layout.size == caller.layout.size
        assert self.layout.stride == caller.layout.stride
        self.make_kernel_render = caller.get_make_kernel_render()

    def get_min_choice(self) -> Tuple[ChoiceCaller, float]:
        min_choice = min(self.choice_timings, key=self.choice_timings.get)  # type: ignore[arg-type]
        return (min_choice, self.choice_timings[min_choice])


PrimitiveInfoType = Union[int, float, bool, str, List[Union[int, str, float, bool]]]


class ChoiceCaller:
    """
    Represents a possible choice used in autotune_process.py.
    During autotuning, self.benchmark() is first called to get benchmark result,
    and if this choice is selected, self.output_node() is called to get the output_node.

    Children classes: TritonTemplateCaller, CUDATemplateCaller.
    """

    def __init__(self, name, input_nodes, layout):
        super().__init__()
        self.name = name
        self.layout = layout
        self.input_nodes = input_nodes

    def benchmark(self, *args, out) -> float:
        algo = self.to_callable()
        return do_bench(lambda: algo(*args, out=out))

    def call_name(self) -> str:
        raise NotImplementedError()

    def to_callable(self):
        raise NotImplementedError()

    def hash_key(self) -> str:
        raise NotImplementedError()

    def output_node(self) -> "TensorBox":
        raise NotImplementedError()

    def info_dict(self) -> Dict[str, Union[PrimitiveInfoType, List[PrimitiveInfoType]]]:
        """Information returned here is logged to the autotune log file when that is enabled."""
        return {}


class TritonTemplateCallerBase(ChoiceCaller):
    def get_make_kernel_render(self) -> Any:
        raise NotImplementedError()


class MultiTemplateBuffer(TritonTemplateBuffer):
    """
    Represents a Buffer with multiple backing implementation choices.

    Choices can be TritonTemplates or ExternKernels. During scheduling if there is a potential
    epilogue we will benchmark each of the choices with the epilogue to determine an implementation.
    Otherwise, the fastest base choice will be chosen.
    """

    def __init__(
        self,
        layout: Layout,
        inputs: List[IRNode],
        choice_timings: Callable[[], Dict[ChoiceCaller, float]],
    ):
        super().__init__(layout=layout, inputs=inputs, make_kernel_render=None)
        self._choice_timings_fn = choice_timings
        self._choice_timings: Optional[Dict[ChoiceCaller, float]] = None
        self.original_inputs = inputs

    @property
    def choice_timings(self) -> Dict[ChoiceCaller, float]:
        if self._choice_timings is None:
            self._choice_timings = self._choice_timings_fn()
        return self._choice_timings

    @contextlib.contextmanager
    def swap_as_triton_caller(self, caller: TritonTemplateCallerBase):
        assert isinstance(caller, torch._inductor.select_algorithm.TritonTemplateCaller)
        assert self.layout == caller.layout

        render = self.make_kernel_render
        self.make_kernel_render = caller.get_make_kernel_render()
        try:
            yield
        finally:
            self.make_kernel_render = render

    def finalize_as_triton_caller(self, caller: TritonTemplateCallerBase):
        assert isinstance(caller, torch._inductor.select_algorithm.TritonTemplateCaller)
        assert self.layout.size == caller.layout.size
        assert self.layout.stride == caller.layout.stride
        self.make_kernel_render = caller.get_make_kernel_render()

    def get_min_choice(self) -> Tuple[ChoiceCaller, float]:
        min_choice = min(self.choice_timings, key=self.choice_timings.get)  # type: ignore[arg-type]
        return (min_choice, self.choice_timings[min_choice])


class CUDATemplateBuffer(TemplateBuffer):
    def __init__(
        self,
        layout,
        inputs,
        make_kernel_render,
        workspace_size: int,
        template: "CUDATemplate",  # type: ignore[name-defined]  # noqa: F821
    ):
        super().__init__(layout, inputs, make_kernel_render)
        # Global memory (in bytes) needed for this template.
        self.workspace_size = workspace_size
        self.template = template

    def get_workspace_size(self):
        return self.workspace_size if self.workspace_size is not None else 0


@dataclasses.dataclass
class InputsKernel(Buffer):
    inputs: List[Buffer]

    def get_read_writes_input(self, x):
        return dependencies.StarDep(x.get_name())

    def get_read_writes(self):
        star_dep = []
        for input in self.inputs:
            if isinstance(input, list):
                star_dep.extend([self.get_read_writes_input(x) for x in input])
            else:
                star_dep.append(self.get_read_writes_input(input))

        return dependencies.ReadWrites(
            set(star_dep),
            {dependencies.StarDep(self.get_name())},
            set(),
            [],
            None,
            op_counts=collections.Counter(),
        )

    @classmethod
    def unwrap_storage_for_input(cls, x):
        if isinstance(x, TensorBox):
            x = x.data
        if isinstance(x, StorageBox):
            x = x.data
        if isinstance(x, BaseView) and not isinstance(x, ReinterpretView):
            x = ExternKernel.realize_input(x)
        if isinstance(x, TensorBox):
            # when converting to ReinterpretView fails in the
            # realize_input call above, the result will be wrapped
            # into TensorBox / StorageBox pair as a result of the
            # cls.copy_input call; so we should unwrap recursively
            return cls.unwrap_storage_for_input(x)
        assert isinstance(x, (Buffer, ReinterpretView)), x
        return x

    @staticmethod
    def unwrap_storage(inputs):
        inputs_new = []
        for x in inputs:
            if isinstance(x, list):
                x = [InputsKernel.unwrap_storage_for_input(i) for i in x]
            else:
                x = InputsKernel.unwrap_storage_for_input(x)
            inputs_new.append(x)
        return inputs_new

    def is_extern(self):
        return True


class NopKernel(InputsKernel):
    def is_no_op(self):
        return True


class ConcatKernel(NopKernel):
    """
    There isn't actually a real kernel for concat, we just change the
    storage for the upstream data.
    """

    @classmethod
    def create(cls, inputs, dim):
        device = inputs[0].get_device()
        dtype = inputs[0].get_dtype()
        new_size = list(inputs[0].get_size())
        offsets_start = [0]
        offsets_end = [new_size[dim]]
        assert 0 <= dim < len(new_size)
        for i in range(1, len(inputs)):
            input_size = inputs[i].get_size()
            offsets_start.append(new_size[dim])
            assert len(input_size) == len(new_size)
            assert inputs[i].get_dtype() == dtype
            assert inputs[i].get_device() == device
            for j in range(len(new_size)):
                if j == dim:
                    new_size[j] = new_size[j] + input_size[j]
                else:
                    new_size[j] = V.graph.sizevars.guard_equals(
                        new_size[j], input_size[j]
                    )
            offsets_end.append(new_size[dim])

        output_stride = FlexibleLayout.contiguous_strides(new_size)
        # If any of the inputs is in CL format, use CL format for the output
        for i in range(len(inputs)):
            x = inputs[i]
            if is_storage_and_layout(x):
                layout = x.get_layout()
                if isinstance(
                    layout, FixedLayout
                ) and Layout.is_channels_last_contiguous(layout.size, layout.stride):
                    # use CL stride for the output
                    output_stride = make_channels_last_strides_for(new_size)
                    break
        any_input_is_storage_and_layout = any(is_storage_and_layout(x) for x in inputs)
        fx_node_args = V.graph.current_node.args[0]
        assert V.graph.current_node.target in [aten.cat, aten.cat.default]
        assert isinstance(fx_node_args, list)
        # If any of the inputs has meta tensor and the meta tensor is in CL format, use CL format for the output
        if any_input_is_storage_and_layout is False and any(
            "val" in arg.meta
            and (
                arg.meta["val"].is_contiguous(memory_format=torch.channels_last)
                or arg.meta["val"].is_contiguous(memory_format=torch.channels_last_3d)
            )
            for arg in fx_node_args
        ):
            output_stride = make_channels_last_strides_for(new_size)

        concat_kernel = ConcatKernel(
            name=None,
            layout=FixedLayout(
                device=device,
                dtype=dtype,
                size=new_size,
                stride=output_stride,
            ),
            inputs=[],
        )
        kernel = StorageBox(concat_kernel)
        buffer_names = []
        for i in range(len(inputs)):
            input_buffer = cls.realize_into(
                inputs[i],
                SliceView.create(
                    kernel, dim, offsets_start[i], offsets_end[i], clamp=False
                ),
            )
            concat_kernel.inputs.append(input_buffer)

            if isinstance(inputs[i].data, BaseView):
                input_unwrapped = inputs[i].data.unwrap_view()
            else:
                input_unwrapped = inputs[i].data

            if (
                input_unwrapped.is_input_buffer()
                and is_gpu(inputs[i].get_device().type)
                and not is_dynamic(input_buffer)
            ):
                buffer_names.append(input_buffer.get_name())

        if len(buffer_names) > 1:
            V.graph.register_list(buffer_names)

        concat_kernel.name = V.graph.register_buffer(concat_kernel)
        concat_kernel.inputs = cls.unwrap_storage(concat_kernel.inputs)

        return kernel

    @classmethod
    def can_realize_into_without_copy(cls, src):
        if isinstance(src, TensorBox):
            # unwrap a TensorBox
            return cls.can_realize_into_without_copy(src.data)

        return isinstance(src.data.layout, FlexibleLayout) and not isinstance(
            src.data, ExternKernelAlloc
        )

    @classmethod
    def realize_into(cls, src, dst):
        # Attempt to turn this into a ReinterpretView rather than assert.
        # This has concessions around layout, as as_storage_and_layout
        # can cause us to go from flexible to fixed layout.
        if not isinstance(dst, ReinterpretView):
            if is_storage_and_layout(dst):
                storage, layout = as_storage_and_layout(dst)
                dst = ReinterpretView(storage, layout)
        assert isinstance(dst, ReinterpretView), dst
        if isinstance(src, TensorBox):
            # unwrap a TensorBox
            return cls.realize_into(src.data, dst)
        if isinstance(src, StorageBox):
            src.realize()
            # ExternKernelAlloc has specific requirements for output layout, should create a copy
            assert hasattr(src.data, "layout")
            if cls.can_realize_into_without_copy(src):
                src.data.layout = NonOwningLayout(dst)
                return src.data
        # introduce a copy
        pw = Pointwise.create(
            device=src.get_device(),
            dtype=src.get_dtype(),
            inner_fn=src.make_loader(),
            ranges=[
                V.graph.sizevars.guard_equals(a, b)
                for a, b in zip(src.get_size(), dst.get_size())
            ],
        )
        return cls.realize_into(pw, dst)

    def should_allocate(self):
        return True


@dataclasses.dataclass
class ExternKernel(InputsKernel):
    constant_args: Tuple[Any, ...] = ()
    kwargs: Dict[str, Any] = dataclasses.field(default_factory=dict)
    output_view: Optional[ReinterpretView] = None
    python_kernel_name: Optional[str] = None
    cpp_kernel_name: Optional[str] = None
    # FIXME: in some cases we sill need to explicitly pass in ordered_kwargs_for_cpp_kernel
    # We shouldn't need to do this since the information can be retrieved from op_overload._schema.
    ordered_kwargs_for_cpp_kernel: Iterable[str] = dataclasses.field(
        default_factory=list
    )
    op_overload: Optional[
        Union[torch._ops.OpOverload, torch._ops.HigherOrderOperator]
    ] = None
    arg_properties: Optional[List[Dict[str, Any]]] = None
    kwarg_properties: Optional[Dict[str, Dict[str, Any]]] = None
<<<<<<< HEAD

    def __init__(
        self,
        name,
        layout,
        inputs,
        constant_args=(),
        kwargs=None,
        output_view=None,
        python_kernel_name=None,
        cpp_kernel_name=None,
        ordered_kwargs_for_cpp_kernel=(),
        op_overload=None,
    ):
        super().__init__(
            name,
            layout,
            inputs,
        )
        self.constant_args = constant_args
        self.kwargs = kwargs if kwargs else {}
        self.output_view = output_view
        self.python_kernel_name = python_kernel_name
        self.cpp_kernel_name = cpp_kernel_name
        self.ordered_kwargs_for_cpp_kernel = ordered_kwargs_for_cpp_kernel
        self.op_overload = op_overload
        self.collect_arg_kwarg_properties()

    def collect_arg_kwarg_properties(self):
        # if self.op_overload is torch._ops.OpOverload, we can use its schema to collect additional
        # information for args and kwargs, e.g. type and default value, to help with the cpp wrapper codegen
        if (
            isinstance(self.op_overload, torch._ops.OpOverload)
            and not self.ordered_kwargs_for_cpp_kernel
        ):
            self.ordered_kwargs_for_cpp_kernel = [
                x.name for x in self.op_overload._schema.arguments if x.kwarg_only
            ]
        self.arg_properties = (
            [
                {
                    "name": x.name,
                    "type": x.real_type,
                    "default_value": x.default_value,
                }
                for x in self.op_overload._schema.arguments
                if not x.kwarg_only
            ]
            if isinstance(self.op_overload, torch._ops.OpOverload)
            else [{} for i in range(len(self.inputs))]
        )
        self.kwarg_properties = (
            {
                x.name: {"type": x.real_type, "default_value": x.default_value}
                for x in self.op_overload._schema.arguments
                if x.kwarg_only
            }
            if isinstance(self.op_overload, torch._ops.OpOverload)
            else {}
        )
=======
>>>>>>> f34905f6

    def __init__(
        self,
        name,
        layout,
        inputs,
        constant_args=(),
        kwargs=None,
        output_view=None,
        python_kernel_name=None,
        cpp_kernel_name=None,
        ordered_kwargs_for_cpp_kernel=(),
        op_overload=None,
    ):
        super().__init__(
            name,
            layout,
            inputs,
        )
        self.constant_args = constant_args
        self.kwargs = kwargs if kwargs else {}
        self.output_view = output_view
        self.python_kernel_name = python_kernel_name
        self.cpp_kernel_name = cpp_kernel_name
        self.ordered_kwargs_for_cpp_kernel = ordered_kwargs_for_cpp_kernel
        self.op_overload = op_overload
        self.collect_arg_kwarg_properties()

    def collect_arg_kwarg_properties(self):
        # if self.op_overload is torch._ops.OpOverload, we can use its schema to collect additional
        # information for args and kwargs, e.g. type and default value, to help with the cpp wrapper codegen
        if (
            isinstance(self.op_overload, torch._ops.OpOverload)
            and not self.ordered_kwargs_for_cpp_kernel
        ):
            self.ordered_kwargs_for_cpp_kernel = [
                x.name for x in self.op_overload._schema.arguments if x.kwarg_only
            ]
        self.arg_properties = (
            [
                {
                    "name": x.name,
                    "type": x.real_type,
                    "default_value": x.default_value,
                }
                for x in self.op_overload._schema.arguments
                if not x.kwarg_only
            ]
            if isinstance(self.op_overload, torch._ops.OpOverload)
            else [{} for i in range(len(self.inputs))]
        )
        self.kwarg_properties = (
            {
                x.name: {"type": x.real_type, "default_value": x.default_value}
                for x in self.op_overload._schema.arguments
                if x.kwarg_only
            }
            if isinstance(self.op_overload, torch._ops.OpOverload)
            else {}
        )

    def decide_layout(self):
        if isinstance(self.layout, FlexibleLayout):
            self.apply_constraint()
            self.freeze_layout()

    def codegen_comment(self, wrapper):
        origin_str, detailed_origin_str = get_kernel_metadata(self, wrapper)
        if origin_str:
            wrapper.writeline(origin_str)

    def codegen(self, wrapper):
        raise NotImplementedError

    def get_kernel_name(self):
        return self.cpp_kernel_name if V.graph.cpp_wrapper else self.python_kernel_name

    @staticmethod
    def copy_input(x):
        pw = Pointwise.create(
            device=x.get_device(),
            dtype=x.get_dtype(),
            inner_fn=x.make_loader(),
            ranges=x.get_size(),
            origin_node=x.get_origin_node(),
            traceback=x.get_traceback(),
        )
        pw.realize()
        return pw

    @classmethod
    def process_kernel(cls, kernel, *args, **kwargs):
        binded_args = {"args": args, "kwargs": kwargs}

        args_flat, args_spec = pytree.tree_flatten(binded_args)

        is_arg_tensor = []
        tensor_args = []
        non_tensor_args: List[Any] = []
        for arg in args_flat:
            is_arg_tensor.append(isinstance(arg, IRNode))
            if is_arg_tensor[-1]:
                tensor_args.append(arg)
            else:
                if isinstance(arg, sympy.Expr):
                    arg = V.graph.sizevars.shape_env.create_symintnode(arg, hint=None)
                non_tensor_args.append(arg)

        def unflatten_args(new_tensor_args, new_non_tensor_args):
            result = []
            it_tensors = iter(new_tensor_args)
            it_non_tensors = iter(new_non_tensor_args)
            for is_tensor in is_arg_tensor:
                if is_tensor:
                    result.append(next(it_tensors))
                else:
                    result.append(next(it_non_tensors))
            r = pytree.tree_unflatten(result, args_spec)
            return r.get("args", []), r.get("kwargs", {})

        tensor_args = [cls.realize_input(x) for x in tensor_args]

        # freeze layout otherwise our output stride calculation might
        # become incorrect
        for x in tensor_args:
            if is_storage_and_layout(x):
                as_storage_and_layout(x, freeze=True)

        # We don't have generic shape formulas, so just burn in the
        # shapes and run an example input.
        # TODO(jansel): replace this with dynamic shape formulas
        example_args = []

        # We need to retain the constant values of fake tensors that we originally
        # propagated the graph with, because for some operators running without a
        # constant would trigger an error / DataDependentException
        for x in tensor_args:
            if x.get_name() in V.graph.constants:
                example_args.append(V.graph.constants[x.get_name()])
            else:
                example_args.append(ir_node_to_tensor(x, guard_shape=True))

        new_args, new_kwargs = unflatten_args(example_args, non_tensor_args)
        example_output = kernel(*new_args, **new_kwargs)

        example_out_li = (
            [example_output]
            if not isinstance(example_output, (list, tuple))
            else example_output
        )
        for t in example_out_li:
            if isinstance(t, torch.Tensor) and t.is_sparse:
                msg = "sparsity not handled. Please file issue for sparse inference weights."
                if stack_trace := V.graph.current_node.meta.get("stack_trace", None):
                    msg = f"{msg} Found from : \n {stack_trace}"
                V.graph.disable_cudagraphs_reason = msg

        # TODO: Unconditionally do this, not just when example_output has
        # unbacked symbols
        if maybe_free_unbacked_symbols(example_output):
            example_output = V.graph.current_node.meta["val"]

        return example_output, tensor_args, non_tensor_args, unflatten_args

    @classmethod
    def convert_to_reinterpret_view(cls, x):
        """
        In order to pass this to an extern kernel we need a
        ReinterpretView not a View.  This allows us to avoid some
        unneeded copies.
        """
        assert isinstance(x, BaseView)
        if isinstance(x, ReinterpretView):
            return x

        # NOTE: Don't use extract_read_writes here as it fails when
        # make_loader() inlines the computation
        x_unwrap_view = x.unwrap_view()
        x_unwrap_view_fx_node = V.graph.get_buffer(
            x_unwrap_view.get_name()
        ).get_origin_node()
        # Prefer channels last format according to how the format is set from eager.
        if (
            x_unwrap_view_fx_node is not None
            and "val" in x_unwrap_view_fx_node.meta
            and isinstance(x_unwrap_view.layout, FlexibleLayout)
            and (
                x_unwrap_view_fx_node.meta["val"].is_contiguous(
                    memory_format=torch.channels_last
                )
                or x_unwrap_view_fx_node.meta["val"].is_contiguous(
                    memory_format=torch.channels_last_3d
                )
            )
        ):
            x_unwrap_view.freeze_layout_with_same_order(
                make_channels_last_strides_for(x_unwrap_view.get_size())
            )
        else:
            x_unwrap_view.freeze_layout()

        index_args, var_ranges = dependencies.index_vars_squeeze(
            x.get_size(), prefix="r"
        )
        range_vars = index_args[0]
        index = x.make_indexer()(range_vars)

        index = V.graph.sizevars.simplify_with_ranges(index, var_ranges)
        strides = V.graph.sizevars.stride_vars(index, range_vars)
        offset = V.graph.sizevars.offset_var(index, range_vars)
        expected = sympy_dot(range_vars, strides) + offset

        if index != expected:
            log.debug(
                "convert_to_reinterpret_view failed: stride=%s offset=%s index=%s",
                strides,
                offset,
                index,
            )
            raise NotImplementedError

        return ReinterpretView(
            data=x.data,
            layout=FixedLayout(
                device=x.get_device(),
                dtype=x.get_dtype(),
                size=x.get_size(),
                stride=strides,
                offset=offset,
            ),
        )

    @classmethod
    def realize_input(cls, x):
        if x is None:
            return NoneAsConstantBuffer()
        if isinstance(x, (sympy.Expr, sympy.logic.boolalg.Boolean, int)):
            return ShapeAsConstantBuffer(x)
        if isinstance(x, Constant):
            return V.graph.add_tensor_constant(
                torch.tensor(x.value, dtype=x.get_dtype(), device=x.get_device())
            )
        if isinstance(x, ConstantBuffer):
            return x
        if isinstance(x, TensorBox):
            return cls.realize_input(x.data)
        if isinstance(x, ReinterpretView):
            return ReinterpretView(cls.realize_input(x.data), x.get_layout())
        if isinstance(x, BaseView):
            x.realize()
            if is_storage_and_layout(x.unwrap_view()):
                try:
                    return cls.convert_to_reinterpret_view(x)
                except NotImplementedError:
                    pass
        if isinstance(x, StorageBox):
            # TODO(jansel): impose layout preference on realized buffer
            x.realize()
            return x
        return cls.copy_input(x)

    @classmethod
    def require_stride1(cls, x):
        if is_storage_and_layout(x):
            if len(x.get_stride()) == 0:
                return x
            for stride in x.get_stride():
                if stride == 1:
                    return x
        return cls.copy_input(x)

    @classmethod
    def require_stride_order(cls, x, order, allow_padding=False):
        if x.get_numel() == 0:  # Layout doesn't matter
            return x

        # require x to have the layout as strided_ordered as order
        if is_storage_and_layout(x):
            while isinstance(x.get_layout(), NonOwningLayout):
                x = x.get_layout().view
            if isinstance(x.get_layout(), FlexibleLayout):
                # If the the FlexibleLayout already has the size and stride in the required order,
                # freeze it to a FixedLayout by using its current size and stride.
                # The behavior of using its current size and stride or the given order can be different
                # if the size and stride has ambiguilty, for example for a 4D input where the iC = 1:
                # size=[s0, 1, 28, 28], stride=[784, 784, 28, 1]. If the required order is [3, 0, 2, 1] (channels last),
                # the current size and stride already satisfies this order.
                # However by freezing it to the required order, the layout will be changed to:
                # size=[s0, 1, 28, 28], stride=[784, 1, 28, 1]), which is not actually necessary.

                # fix flexiblelayout to be FixedLayout with stride_order
                as_storage_and_layout(
                    x,
                    freeze=True,
                    want_contiguous=False,
                    stride_order=get_stride_order(
                        V.graph.sizevars.size_hints(x.get_layout().stride)
                    )
                    if is_stride_order_storage_and_layout(x, order)
                    else order,
                    allow_padding=allow_padding,
                )
                return x
            elif isinstance(
                x.get_layout(), FixedLayout
            ) and x.get_layout().is_stride_ordered(order):
                return x
            elif isinstance(x.get_layout(), MutationLayoutSHOULDREMOVE):
                if isinstance(x.get_layout().real_layout(), FlexibleLayout):
                    raise AssertionError(
                        "the MutationLayoutSHOULDREMOVE's real layout shouldn't be FlexibleLayout"
                    )
                elif isinstance(
                    x.get_layout().real_layout(), FixedLayout
                ) and x.get_layout().real_layout().is_stride_ordered(order):
                    return x

        # TODO - Storage to InputBuffer
        if isinstance(x, InputBuffer) and x.get_layout().is_stride_ordered(order):
            return x
        if (
            isinstance(x, TensorBox)
            and isinstance(x.data, BaseView)
            and not isinstance(x.data, ReinterpretView)
            and is_storage_and_layout(x.unwrap_view())
            and not isinstance(x.unwrap_view().data, ExternKernelAlloc)
        ):
            try:
                x.data = cls.convert_to_reinterpret_view(x.data)
                return cls.require_stride_order(x, order, allow_padding=allow_padding)
            except NotImplementedError:
                pass
        x = cls.copy_input(x)
        as_storage_and_layout(
            x,
            freeze=True,
            want_contiguous=False,
            stride_order=order,
            allow_padding=allow_padding,
        )
        assert is_stride_order_storage_and_layout(x, order)
        return x

    @classmethod
    def require_channels_last(cls, x):
        return cls.require_stride_order(x, NHWC_STRIDE_ORDER)

    @classmethod
    def require_channels_last_3d(cls, x):
        return cls.require_stride_order(x, NHWDC_STRIDE_ORDER)

    @classmethod
    def require_contiguous(cls, x):
        return cls.require_stride_order(x, list(reversed(range(len(x.get_size())))))

    def apply_constraint(self):
        pass

    def codegen_const_args(self):
        return map(V.graph.wrapper_code.val_to_arg_str, self.constant_args)

    def codegen_args(self):
        args = []
        for i, x in enumerate(self.inputs):
            if isinstance(x, list):
                names = [i.codegen_reference() for i in x]
                codegen_reference = f'[{", ".join(names)}]'
                args.append(codegen_reference)
            else:
                if V.graph.cpp_wrapper:
                    assert self.arg_properties and i < len(
                        self.arg_properties
                    ), "Invalid arg_properties accessing"
                    type_ = self.arg_properties[i].get("type")
                    args.append(
                        V.graph.wrapper_code.val_to_cpp_arg_str(  # type: ignore[arg-type]
                            type_, x
                        )
                    )
                else:
                    args.append(x.codegen_reference())
        args.extend(self.codegen_const_args())
        return args

    def get_kwargs_value(self, arg_name):
        if arg_name in self.kwargs:
            return self.kwargs.get(arg_name)
        if self.kwarg_properties and self.kwarg_properties.get(arg_name):
            return self.kwarg_properties.get(arg_name).get("default_value")  # type: ignore[union-attr]
        else:
            raise AssertionError(f"{arg_name} not in self.kwarg_properties")

    def codegen_kwargs(self, skip_out=False):
        if V.graph.cpp_wrapper:
            kwargs = []
            for arg_name in self.ordered_kwargs_for_cpp_kernel:
                if skip_out and arg_name == "out":
                    # ExternKernelOut has its own logic for inserting the out parameter
                    continue

                v = self.get_kwargs_value(arg_name)
                if isinstance(v, sympy.Expr):
                    kwargs.append(v)
                else:
                    type_ = (
                        self.kwarg_properties.get(arg_name).get("type")  # type: ignore[union-attr]
                        if self.kwarg_properties and arg_name in self.kwarg_properties
                        else None
                    )
                    kwargs.append(
                        V.graph.wrapper_code.val_to_cpp_arg_str(  # type: ignore[arg-type]
                            type_, v
                        )
                    )
        else:
            kwargs = [
                f"{k}={V.graph.wrapper_code.val_to_arg_str(v)}"  # type: ignore[misc]
                for k, v in self.kwargs.items()
            ]
        return kwargs

    def codegen_size_asserts(self, wrapper):
        if config.size_asserts and not V.graph.cpp_wrapper:
            # comparing strides for 0 size tensor is tricky. Ignore them for now.
            if sympy_product(self.get_size()) == 0:
                return
            size = V.graph.wrapper_code.codegen_shape_tuple(self.get_size())
            stride = V.graph.wrapper_code.codegen_shape_tuple(self.get_stride())
            wrapper.writeline(
                f"assert_size_stride({self.get_name()}, {size}, {stride})"
            )

    def get_group_stride(self):
        """
        get output sizes and strides, for template_codegen
        """
        _size = self.get_size()
        _stride = self.get_stride()
        # iter_ranges = _size of output tensor, reduce_range = [] because no reduction
        return [_size, []], _stride

    def canonicalize(self):
        """
        Manually get canonicalization of the output index
        """
        # manually generate index formula for conv
        sizevars = V.graph.sizevars
        sizes = self.get_size()
        strides = self.get_stride()
        strides = [sizevars.size_hint(x) for x in strides]
        index_vars = [sympy_index_symbol(f"d{i}") for i in range(len(sizes))]
        # reorder index vars according to stride
        index_order = sorted(range(len(strides)), key=strides.__getitem__, reverse=True)
        lookup = {pos: idx for idx, pos in enumerate(index_order)}
        order = [lookup[i] for i in range(len(lookup))]
        index_vars = [index_vars[i] for i in order]
        indexer = self.make_indexer()
        index = indexer(index_vars)

        new_sizes, reindex, prune = V.graph.sizevars._simplify_loops(
            index_vars, sizes, [index]
        )

        # assign new variables each dimension to deal with numbering mismatches
        # d0, d1, d2 could become d0, d2 -- which won't match d0, d1
        _, add_var = var_builder("c")
        replacement = dict(zip(index_vars, reindex([add_var(x) for x in new_sizes])))

        index = sympy_subs(sympy.expand(index), replacement)  # type: ignore[arg-type]
        return index, tuple(new_sizes)

    def get_unbacked_symbol_uses(self) -> Set[sympy.Symbol]:
        # NB: It's not necessary to check regular inputs as we automatically
        # have dependencies on them
        r = set()
        for arg in self.constant_args:
            r |= maybe_free_unbacked_symbols(arg)
        for arg in self.kwargs.values():
            r |= maybe_free_unbacked_symbols(arg)
        return r

    def __str__(self):
        kernel_name = getattr(self, "python_kernel_name", None)
        lines = [
            f"python_kernel_name={kernel_name!r}",
        ]
        lines += [
            f"{field.name}={getattr(self, field.name)}"
            for field in dataclasses.fields(self)
        ]
        lines.append(f"origin_node={self.origin_node!r}")
        return self.str_helper(lines)

    __repr__ = __str__


@dataclasses.dataclass
class ExternKernelOut(ExternKernel):
    def codegen(self, wrapper):
        self.codegen_comment(wrapper)
        args = [*self.codegen_args(), *self.codegen_kwargs(skip_out=True)]
        wrapper.generate_extern_kernel_out(
            self.get_kernel_name(),
            self.codegen_reference(),
            self.output_view.codegen_reference() if self.output_view else None,
            args,
        )

    def __init__(
        self,
        layout,
        inputs,
        constant_args=(),
        kwargs=None,
        output_view=None,
        python_kernel_name=None,
        cpp_kernel_name=None,
        ordered_kwargs_for_cpp_kernel=(),
        op_overload=None,
    ):
        super().__init__(
            None,
            layout,
            self.unwrap_storage(inputs),
            constant_args,
            kwargs or {},
            None,
            python_kernel_name,
            cpp_kernel_name,
            ordered_kwargs_for_cpp_kernel,
            op_overload,
        )
        self.name = V.graph.register_buffer(self)

    def should_allocate(self):
        return True


class RandomSeeds(ExternKernelOut):
    def __init__(self, count: int, device: torch.device):
        limits = torch.iinfo(torch.int64)
        super().__init__(
            layout=FixedLayout(
                device=device,
                dtype=torch.int64,
                size=[count],
            ),
            inputs=[],
            constant_args=[limits.min, limits.max, [count]],
            python_kernel_name="aten.randint.low_out",
            # FIXME: Ideally we should only use at::_ops::randint_low_out::call here,
            # but the signature is different from is at::randint_out. Again,
            # we can simplify the code when only keeping an ABI-compatible version.
            cpp_kernel_name="at::_ops::randint_low_out::call"
            if config.abi_compatible
            else "at::randint_out",
            op_overload=aten.randint.low_out,
        )


class ExternKernelAlloc(ExternKernel):
    def codegen(self, wrapper):
        self.codegen_comment(wrapper)
        args = [*self.codegen_args(), *self.codegen_kwargs()]
        V.graph.wrapper_code.generate_extern_kernel_alloc(self, args)
        if isinstance(self.layout, Layout):
            self.codegen_size_asserts(wrapper)

    def __init__(
        self,
        layout,
        inputs,
        constant_args=(),
        kwargs=None,
        python_kernel_name=None,
        cpp_kernel_name=None,
        ordered_kwargs_for_cpp_kernel=(),
        op_overload=None,
    ):
        super().__init__(
            None,
            layout,
            self.unwrap_storage(inputs),
            constant_args,
            kwargs or {},
            None,
            python_kernel_name,
            cpp_kernel_name,
            ordered_kwargs_for_cpp_kernel,
            op_overload,
        )
        self.name = V.graph.register_buffer(self)

    def should_allocate(self):
        return False

    def apply_constraint(self):
        raise NotImplementedError


class UserDefinedTritonKernel(ExternKernel):
    def get_kernel_and_configs(self):
        from triton.runtime.autotuner import Autotuner

        from torch._higher_order_ops.triton_kernel_wrap import kernel_side_table

        kernel = kernel_side_table.get_kernel(self.kernel_idx)
        configs = []
        if isinstance(kernel, Autotuner):
            configs = kernel.configs
            kernel = kernel.fn
        return kernel, configs

    def codegen(self, wrapper):
        kernel, configs = self.get_kernel_and_configs()

        # Definition of kernel
        new_name, triton_meta = wrapper.define_user_defined_triton_kernel(
            kernel, configs, self.kwargs
        )

        args = self.codegen_kwargs()
        if V.graph.cpp_wrapper:
            # in C++ wrapper, we don't pass constexpr args, as they don't
            # get added as parameters to the PTX code compiled from the
            # user-defined Triton kernel (only non-constexpr args do)
            args = [arg for i, arg in enumerate(args) if i not in kernel.constexprs]

        # Call to kernel
        self.codegen_comment(wrapper)
        wrapper.generate_user_defined_triton_kernel(
            new_name,
            self.grid,
            configs,
            args,
            triton_meta,
        )

    def should_allocate(self):
        return False

    def has_side_effects(self):
        # UserDefinedTritonKernel does not return anything, but rather
        # modifies input in place, do not let it get DCEd
        return True

    def get_unbacked_symbol_defs(self) -> Set[sympy.Symbol]:
        return set()

    def get_mutation_names(self):
        # NB: Inductor only allows a node to mutate 0 or 1 buffers.
        # To get around that, we create MutationOutputs which marks their
        # assigned input as mutable, thus, adhering to Inductor's constraint.
        return []

    def __init__(self, *, kernel_idx, grid, kernel_args):
        inputs = []
        kwargs = dict()
        constant_args = []
        for k, v in kernel_args.items():
            if isinstance(v, TensorBox):
                t = InputsKernel.unwrap_storage_for_input(self.realize_input(v))
                inputs.append(t)
                kwargs[k] = t
            else:
                constant_args.append(v)
                kwargs[k] = v

        assert len(inputs) != 0
        device = inputs[0].get_device()

        super().__init__(
            None,
            NoneLayout(device),  # type: ignore[arg-type]
            inputs,
            tuple(constant_args),
            kwargs,
        )
        self.name = V.graph.register_buffer(self)
        self.kernel_idx = kernel_idx
        self.grid = grid

        kernel, configs = self.get_kernel_and_configs()
        # If we are autotuning, not all arguments will be passed
        self.ordered_kwargs_for_cpp_kernel = [
            arg for arg in kernel.arg_names if arg in kernel_args
        ]

        from torch._higher_order_ops.triton_kernel_wrap import identify_mutated_tensors

        autotuned_kwargs = configs[0].kwargs if len(configs) > 0 else {}
        self.mutable_args = [
            kernel_args[key]
            for key in identify_mutated_tensors(
                kernel, {**kernel_args, **autotuned_kwargs}
            )
        ]
        mark_node_as_mutating(self, *self.mutable_args)

    def get_inputs_that_alias_output(self):
<<<<<<< HEAD
        return [i.get_name() for i in self.inputs]
=======
        return [i.get_name() for i in self.mutable_args]
>>>>>>> f34905f6


def mark_node_as_mutating(cur_buffer, *mutated_ops: IRNode):
    """
    Allows ops in mutated_ops to be marked as being mutated as well as
    indicates to the scheduler that these ops depend on cur_buffer.
    """
    for op in mutated_ops:
<<<<<<< HEAD
        assert isinstance(op, IRNode), op
=======
        assert isinstance(
            op, IRNode
        ), f"{op} op is type {type(op)} and is not an IRNode"
>>>>>>> f34905f6
        V.graph.mark_buffer_mutated(op.get_name())
        assert hasattr(op, "layout")
        MutationOutput(op.layout, op, cur_buffer)


class MutationOutput(ExternKernel):
    def get_mutation_names(self):
        return [self.inputs[0].get_name()]

    def __init__(self, layout, input, parent):
        super().__init__(None, layout, [input, parent], ())
        self.name = V.graph.register_buffer(self)

    def should_allocate(self):
        return False

    def is_no_op(self):
        return True

    def has_side_effects(self):
        return True

    def get_inputs_that_alias_output(self):
        return [self.inputs[0].get_name()]


class InplaceBernoulliFallback(ExternKernel):
    """
    This needs to be a custom class to handle mutation properly
    """

    def codegen(self, wrapper):
        (x,) = (t.codegen_reference() for t in self.inputs)
        wrapper.writeline(
            f"{self.get_kernel_name()}({x}, {', '.join(map(repr, self.constant_args))}){wrapper.ending}"
        )

    def should_allocate(self):
        return False

    def get_mutation_names(self):
        return [self.inputs[0].get_name()]

    def get_unbacked_symbol_defs(self) -> Set[sympy.Symbol]:
        return set()

    def __init__(self, x, *constant_args):
        super().__init__(
            None,
            NoneLayout(x.get_device()),  # type: ignore[arg-type]
            self.unwrap_storage([x]),
            constant_args,
        )
        self.name = V.graph.register_buffer(self)
        self.python_kernel_name = "aten.bernoulli_"
        self.cpp_kernel_name = (
            "aoti_torch_bernoulli_"
            if config.abi_compatible
            else "at::native::bernoulli_"
        )
        mark_node_as_mutating(self, x)


# Used to deal with torch.complex types
class InplaceCopyFallback(ExternKernel):
<<<<<<< HEAD
=======
    """
    This needs to be a custom class to handle mutation properly
    """

    def codegen(self, wrapper):
        (dst, src, non_blocking) = self.codegen_args()
        wrapper.writeline(
            f"{self.get_kernel_name()}({dst}, {src}, {non_blocking}){wrapper.ending}"
        )

    def should_allocate(self):
        return False

    def get_mutation_names(self):
        return [self.inputs[0].get_name()]

    def get_unbacked_symbol_defs(self) -> Set[sympy.Symbol]:
        return set()

    def __init__(
        self,
        layout,
        inputs,
        constant_args,
    ):
        super().__init__(
            None,
            layout,
            inputs,
            constant_args,
            python_kernel_name="aten.copy_",
            cpp_kernel_name=(
                "aoti_torch_copy_" if config.abi_compatible else "at::_ops::copy_::call"
            ),
        )
        self.name = V.graph.register_buffer(self)

    @classmethod
    def create(cls, dst, src, non_blocking: bool = False):
        inputs = [cls.realize_input(t) for t in [dst, src]]
        constant_args = (non_blocking,)
        result = InplaceCopyFallback(
            NoneLayout(dst.get_device()),  # type: ignore[arg-type]
            inputs,
            constant_args,
        )
        mark_node_as_mutating(result, dst)
        return result


class MutatingFirstArgExternKernel(ExternKernel):
>>>>>>> f34905f6
    """
    This needs to be a custom class to handle mutation properly
    """

    def codegen(self, wrapper):
<<<<<<< HEAD
        (dst, src, non_blocking) = self.codegen_args()
        wrapper.writeline(
            f"{self.get_kernel_name()}({dst}, {src}, {non_blocking}){wrapper.ending}"
=======
        argrefs = [
            *(t.codegen_reference() for t in self.inputs),
            *map(repr, self.constant_args),
        ]
        wrapper.writeline(
            f"{self.get_kernel_name()}({', '.join(argrefs)}){wrapper.ending}"
>>>>>>> f34905f6
        )

    def should_allocate(self):
        return False

    def get_mutation_names(self):
        return [self.inputs[0].get_name()]

    def get_unbacked_symbol_defs(self) -> Set[sympy.Symbol]:
        return set()

<<<<<<< HEAD
    def __init__(
        self,
        layout,
        inputs,
        constant_args,
    ):
        super().__init__(
            None,
            layout,
            inputs,
            constant_args,
            python_kernel_name="aten.copy_",
            cpp_kernel_name=(
                "aoti_torch_copy_" if config.abi_compatible else "at::_ops::copy_::call"
            ),
=======
    def has_side_effects(self):
        return True


class ResizeStorageBytes(MutatingFirstArgExternKernel):
    def __init__(self, variable, new_size):
        assert isinstance(new_size, int), "TODO: dynamic shapes"
        super().__init__(
            None,
            NoneLayout(variable.get_device()),  # type: ignore[arg-type]
            self.unwrap_storage([variable]),
            constant_args=(new_size,),
>>>>>>> f34905f6
        )
        V.graph.mark_buffer_mutated(variable.get_name())
        self.name = V.graph.register_buffer(self)
<<<<<<< HEAD

    @classmethod
    def create(cls, dst, src, non_blocking: bool = False):
        inputs = [cls.realize_input(t) for t in [dst, src]]
        constant_args = (non_blocking,)
        result = InplaceCopyFallback(
            NoneLayout(dst.get_device()),  # type: ignore[arg-type]
            inputs,
            constant_args,
        )
        mark_node_as_mutating(result, dst)
        return result


class MutatingFirstArgExternKernel(ExternKernel):
    """
    This needs to be a custom class to handle mutation properly
    """

    def codegen(self, wrapper):
        argrefs = [
            *(t.codegen_reference() for t in self.inputs),
            *map(repr, self.constant_args),
        ]
        wrapper.writeline(
            f"{self.get_kernel_name()}({', '.join(argrefs)}){wrapper.ending}"
        )

    def should_allocate(self):
        return False

    def get_mutation_names(self):
        return [self.inputs[0].get_name()]

    def get_unbacked_symbol_defs(self) -> Set[sympy.Symbol]:
        return set()

    def has_side_effects(self):
        return True


class ResizeStorageBytes(MutatingFirstArgExternKernel):
    def __init__(self, variable, new_size):
        assert isinstance(new_size, int), "TODO: dynamic shapes"
        super().__init__(
            None,
            NoneLayout(variable.get_device()),  # type: ignore[arg-type]
            self.unwrap_storage([variable]),
            constant_args=(new_size,),
        )
        V.graph.mark_buffer_mutated(variable.get_name())
        self.name = V.graph.register_buffer(self)
        self.python_kernel_name = "inductor_ops.resize_storage_bytes_"
        self.cpp_kernel_name = "torch::inductor::resize_storage_bytes_"
        V.graph.never_reuse_buffers.add(variable.data.get_name())
        mark_node_as_mutating(self, variable)

=======
        self.python_kernel_name = "inductor_ops.resize_storage_bytes_"
        self.cpp_kernel_name = "torch::inductor::resize_storage_bytes_"
        V.graph.never_reuse_buffers.add(variable.data.get_name())
        mark_node_as_mutating(self, variable)

>>>>>>> f34905f6

class BindNNParameter(ExternKernelAlloc):
    def __init__(self, variable, placeholder):
        variable.freeze_layout()
        super().__init__(
            variable.get_layout(),
            [variable, placeholder],
            python_kernel_name="torch.ops.prims._bind_nn_parameter",
        )
        V.graph.never_reuse_buffers.add(variable.data.get_name())
        V.graph.never_reuse_buffers.add(placeholder.get_name())
        V.graph.never_reuse_buffers.add(self.get_name())
        mark_node_as_mutating(self, variable, placeholder)

    def get_inputs_that_alias_output(self):
        return [self.inputs[0].get_name(), self.inputs[1].get_name()]

    def get_mutation_names(self):
        return [self.inputs[1].get_name()]

    def has_side_effects(self):
        return True


class ScatterFallback(ExternKernel):
    """
    This needs to be a custom class to handle mutation properly.
    This class handles both aten.scatter_ and aten.scatter_reduce_.
    It also handle the case `src` being a scalar properly.
    """

    def codegen(self, wrapper):
        reduce = self.kwargs["reduce"]
        if V.graph.cpp_wrapper:
            # Follow aten/src/ATen/native/ReductionType.h:get_operator_enum
            get_operator_enum = {"add": "sum", "multiply": "prod"}
            if reduce in get_operator_enum:
                reduce = get_operator_enum[reduce]

        if self.src_is_tensor:
            (x, index, src) = (t.codegen_reference() for t in self.inputs)
        else:
            (x, index) = (t.codegen_reference() for t in self.inputs)
            src = self.constant_args[1]
        wrapper.generate_scatter_fallback(
            x,
            [x, self.constant_args[0], index, src],
            self.get_kernel_name(),
            self.python_kernel_name,
            self.src_is_tensor,
            reduce,
            self.codegen_kwargs(),
        )

    def should_allocate(self):
        return False

    def get_cpp_kernel(self):
        reduce = self.kwargs["reduce"]
        if self.python_kernel_name == "aten.scatter_":
            if self.src_is_tensor:
                kernel = (
                    "at::scatter_out" if reduce is None else "at::scatter_reduce_out"
                )
            else:
                assert (
                    reduce is None
                ), "Expect reduce to be None for aten.scatter_ with scalar src"
                kernel = "at::scatter_out"
        else:
            assert (
                reduce is not None
            ), "Expect reduce to be not None for aten.scatter_reduce_"
            kernel = "at::scatter_reduce_out"
        return kernel

    def get_mutation_names(self):
        return [self.inputs[0].get_name()]

    def get_unbacked_symbol_defs(self) -> Set[sympy.Symbol]:
        return set()

    def __init__(
        self,
        op_overload,
        python_kernel_name,
        x,
        dim: int,
        index,
        src,
        *,
        reduce: Optional[str] = None,
        include_self: bool = True,
    ):
        assert python_kernel_name in {"aten.scatter_", "aten.scatter_reduce_"}
        self.src_is_tensor = isinstance(src, TensorBox)

        constant_args: Tuple[Any, ...]
        if self.src_is_tensor:
            tensors = [self.realize_input(t) for t in [x, index, src]]
            constant_args = (dim,)
        else:
            tensors = [self.realize_input(t) for t in [x, index]]
            constant_args = (dim, src)

        super().__init__(
            None,
            NoneLayout(x.get_device()),  # type: ignore[arg-type]
            self.unwrap_storage(tensors),
            constant_args,
            {"reduce": reduce, "include_self": include_self},
            python_kernel_name=python_kernel_name,
            ordered_kwargs_for_cpp_kernel=["reduce", "include_self"],
            op_overload=op_overload,
        )
        self.cpp_kernel_name = self.get_cpp_kernel()
        self.name = V.graph.register_buffer(self)
        mark_node_as_mutating(self, x)


class IndexPutFallback(ExternKernel):
    """
    This needs to be a custom class to handle mutation and indices properly
    """

    def codegen(self, wrapper):
        (x, values, *valid_indices) = (t.codegen_reference() for t in self.inputs)
        indices = []
        iter_valid_indices = iter(valid_indices)
        for i, _ in enumerate(self.indices):
            if self.indices[i] is not None:
                indices.append(next(iter_valid_indices))
            else:
                indices.append(V.graph.wrapper_code.none_str)

        wrapper.generate_index_put_fallback(
            self.get_kernel_name(), x, indices, values, *self.codegen_const_args()
        )

    def should_allocate(self):
        return False

    def get_mutation_names(self):
        return [self.inputs[0].get_name()]

    def get_unbacked_symbol_defs(self) -> Set[sympy.Symbol]:
        return set()

    def __init__(self, op_overload, x, indices, values, accumulate):
        self.indices = indices
        valid_indices = [i for i in indices if i is not None]
        tensors = [self.realize_input(x) for x in [x, values, *valid_indices]]
        cpp_kernel_name = (
            "aoti_torch_index_put_out" if config.abi_compatible else "at::index_put_out"
        )
        super().__init__(
            None,
            NoneLayout(x.get_device()),  # type: ignore[arg-type]
            self.unwrap_storage(tensors),
            (accumulate,),
            python_kernel_name="aten.index_put_",
            cpp_kernel_name=cpp_kernel_name,
            op_overload=op_overload,
        )
        self.name = V.graph.register_buffer(self)
        mark_node_as_mutating(self, x)


class DeviceCopy(ExternKernelOut):
    @classmethod
    def create(cls, x, device):
        if (
            not x.is_extern()
            and all(
                (r.name in V.graph.constants and isinstance(r, dependencies.MemoryDep))
                for r in x.get_reads()
            )
            and not config.aot_inductor.use_runtime_constant_folding
        ):
            return x.constant_to_device(device)

        V.graph.add_device_info(device)
        V.graph.add_device_info(x.get_device())

        developer_warning("DeviceCopy in input program")
        return DeviceCopy(
            FlexibleLayout(
                device=device,
                dtype=x.get_dtype(),
                size=x.get_size(),
            ),
            [cls.realize_input(x)],
        )

    def codegen(self, wrapper):
        args = self.codegen_args()
        assert len(args) == 1
        if self.output_view:
            wrapper.codegen_device_copy(args[0], self.output_view.codegen_reference())
        else:
            wrapper.codegen_device_copy(args[0], self.codegen_reference())


class DynamicScalar(ExternKernel):
    """
    The result of a call to aten._local_scalar_dense.
    """

    def get_reads(self):
        return ()

    def should_allocate(self):
        return False

    # TODO: handle bools carefully
    def __init__(self, sym, data):
        data.realize()
        super().__init__(None, NoneLayout(torch.device("cpu")), self.unwrap_storage([data]))  # type: ignore[arg-type]
        if isinstance(sym, sympy.Symbol):
            self.sym = sym
            self.is_bool = False
        else:
            # Special case for boolean.  For Reasons(TM), we don't represent
            # boolean variables directly in sympy; instead, we generate an
            # indicator integer variable which we then convert to a boolean by
            # testing i0 == 1.  We have to identify the underlying indicator
            # variable, and then bind i0 to the appropriate integer value
            # based on the runtime boolean.
            assert isinstance(sym, sympy.Eq), sym
            assert isinstance(sym.args[0], sympy.Symbol), sym
            assert sym.args[1] == 1, sym
            self.sym = sym.args[0]
            self.is_bool = True

    def get_unbacked_symbol_defs(self) -> Set[sympy.Symbol]:
        return {self.sym}

    def codegen(self, wrapper):
        wrapper.codegen_dynamic_scalar(self)


class AssertScalar(ExternKernel):
    """
    The result of a call to aten._assert_scalar
    """

    def get_reads(self):
        return ()

    def should_allocate(self):
        return False

    def __init__(self, scalar, msg):
        super().__init__(
            # Buffer(name, layotu)
            None,
            NoneLayout(torch.device("cpu")),  # type: ignore[arg-type]
            # InputsKernel(inputs)
            [],
        )  # type: ignore[arg-type]
        self.scalar = scalar
        self.msg = msg

    def has_side_effects(self):
        return True

    def get_unbacked_symbol_uses(self):
        return free_unbacked_symbols(self.scalar)

    def codegen(self, wrapper):
        if V.graph.cpp_wrapper:
            pass
        else:
            wrapper.writeline(
                f"if not {V.graph.wrapper_code.codegen_python_sizevar(self.scalar)}:"
            )
            wrapper.writeline(f"    raise RuntimeError({repr(self.msg)})")
            # No one should ever use this buffer, but for uniformity
            # define the variable and assign it None
            wrapper.writeline(f"{self.get_name()} = None")


@dataclasses.dataclass
class ExternKernelNode:
    name: str
    node: export_schema.Node


has_c_shim = {
    aten._embedding_bag.default,
    aten._fft_c2c.default,
    aten._scaled_dot_product_efficient_attention.default,
    aten._scaled_dot_product_flash_attention.default,
    aten._scaled_mm.default,
    aten.addmm.out,
    aten.bmm.out,
    aten.copy_.default,
    aten.mm.out,
    aten.repeat_interleave.Tensor,
    aten.nonzero.default,
    aten.view.dtype,
    aten.view_as_real.default,
}


def get_aten_cpp_kernel_name(kernel):
    # Calling with the default kernel name can lead to ambiguous behavior like the following example.
    # repeat_interleave(const at::Tensor & repeats, c10::optional<int64_t> output_size=c10::nullopt)
    # repeat_interleave(const at::Tensor & self, int64_t repeats,
    #       c10::optional<int64_t> dim=c10::nullopt, c10::optional<int64_t> output_size=c10::nullopt)
    assert (
        isinstance(kernel, torch._ops.OpOverload) and kernel.namespace == "aten"
    ), "Invalid aten kernel"
    opname = (
        kernel.__name__.split(".")[0]
        if kernel._overloadname == "default"
        else kernel.__name__.replace(".", "_")
    )
    return f"at::_ops::{opname}::call"


class FallbackKernel(ExternKernelAlloc):
    args_default_value: List[Dict[str, Any]]

    def __init__(
        self,
        layout,
        kernel,
        tensor_args,
        nontensor_args,
        unflatten_args,
        kwargs=None,
    ):
        super().__init__(
            layout,
            tuple(tensor_args),
            tuple(nontensor_args),
            op_overload=kernel,
        )
        # We need output buffers for generating kernel arguments in the
        # abi-compatible mode, where we retrieve outputs by pass each individual
        # output through the abi-compatible interface.
        self.outputs: Sequence[Any] = []
        self.use_runtime_dispatch = False

        assert isinstance(
            kernel,
            (
                torch._ops.OpOverload,
                torch._ops.HigherOrderOperator,
            ),
        ), f"Fails to create FallbackKernel for {kernel}: {type(kernel)} not supported"
        self.op_overload = kernel

        self.unflatten_args = unflatten_args
        self.kwargs = {} if kwargs is None else kwargs
        V.graph.warn_fallback(self.python_kernel_name)

        # args that are aliased
        self.alias_names: List[str] = []
        # args that are mutated AND returned from the op
        self.mutation_names: List[str] = []

        if isinstance(self.op_overload, torch._ops.HigherOrderOperator):
            # We assume here that HOPs with FallbackKernel are functional.
            # This may not always be true! HOPs must individually opt-in to
            # FallbackKernel, so please check this if you opt-in.
            return

        if "_c10d_functional" in self.op_overload.name():
            # _c10d_functional kernels are lowered into _CollectiveKernel which
            # derives from FallbackKernel for the cpp codegen. The kernels
            # don't pass the can_auto_functionalize check, but their mutation
            # is handled properly by _CollectiveKernel.
            return

        schema = self.op_overload._schema

        # NOTE: [FallbackKernel supported operators]
        # We only support three types of operators:
        # - functional ops
        # - view ops
        # - inplace aten ops
        # - mutating ops that are auto-functionalizable. That is,
        # the operator may mutate any number of inputs, but its outputs
        # may not alias any of the inputs.
        #
        # The unsupported cases usually do not show up here (because
        # AOTAutograd functionalized them away); the only way for an in-place
        # op to show up here is if a lowering or pass introduced it.
        if torch._library.utils.mutates_and_returns_first_arg(self.op_overload):
            self.mutation_names.append(tensor_args[0].get_name())
            return

        if schema.is_mutable and not can_auto_functionalize(kernel):
            raise NotImplementedError(
                f"NYI: Can't generate FallbackKernel for {kernel}"
            )

        schema_args = schema.arguments
        args, kwargs = self.unflatten_args(self.inputs, self.constant_args)

        def handle_aliasing_and_mutation(info, arg):
            # Assertions to make sure we didn't mismatch args
            if isinstance(info.type, torch.ListType):
                assert isinstance(arg, (list, tuple))
            is_optional_tensor = isinstance(
                info.type, torch.OptionalType
            ) and isinstance(info.type.getElementType(), torch.TensorType)
            if is_optional_tensor or isinstance(info.type, torch.TensorType):
                # PyTorch also accepts None and scalar types for args marked as "Tensor".
                # We're not going to check all of them here.
                assert not isinstance(arg, (tuple, list))

            if arg is None:
                return
            if info.alias_info is None:
                return
            # can_auto_functionalize already filters out mutable List[Tensor].
            # We can support this in the future, but this is very uncommon.
            assert isinstance(info.type, torch.TensorType) or is_optional_tensor
            self.alias_names.append(arg.get_name())
            if info.alias_info.is_write:
                mark_node_as_mutating(self, arg)

        for info, arg in torch._library.utils.zip_schema(schema, args, kwargs):
            handle_aliasing_and_mutation(info, arg)

    def set_cpp_kernel(self, kernel):
        from .codegen.wrapper import get_cpp_op_schema

        assert (
            not kernel._schema.is_mutable
        ), f"mutable {kernel.__name__} is not supported with cpp_wrapper"

        # These checks are here because ops that return aliasing tensors will
        # return type Tensor& instead of Tensor, but codegen will always write
        # type Tensor on the LHS.
        def is_not_write(arg):
            return arg.alias_info is None or not arg.alias_info.is_write

        assert all(
            is_not_write(x) for x in kernel._schema.arguments
        ), f"{kernel.__name__} with alias_info arguments is not supported with cpp_wrapper"
        assert all(
            is_not_write(x) for x in kernel._schema.returns
        ), f"{kernel.__name__} with alias_info returns is not supported with cpp_wrapper"

        self.cpp_kernel_name = kernel._schema.name
        self.cpp_kernel_overload_name = kernel._schema.overload_name
        self.cpp_kernel_key = f"{self.cpp_kernel_name.replace('::', '_')}_{self.cpp_kernel_overload_name}"  # type: ignore[union-attr]

        self.cpp_op_schema = get_cpp_op_schema(kernel)
        self.init_args_default_value(kernel._schema)

    def init_args_default_value(self, schema):
        self.args_default_value = [
            {
                "name": x.name,
                "type": x.real_type,
                "value": x.default_value,
            }
            for x in schema.arguments
            if not x.kwarg_only
        ]

    def get_pos_arg_value(self, pos, kwargs):
        # positional args may be provided in kwargs
        pos_arg_name = self.args_default_value[pos]["name"]
        if pos_arg_name in kwargs:
            log.debug(
                "Found argument %s with value %s from kwargs",
                pos_arg_name,
                kwargs[pos_arg_name],
            )
            return kwargs[pos_arg_name]

        assert hasattr(
            self, "args_default_value"
        ), "self.args_default_value has to be provided"
        assert pos < len(
            self.args_default_value
        ), f"expected the index {pos} to be smaller than len(self.args_default_value): {len(self.args_default_value)}"
        arg_default_value = self.args_default_value[pos]["value"]
        log.debug(
            "Use default value %s for argument %s", arg_default_value, pos_arg_name
        )
        return arg_default_value

    def codegen_args(self):
        @dataclasses.dataclass
        class Shim:
            ref: Any

            def __repr__(self):
                return self.ref

        tensor_args = [Shim(x.codegen_reference()) for x in self.inputs]
        args, kwargs = self.unflatten_args(tensor_args, self.constant_args)
        if V.graph.cpp_wrapper and isinstance(self.op_overload, torch._ops.OpOverload):
            args = [
                V.graph.wrapper_code.val_to_cpp_arg_str(param.real_type, x)
                for param, x in zip(self.op_overload._schema.arguments, args)
            ]
        else:
            args = [V.graph.wrapper_code.val_to_arg_str(x) for x in args]

        # Previously, we want to maintain forward-compatibility by skipping
        # default args in the serialized artifacts in fbcode. However,
        # some of our shim interfaces require default values being set.
        # Discussed with Sherlock offline and we decided to allow serializing
        # default args into the C++ wrapper code for now. We will refine this
        # part if we see real FC requirement. More details related to FC
        # can be found at:
        # https://docs.google.com/document/d/1FzWm-sHYwmRi3x_g036kOxd99KaYquUsA-L5JwOn8ys/edit?usp=sharing
        if V.graph.cpp_wrapper and hasattr(self, "args_default_value"):
            self.fill_non_provided_args(args, kwargs, convert_val_to_str=True)

        # let self.codegen_kwargs handle kwargs
        self.kwargs.update(kwargs)
        return args

    @staticmethod
    def find_device(tensor_args, example_output):
        if tensor_args:
            return tensor_args[0].get_device()
        if isinstance(example_output, torch.Tensor):
            return example_output.device
        if isinstance(example_output, (list, tuple)):
            devices = {FallbackKernel.find_device(None, x) for x in example_output}
            # Remove None
            devices = [device for device in devices if device]
            if len(devices) == 1:
                return devices[0]
            for device in devices:
                if is_gpu(device.type):
                    return device
            return devices[0]
        return None

    def has_side_effects(self):
        if isinstance(self.op_overload, torch._ops.HigherOrderOperator):
            return False
        return get_schema_info(self.op_overload).is_mutable()

    def get_inputs_that_alias_output(self):
        return self.alias_names

    def get_mutation_names(self):
        assert len(self.mutation_names) <= 1
        return self.mutation_names

    def fill_non_provided_args(self, args, kwargs, convert_val_to_str=False):
        assert isinstance(args, (list, tuple))
        if isinstance(args, tuple):
            args = list(args)
        assert hasattr(self, "args_default_value")
        n_args = len(args)
        n_pos_args = len(self.args_default_value)
        # For cpp wrapper, if some positional args are not provided, we need to check
        # if they're in the kwargs or use their default value
        if n_args < n_pos_args:
            log.debug(
                "%s has %d unprovided positional arguments. "
                "Will check if they are in the keyword arguments or will use default values.",
                self.op_overload,
                n_pos_args - n_args,
            )
            pos_args = [
                self.get_pos_arg_value(i, kwargs) for i in range(n_args, n_pos_args)
            ]
            if convert_val_to_str:
                pos_args = [V.graph.wrapper_code.val_to_arg_str(x) for x in pos_args]
            args.extend(pos_args)
        return args

    # ProxyExecutor Design Note
    # We export the ExternFallbackNodes (for custom ops) into a serialized file
    # and run it with a host side proxy executor to address the ABI problem
    # This is currently only implemented for fbcode. Eventually, we will also make this work for OSS.
    # Detailed design doc can be found at
    # https://docs.google.com/document/d/1wC4DOZFaYym2t1Esz0X5yxlLI3RDnSiyRbUus3bkJ64/edit?usp=sharing
    def export_extern_kernel_node(self):
        assert isinstance(self, FallbackKernel)
        args, kwargs = self.unflatten_args(self.inputs, self.constant_args)
        args = self.fill_non_provided_args(args, kwargs)
        ordered_kwargs = [
            kwargs.get(key, None) for key in self.ordered_kwargs_for_cpp_kernel
        ]

        serializer = GraphModuleSerializer(None, None)  # type: ignore[arg-type]
        named_arguments = serializer.serialize_inputs(self.op_overload, args, kwargs)  # type: ignore[arg-type]

        # serialize_outputs
        def handle_single_output(return_type, output):
            if isinstance(return_type, torch.TensorType):
                # For single Tensor
                out = output
                if isinstance(output, (list, tuple)):
                    assert len(output) == 1
                    out = output[0]
                return export_schema.Argument.create(
                    as_tensor=export_schema.TensorArgument(name=out.get_name())
                )
            elif isinstance(return_type, torch.ListType) and isinstance(
                return_type.getElementType(), torch.TensorType
            ):
                # For single TensorList
                return export_schema.Argument.create(
                    as_tensors=[
                        export_schema.TensorArgument(name=out.get_name())
                        for out in output
                    ]
                )
            else:
                raise RuntimeError(f"Unsupported return type {type(return_type)}")

        target = self.op_overload
        returns = target._schema.returns  # type: ignore[union-attr]
        if len(returns) == 1:
            return_type = returns[0].real_type
            output_arguments = [handle_single_output(return_type, self.outputs)]
        else:
            # For tuple returns, e.g "-> (Tensor, Tensor)" or "-> (Tesnor, Tensor[])"
            assert isinstance(self.outputs, tuple)
            assert len(returns) == len(self.outputs)
            output_arguments = [
                handle_single_output(return_schema.real_type, output)
                for return_schema, output in zip(returns, self.outputs)
            ]

        node = ExternKernelNode(
            name=self.get_name(),
            node=export_schema.Node(
                target=self.op_overload.name(),  # type: ignore[union-attr]
                inputs=named_arguments,
                outputs=output_arguments,
                metadata={},
            ),
        )

        V.graph.extern_kernel_nodes.append(node)

        return [*args, *ordered_kwargs]

    def codegen(self, wrapper):
        kernel = self.op_overload
        if kernel.namespace == "aten":  # type: ignore[union-attr]
            # Aten Fallback Ops
            assert isinstance(kernel, torch._ops.OpOverload)
            if V.graph.cpp_wrapper:
                if (
                    config.is_fbcode()
                    and kernel not in has_c_shim
                    # C shim v2 is torchgen-ed, which should cover all aten ops.
                    # If you do hit a missed op, please update gen_aoti_c_shim.py.
                    and config.c_shim_version == "1"
                ):
                    log.warning(
                        "%s is missing a c-shim implementation, using proxy executor as fallback",
                        kernel,
                    )
                    self.use_runtime_dispatch = True
                    self.set_cpp_kernel(kernel)
                else:
                    self.cpp_kernel_name = get_aten_cpp_kernel_name(kernel)
                    schema = kernel._schema
                    self.init_args_default_value(schema)
            else:
                self.python_kernel_name = str(kernel)
        elif kernel.namespace == "_quantized":  # type: ignore[union-attr]
            # Internal Quantized Fallback Ops
            assert isinstance(kernel, torch._ops.OpOverload)
            if V.graph.cpp_wrapper:
                self.set_cpp_kernel(kernel)
                if not config.abi_compatible:
                    self.use_runtime_dispatch = True
            else:
                self.python_kernel_name = str(kernel)
        elif isinstance(kernel, torch._ops.HigherOrderOperator):
            self.python_kernel_name = f"torch.ops.higher_order.{kernel.__name__}"
        else:
            # For non-aten OpOverload, i.e. custom ops
            self.python_kernel_name = f"{kernel.__module__.replace('._ops.', '.ops.')}.{kernel.__name__}"  # type: ignore[union-attr]
            if V.graph.cpp_wrapper:
                self.use_runtime_dispatch = True
                self.set_cpp_kernel(kernel)
<<<<<<< HEAD
            else:
                self.python_kernel_name = f"{kernel.__module__.replace('._ops.', '.ops.')}.{kernel.__name__}"  # type: ignore[union-attr]
=======
>>>>>>> f34905f6

        if self.use_runtime_dispatch:
            self.codegen_comment(wrapper)

            exported_args = None
            args = None
            if config.abi_compatible:
                exported_args = self.export_extern_kernel_node()
            else:
                args = [*self.codegen_args(), *self.codegen_kwargs()]

            wrapper.generate_extern_kernel_alloc_and_find_schema_if_needed(
                self.get_name(),
                self.python_kernel_name,
                self.cpp_kernel_name,
                args,
                self.cpp_op_schema,
                self.cpp_kernel_key,
                self.cpp_kernel_overload_name,
                self.op_overload,
                exported_args,
                self.outputs,
            )
        else:
            self.codegen_comment(wrapper)
            args = [*self.codegen_args(), *self.codegen_kwargs()]
            V.graph.wrapper_code.generate_fallback_kernel(self, args)
            if isinstance(self.layout, Layout):
                self.codegen_size_asserts(wrapper)

    @staticmethod
    def tensor_to_layout(output: torch.Tensor):
        return FixedLayout(
            output.device,
            output.dtype,
            convert_shape_to_inductor(output.size()),
            convert_shape_to_inductor(output.stride()),
        )

    @classmethod
    def create(cls, kernel, *args, **kwargs):
        fake_incorrect_kernels = (aten._fused_moving_avg_obs_fq_helper_functional,)
        context = (
            V.graph.fake_mode if kernel not in fake_incorrect_kernels else nullcontext()
        )
        with context:
            (
                example_output,
                tensor_args,
                non_tensor_args,
                unflatten_args,
            ) = cls.process_kernel(kernel, *args, **kwargs)

        if example_output is None:
            packed = cls(
                NoneLayout(None),
                kernel,
                tensor_args,
                non_tensor_args,
                unflatten_args,
            )

        else:
            device = cls.find_device(tensor_args, example_output)
            assert device, "Not sure where to find device info"

            packed = cls(
                MultiOutputLayout(device),
                kernel,
                tensor_args,
                non_tensor_args,
                unflatten_args,
            )

        def generate_output(output, indices):
            if isinstance(output, (list, tuple)):
                return type(output)(
                    generate_output(output[i], indices + [(type(output), i)])
                    for i in range(len(output))
                )
            elif isinstance(output, dict):
                return {
                    key: generate_output(val, indices + [(type(output), key)])
                    for key, val in output.items()
                }
            elif isinstance(output, torch.Tensor):
                return MultiOutput(
                    cls.tensor_to_layout(output),
                    packed,
                    indices,
                )
            elif isinstance(output, int):
                return output
            elif isinstance(output, torch.SymInt):
                return output.node.expr
            else:
                assert (
                    output is None
                ), f"FallbackKernel output type {type(output)} is not supported"
                return None

        outputs = generate_output(example_output, [])
        if isinstance(outputs, (list, tuple, dict)):
            packed.outputs = outputs  # type: ignore[assignment]
        else:
            packed.outputs = [outputs]
        return outputs

    def apply_constraint(self):
        return super().apply_constraint()


@dataclasses.dataclass
class ComplexView(FallbackKernel):
    """View a complex number as two dtyped numbers or vice versa"""

    def should_allocate(self):
        return False

    def get_inputs_that_alias_output(self):
        # Signal to codegen that our output buffer isn't safe to reuse
        return [self.inputs[0].get_name()]

    def __init__(
        self,
        layout,
        kernel,
        tensor_args,
        nontensor_args,
        unflatten_args,
    ):
        super().__init__(
            layout,
            kernel,
            tensor_args,
            nontensor_args,
            unflatten_args,
        )


@dataclasses.dataclass
class MultiOutputLayout(IRNode):
    device: torch.device


class MultiOutput(ExternKernel):
    # Given an input MultiOutputLayout buffer, indexes out an actual buffer
    # from that result.  This doesn't actually produce multiple outputs,
    # that's MultiOutputLayout!
    def codegen_list_tuple_access(self, basename, indices):
        if len(indices) > 0:
            itype, i = indices[0]
            if issubclass(itype, list):
                return self.codegen_list_tuple_access(f"{basename}[{i}]", indices[1:])
            elif issubclass(itype, tuple):
                # cpp wrapper code needs to use std::get<> to access a tuple
                tuple_access = V.graph.wrapper_code.codegen_tuple_access(
                    basename, self.get_name(), str(i)
                )
                return self.codegen_list_tuple_access(tuple_access, indices[1:])
            elif issubclass(itype, dict):
                return self.codegen_list_tuple_access(f"{basename}['{i}']", indices[1:])
            else:
                raise AssertionError("non supported index type: ", itype)
        else:
            return basename

    def codegen(self, wrapper):
        wrapper.codegen_multi_output(
            self.get_name(),
            self.codegen_list_tuple_access(self.inputs[0].get_name(), self.indices),
        )
        self.codegen_unbacked_symbol_defs(wrapper)

    def __init__(self, layout, input, indices: List[Tuple[Any, ...]]):
        super().__init__(None, layout, [input], ())
        self.name = V.graph.register_buffer(self)
        self.indices = indices

    def get_unbacked_symbol_uses(self) -> Set[sympy.Symbol]:
        return self.inputs[0].get_unbacked_symbol_uses()

    def should_allocate(self):
        return False

    def get_inputs_that_alias_output(self):
        return [
            inp.get_name()
            for inp in self.inputs
            if isinstance(inp, FallbackKernel)
            and len(inp.get_inputs_that_alias_output()) > 0
        ]


def _prepare_convolution_fusion_create(
    cls,
    x: "TensorBox",
    weight: "TensorBox",
    bias: "TensorBox",
    padding: List[int],
    stride: List[int],
    dilation: List[int],
    groups: int,
    transposed: bool = False,
    output_padding: Optional[List[int]] = None,
):
    """
    This function is a helper function to prepare inputs, layout and constant args
    for convolution post-op fusion's create function, including deciding the output
    layout (channels first or channels last), realizing inputs and make them etc. The
    function only supports the CPU device since conv post-op fusion kernel is only
    supported on CPU right now.
    """

    # Port from aten/src/ATen/native/ConvUtils.h: _conv_input_size
    def _conv_input_size(
        output_size, weight_size, padding, output_padding, stride, dilation, groups
    ):
        assert len(output_size) == len(weight_size), "Expect input dim == weight dim"
        dim = len(output_size)
        assert dim > 2, "Expect input dim > 2"

        BATCH_DIM = 0
        WEIGHT_INPUT_CHANNELS_DIM = 1
        input_size = []
        input_size.append(output_size[BATCH_DIM])
        input_size.append(weight_size[WEIGHT_INPUT_CHANNELS_DIM] * groups)
        for d in range(2, dim):
            kernel = (weight_size[d] - 1) * dilation[d - 2] + 1
            input_size_d = (
                (output_size[d] - 1) * stride[d - 2]
                - (padding[d - 2] * 2)
                + kernel
                + output_padding[d - 2]
            )
            input_size.append(input_size_d)
        return list(map(int, input_size))

    # The size of prepacked_weight is the prepacked weight size of deconv:
    #   Groups > 1:  [g*o, i/g, ...]
    #   Groups == 1: [o, i, ...]
    # Returns original weight size in [i, o, ...]
    def _original_deconv_weight_size(
        prepacked_weight,
        groups,
    ):
        prepacked_weight_size = prepacked_weight.size()
        dim = len(prepacked_weight_size)
        assert dim > 2, "Expect weight dim > 2"
        if groups > 1:
            weight_size = []
            weight_size.append(prepacked_weight_size[1] * groups)
            weight_size.append(prepacked_weight_size[0] / groups)
            for d in range(2, dim):
                weight_size.append(prepacked_weight_size[d])
        else:
            weight_size = prepacked_weight.transpose(0, 1).size()
        return weight_size

    x.realize()
    weight.realize()
    if bias is not None:
        bias.realize()
    with V.graph.fake_mode:
        # TODO <Leslie> cleaned up the fake_tensor trace as Linear implementation
        x_fake = ir_node_to_tensor(x, guard_shape=True)
        weight_fake = ir_node_to_tensor(weight, guard_shape=True)
        dims = len(x_fake.size()) - 2
        assert 0 < len(padding) <= dims
        assert 0 < len(dilation) <= dims
        assert 0 < len(stride) <= dims
        padding = pad_listlike(padding, dims)
        dilation = pad_listlike(dilation, dims)
        stride = pad_listlike(stride, dims)
        if output_padding is None:
            output_padding = pad_listlike([0], dims)
        else:
            assert 0 < len(output_padding) <= dims
            output_padding = pad_listlike(output_padding, dims)
        assert isinstance(groups, int)
        if transposed:
            # When transposed, the size of the prepacked oneDNN weight is different
            # from the PyTorch weight. We're not able to run aten conv with such
            # size. We infer the output size from the input params here:
            weight_size = _original_deconv_weight_size(weight_fake, groups)
            input_size = x_fake.size()
            output_size = _conv_input_size(
                input_size,
                weight_size,
                padding,
                output_padding,
                stride,
                dilation,
                groups,
            )
        else:
            bias_fake = (
                ir_node_to_tensor(bias, guard_shape=True) if bias is not None else bias
            )
            output = torch.ops.aten.convolution(
                x_fake,
                weight_fake,
                bias_fake,
                stride,
                padding,
                dilation,
                transposed,
                output_padding,
                groups,
            )
            output_size = output.size()

        req_stride_order = [0] + list(reversed(range(1, len(stride) + 1)))
        req_stride_order = [len(req_stride_order)] + req_stride_order

    x = cls.require_stride_order(x, req_stride_order)

    # We won't do weight prepack for Conv if dynamic_shapes.
    # In static shape cases, since weight is prepacked, we'll always force output to be channels last in the Conv kernel.
    # In dynamic shape cases, for input with channels = 1, like tensor of size (s0, 1, 28, 28) and stride (784, 784, 28, 1),
    # x = cls.require_stride_order(x, req_stride_order) where req_stride_order is in the channels last order
    # won't change the stride of this tensor since stride for dimensions of size 1 is ignored. While in Conv kernel,
    # this tensor is considered as channels first and the output will be in contiguous format.
    # To align the behavior of the Conv kernel, we set the output_stride in such case to be contiguous instead of channels last.
    dynamic_shapes = not all(isinstance(i, int) for i in (output_size))
    if dynamic_shapes and is_contiguous_storage_and_layout(x):
        output_stride = make_contiguous_strides_for(output_size)
    else:
        output_stride = make_channels_last_strides_for(output_size)

    assert x.get_device().type == "cpu" and weight.get_device().type == "cpu"
    inputs = [x, weight]

    kernel_layout = FixedLayout(
        x.get_device(),
        x.get_dtype(),
        convert_shape_to_inductor(output_size),
        convert_shape_to_inductor(output_stride),
    )
    constant_args = [padding, stride, dilation, groups]
    if transposed:
        constant_args.insert(1, output_padding)

    if bias is not None:
        inputs.append(bias)
    else:
        constant_args.insert(0, bias)
    return inputs, constant_args, kernel_layout, req_stride_order


def _prepare_linear_fusion_create(
    cls,
    x: "TensorBox",
    weight: "TensorBox",
    bias: "TensorBox",
):
    """
    This function is a helper function to prepare inputs, layout and constant args
    for linear post-op fusion's create function. The function only supports the CPU device
    since linear post-op fusion kernel is only supported on CPU right now.
    """
    x.realize()
    weight.realize()
    if bias is not None:
        bias.realize()

    *m, _ = x.get_size()
    # The weight has been transposed during the qlinear weight prepack process.
    # https://github.com/pytorch/pytorch/blob/4979f9c0d72490970e2019bb1d2284f83d93f76b/
    # aten/src/ATen/native/quantized/cpu/qlinear_prepack.cpp#L291
    _, oc = weight.get_size()
    output_size = list(m) + [oc]
    req_stride_order = list(reversed(range(len(x.get_size()))))

    x = cls.require_stride_order(x, req_stride_order)
    assert x.get_device().type == "cpu" and weight.get_device().type == "cpu"
    inputs = [x, weight]

    output_stride = make_contiguous_strides_for(output_size)
    kernel_layout = FixedLayout(
        x.get_device(),
        x.get_dtype(),
        output_size,
        output_stride,
    )
    constant_args: List[Any] = []

    if bias is not None:
        inputs.append(bias)
    else:
        constant_args.insert(0, bias)
    return inputs, constant_args, kernel_layout, req_stride_order


class ConvolutionUnary(ExternKernelAlloc):
    def __init__(
        self,
        layout,
        inputs,
        constant_args=(),
    ):
        super().__init__(
            layout,
            inputs,
            constant_args,
            None,
            python_kernel_name="torch.ops.mkldnn._convolution_pointwise",
            cpp_kernel_name="mkldnn::_convolution_pointwise",
        )
        self.cpp_kernel_key = "convolution_pointwise"
        self.cpp_op_schema = """
            at::Tensor(
                const at::Tensor& input_t,
                const at::Tensor& weight_t,
                const c10::optional<at::Tensor>& bias_opt,
                at::IntArrayRef padding,
                at::IntArrayRef stride,
                at::IntArrayRef dilation,
                int64_t groups,
                c10::string_view attr,
                torch::List<c10::optional<at::Scalar>> scalars,
                c10::optional<c10::string_view> algorithm)"""

    def codegen(self, wrapper):
        wrapper.generate_extern_kernel_alloc_and_find_schema_if_needed(
            self.get_name(),
            self.python_kernel_name,
            self.cpp_kernel_name,
            self.codegen_args(),
            self.cpp_op_schema,
            self.cpp_kernel_key,
        )
        if isinstance(self.layout, Layout):
            self.codegen_size_asserts(wrapper)

    @classmethod
    def create(
        cls,
        x: "TensorBox",
        weight: "TensorBox",
        bias: "TensorBox",
        padding_: List[int],
        stride_: List[int],
        dilation_: List[int],
        groups: int,
        attr,
        scalars: Optional[List[Any]],
        algorithm,
    ):
        (inputs, constant_args, kernel_layout, _) = _prepare_convolution_fusion_create(
            cls, x, weight, bias, padding_, stride_, dilation_, groups
        )
        constant_args = constant_args + [
            attr,
            may_convert_to_optional(scalars),
            algorithm,
        ]
        return ConvolutionUnary(
            layout=kernel_layout,
            inputs=inputs,
            constant_args=constant_args,
        )


class ConvolutionBinary(ExternKernelAlloc):
    def __init__(
        self,
        layout,
        inputs,
        constant_args=(),
        cpp_constant_args=(),
    ):
        super().__init__(
            layout,
            inputs,
            constant_args,
            None,
            python_kernel_name="torch.ops.mkldnn._convolution_pointwise.binary",
            cpp_kernel_name="mkldnn::_convolution_pointwise",
        )
        self.cpp_kernel_overload_name = "binary"
        self.cpp_kernel_key = "convolution_pointwise_binary"
        self.cpp_op_schema = """
            at::Tensor(
                const at::Tensor& input_t,
                const at::Tensor& other_t,
                const at::Tensor& weight_t,
                const c10::optional<at::Tensor>& bias_opt,
                at::IntArrayRef padding,
                at::IntArrayRef stride,
                at::IntArrayRef dilation,
                int64_t groups,
                c10::string_view binary_attr,
                c10::optional<at::Scalar> alpha,
                c10::optional<c10::string_view> unary_attr,
                torch::List<c10::optional<at::Scalar>> unary_scalars,
                c10::optional<c10::string_view> unary_algorithm)"""
        self.cpp_constant_args = cpp_constant_args

    def codegen(self, wrapper):
        wrapper.generate_extern_kernel_alloc_and_find_schema_if_needed(
            self.get_name(),
            self.python_kernel_name,
            self.cpp_kernel_name,
            self.codegen_args(),
            self.cpp_op_schema,
            self.cpp_kernel_key,
            self.cpp_kernel_overload_name,
        )
        if isinstance(self.layout, Layout):
            self.codegen_size_asserts(wrapper)

    @classmethod
    def create(
        cls,
        x: "TensorBox",
        other: "TensorBox",
        weight: "TensorBox",
        bias: "TensorBox",
        padding_: List[int],
        stride_: List[int],
        dilation_: List[int],
        groups: int,
        binary_attr: str,
        binary_alpha: Optional[float],
        unary_attr: Optional[str],
        unary_scalars: Optional[List[Any]],
        unary_algorithm: Optional[str],
    ):
        (
            inputs,
            constant_args,
            kernel_layout,
            req_stride_order,
        ) = _prepare_convolution_fusion_create(
            cls, x, weight, bias, padding_, stride_, dilation_, groups
        )
        other = cls.require_stride_order(other, req_stride_order)
        inputs.insert(1, other)
        constant_args = constant_args + [
            binary_attr,
            binary_alpha,
            unary_attr,
            may_convert_to_optional(unary_scalars),
            unary_algorithm,
        ]
        return ConvolutionBinary(
            layout=kernel_layout,
            inputs=inputs,
            constant_args=constant_args,
        )


class ConvolutionBinaryInplace(ExternKernelAlloc):
    def __init__(
        self,
        kernel_layout,
        inputs,
        constant_args=(),
    ):
        # Due to constrain of op.call, other (Tensor&) should be at input[0]
        reordered_inputs = [inputs[1], inputs[0]] + inputs[2:]

        super().__init__(
            kernel_layout,
            reordered_inputs,
            constant_args,
            None,
            python_kernel_name="torch.ops.mkldnn._convolution_pointwise_.binary",
            cpp_kernel_name="mkldnn::_convolution_pointwise_",
        )
        self.cpp_kernel_overload_name = "binary"
        self.cpp_kernel_key = "convolution_pointwise_binary_"
        # TODO: op.call: input[0] should be at::Tensor&
        self.cpp_op_schema = """
            at::Tensor&(
                at::Tensor& other_t,
                const at::Tensor& input_t,
                const at::Tensor& weight_t,
                const c10::optional<at::Tensor>& bias_opt,
                at::IntArrayRef padding,
                at::IntArrayRef stride,
                at::IntArrayRef dilation,
                int64_t groups,
                c10::string_view binary_attr,
                c10::optional<at::Scalar> alpha,
                c10::optional<c10::string_view> unary_attr,
                torch::List<c10::optional<at::Scalar>> unary_scalars,
                c10::optional<c10::string_view> unary_algorithm)"""

    def codegen(self, wrapper):
        wrapper.generate_extern_kernel_alloc_and_find_schema_if_needed(
            self.get_name(),
            self.python_kernel_name,
            self.cpp_kernel_name,
            self.codegen_args(),
            self.cpp_op_schema,
            self.cpp_kernel_key,
            self.cpp_kernel_overload_name,
        )

    def get_mutation_names(self):
        return [self.inputs[0].get_name()]

    def get_unbacked_symbol_defs(self) -> Set[sympy.Symbol]:
        return set()

    @classmethod
    def create(
        cls,
        x: "TensorBox",
        other: "TensorBox",
        weight: "TensorBox",
        bias: "TensorBox",
        padding_: List[int],
        stride_: List[int],
        dilation_: List[int],
        groups: int,
        binary_attr: str,
        binary_alpha: Optional[float],
        unary_attr: Optional[str],
        unary_scalars: Optional[List[Any]],
        unary_algorithm: Optional[str],
    ):
        (
            inputs,
            constant_args,
            _,
            req_stride_order,
        ) = _prepare_convolution_fusion_create(
            cls, x, weight, bias, padding_, stride_, dilation_, groups
        )
        other = cls.require_stride_order(other, req_stride_order)
        inputs.insert(1, other)
        constant_args = constant_args + [
            binary_attr,
            binary_alpha,
            unary_attr,
            may_convert_to_optional(unary_scalars),
            unary_algorithm,
        ]
        packed = ConvolutionBinaryInplace(
            kernel_layout=NoneLayout(inputs[1].get_device()),  # type: ignore[arg-type]
            inputs=inputs,
            constant_args=constant_args,
        )
        mark_node_as_mutating(packed, inputs[1])
        # This op mutates in place which means that the result is not the
        # target but rather the input that is being mutated
        # init reorders the inputs, so inputs[1] becomes packed.inputs[0]
        return packed.inputs[0]


class MKLPackedLinear(ExternKernelAlloc):
    def __init__(
        self,
        layout,
        inputs,
        constant_args=(),
    ):
        super().__init__(
            layout,
            inputs,
            constant_args,
            None,
            python_kernel_name="torch.ops.mkl._mkl_linear",
            cpp_kernel_name="mkl::_mkl_linear",
        )
        self.cpp_kernel_key = "mkl_linear"
        self.cpp_op_schema = """
            at::Tensor(
                const at::Tensor& self,
                const at::Tensor& mkl_weight_t,
                const at::Tensor& origin_weight_t,
                const c10::optional<at::Tensor>& bias_opt,
                const int64_t prepack_batch_size)"""

    def codegen(self, wrapper):
        wrapper.generate_extern_kernel_alloc_and_find_schema_if_needed(
            self.get_name(),
            self.python_kernel_name,
            self.cpp_kernel_name,
            self.codegen_args(),
            self.cpp_op_schema,
            self.cpp_kernel_key,
        )

    @classmethod
    def create(cls, x, packed_w, orig_w, batch_size):
        x = cls.require_stride1(cls.realize_input(x))
        orig_w = cls.require_stride1(cls.realize_input(orig_w))
        *m, _ = x.get_size()
        oc, _ = orig_w.get_size()
        output_size = list(m) + [oc]
        output_stride = make_contiguous_strides_for(output_size)
        inputs = [x, packed_w, orig_w]
        constant_args = [None, batch_size]

        return MKLPackedLinear(
            layout=FixedLayout(
                x.get_device(), x.get_dtype(), output_size, output_stride
            ),
            inputs=inputs,
            constant_args=constant_args,
        )


class LinearUnary(ExternKernelAlloc):
    def __init__(
        self,
        layout,
        inputs,
        constant_args=(),
    ):
        super().__init__(
            layout,
            inputs,
            constant_args,
            None,
            python_kernel_name="torch.ops.mkldnn._linear_pointwise",
            cpp_kernel_name="mkldnn::_linear_pointwise",
        )
        self.cpp_kernel_key = "linear_pointwise"
        self.cpp_op_schema = """
            at::Tensor(
                const at::Tensor& input_t,
                const at::Tensor& weight_t,
                const c10::optional<at::Tensor>& bias_opt,
                c10::string_view attr,
                torch::List<c10::optional<at::Scalar>> scalars,
                c10::optional<c10::string_view> algorithm)"""

    def codegen(self, wrapper):
        wrapper.generate_extern_kernel_alloc_and_find_schema_if_needed(
            self.get_name(),
            self.python_kernel_name,
            self.cpp_kernel_name,
            self.codegen_args(),
            self.cpp_op_schema,
            self.cpp_kernel_key,
        )

    @classmethod
    def create(cls, x, w, b, attr, scalars, algorithm):
        x = cls.require_contiguous(cls.realize_input(x))
        w = cls.require_contiguous(cls.realize_input(w))

        *m, ic = x.get_size()
        oc, ic = w.get_size()
        inputs = [x, w]
        constant_args = [attr, scalars if scalars else [-1], algorithm]
        if b is not None:
            b = cls.require_contiguous(cls.realize_input(b))
            inputs.append(b)
        else:
            constant_args.insert(0, None)

        return LinearUnary(
            layout=FlexibleLayout(
                device=x.get_device(),
                dtype=x.get_dtype(),
                size=list(m) + [oc],
            ),
            inputs=inputs,
            constant_args=constant_args,
        )

    def apply_constraint(self):
        pass


class LinearBinary(ExternKernelAlloc):
    kernel = "torch.ops.mkldnn._linear_pointwise.binary"

    def __init__(
        self,
        layout,
        inputs,
        constant_args=(),
    ):
        super().__init__(
            layout,
            inputs,
            constant_args,
            None,
            python_kernel_name="torch.ops.mkldnn._linear_pointwise.binary",
            cpp_kernel_name="mkldnn::_linear_pointwise",
        )
        self.cpp_kernel_overload_name = "binary"
        self.cpp_kernel_key = "linear_pointwise_binary"
        self.cpp_op_schema = """
            at::Tensor(
                const at::Tensor& input_t,
                const at::Tensor& other_t,
                const at::Tensor& weight_t,
                const c10::optional<at::Tensor>& bias_opt,
                c10::string_view attr)
        """

    def codegen(self, wrapper):
        wrapper.generate_extern_kernel_alloc_and_find_schema_if_needed(
            self.get_name(),
            self.python_kernel_name,
            self.cpp_kernel_name,
            self.codegen_args(),
            self.cpp_op_schema,
            self.cpp_kernel_key,
            self.cpp_kernel_overload_name,
        )

    @classmethod
    def create(cls, x, y, w, b, attr):
        x = cls.require_contiguous(cls.realize_input(x))
        y = cls.require_contiguous(cls.realize_input(y))
        w = cls.require_contiguous(cls.realize_input(w))

        *m, ic = x.get_size()
        oc, ic = w.get_size()

        inputs = [x, y, w]
        constant_args = [attr]
        if b is not None:
            b = cls.require_contiguous(cls.realize_input(b))
            inputs.append(b)
        else:
            constant_args.insert(0, b)

        return LinearBinary(
            layout=FlexibleLayout(
                device=x.get_device(),
                dtype=x.get_dtype(),
                size=list(m) + [oc],
            ),
            inputs=inputs,
            constant_args=constant_args,
        )

    def apply_constraint(self):
        pass


class ConvolutionTransposeUnary(ExternKernelAlloc):
    def __init__(
        self,
        layout,
        inputs,
        constant_args=(),
    ):
        super().__init__(
            layout,
            inputs,
            constant_args,
            None,
            python_kernel_name="torch.ops.mkldnn._convolution_transpose_pointwise",
            cpp_kernel_name="mkldnn::_convolution_transpose_pointwise",
        )
        self.cpp_kernel_key = "convolution_transpose_pointwise"
        self.cpp_op_schema = """
            at::Tensor(
                const at::Tensor& input_t,
                const at::Tensor& weight_t,
                const c10::optional<at::Tensor>& bias_opt,
                at::IntArrayRef padding,
                at::IntArrayRef output_padding,
                at::IntArrayRef stride,
                at::IntArrayRef dilation,
                int64_t groups,
                c10::string_view attr,
                torch::List<c10::optional<at::Scalar>> scalars,
                c10::optional<c10::string_view> algorithm)"""

    def codegen(self, wrapper):
        wrapper.generate_extern_kernel_alloc_and_find_schema_if_needed(
            self.get_name(),
            self.python_kernel_name,
            self.cpp_kernel_name,
            self.codegen_args(),
            self.cpp_op_schema,
            self.cpp_kernel_key,
        )

    @classmethod
    def create(
        cls,
        x: "TensorBox",
        weight: "TensorBox",
        bias: "TensorBox",
        padding_: List[int],
        output_padding_: List[int],
        stride_: List[int],
        dilation_: List[int],
        groups_: int,
        attr,
        scalars: Optional[List[Any]],
        algorithm,
    ):
        transposed = True
        (
            inputs,
            constant_args,
            kernel_layout,
            _,
        ) = _prepare_convolution_fusion_create(
            cls,
            x,
            weight,
            bias,
            padding_,
            stride_,
            dilation_,
            groups_,
            transposed,
            output_padding_,
        )
        constant_args = constant_args + [
            attr,
            may_convert_to_optional(scalars),
            algorithm,
        ]
        return ConvolutionTransposeUnary(
            layout=kernel_layout,
            inputs=inputs,
            constant_args=constant_args,
        )


class MkldnnRnnLayer(ExternKernelAlloc):
    def __init__(
        self,
        layout,
        inputs,
        constant_args=(),
    ):
        super().__init__(
            layout,
            inputs,
            constant_args,
            None,
            python_kernel_name="aten.mkldnn_rnn_layer",
            cpp_kernel_name="at::mkldnn_rnn_layer",
        )

    @classmethod
    def create(
        cls,
        x: "TensorBox",
        w0: "TensorBox",
        w1: "TensorBox",
        w2: "TensorBox",
        w3: "TensorBox",
        hx: "TensorBox",
        cx: "TensorBox",
        reverse: bool,
        batch_sizes: List[int],
        mode: int,
        hidden_size: int,
        num_layers: int,
        has_biases: bool,
        bidirectional: bool,
        batch_first: bool,
        train: bool,
    ):
        x = cls.require_stride1(cls.realize_input(x))
        # If batch_first, x has been permuted in lstm before entering the mkldnn_rnn_layer.
        # Make sure x is contiguous in batch_first case.
        x.freeze_layout()
        w0 = cls.require_stride1(cls.realize_input(w0))
        w1 = cls.require_stride1(cls.realize_input(w1))
        w2 = cls.require_stride1(cls.realize_input(w2))
        w3 = cls.require_stride1(cls.realize_input(w3))
        hx = cls.require_stride1(cls.realize_input(hx))
        hx.freeze_layout()
        cx = cls.require_stride1(cls.realize_input(cx))
        cx.freeze_layout()

        input_size = x.get_size()
        assert len(input_size) == 3, "Expect lstm input to be 3D"
        # batch_first is handled in the lstm OP. When entering
        # rnn_layer here, we'll always have batch_first = False
        seq_length, mini_batch, input_size = input_size
        output_shape = [seq_length, mini_batch, hidden_size]

        hy_shape = hx.get_size()
        cy_shape = cx.get_size()

        res: List[IRNode] = []

        inputs = [x, w0, w1, w2, w3, hx, cx]
        constant_args = [
            reverse,
            batch_sizes,
            mode,
            hidden_size,
            num_layers,
            has_biases,
            bidirectional,
            batch_first,
            train,
        ]

        packed = MkldnnRnnLayer(
            MultiOutputLayout(x.get_device()),
            inputs=inputs,
            constant_args=constant_args,
        )

        def get_strides_of_lstm_output(output_shape, batch_first):
            assert len(output_shape) == 3, "Expect output_shape to be 3D"
            return make_contiguous_strides_for(output_shape)

        output_sizes = [output_shape, hy_shape, cy_shape]
        output_strides = [
            get_strides_of_lstm_output(output_shape, batch_first),
            make_contiguous_strides_for(hy_shape),
            make_contiguous_strides_for(cy_shape),
        ]
        output_ir = [
            MultiOutput(
                FixedLayout(
                    x.get_device(),
                    x.get_dtype(),
                    output_size,
                    output_stride,
                ),
                packed,
                [(tuple, i)],
            )
            for i, (output_size, output_stride) in enumerate(
                zip(output_sizes, output_strides)
            )
        ]

        return output_ir


class QConvPointWisePT2E(ExternKernelAlloc):
    def __init__(
        self,
        layout,
        inputs,
        constant_args=(),
    ):
        """
        if bias is not None
            - inputs = [x, w, b, weight_scale, weight_zp]
            - const_args is: [stride, padding, dilation, groups, x_scale, x_zp, o_inv_scale, o_zp,
              fp32_output, unary_attr, unary_scalars, unary_algorithm]
        else
            - inputs = [x, w, weight_scale, weight_zp]
            - const_args is: [bias, stride, padding, dilation, groups, x_scale, x_zp, o_inv_scale, o_zp,
              fp32_output, unary_attr, unary_scalars, unary_algorithm]
        """
        self.has_bias = len(inputs) == 5
        super().__init__(
            layout,
            inputs,
            constant_args,
            None,
            python_kernel_name="torch.ops.onednn.qconv2d_pointwise",
            cpp_kernel_name="onednn::qconv2d_pointwise",
        )
        self.cpp_kernel_key = "qconv2d_pointwise"
        self.cpp_op_schema = """
            at::Tensor(
                at::Tensor act,
                double act_scale,
                int64_t act_zero_point,
                at::Tensor weight,
                at::Tensor weight_scales,
                at::Tensor weight_zero_points,
                c10::optional<at::Tensor> bias,
                torch::List<int64_t> stride,
                torch::List<int64_t> padding,
                torch::List<int64_t> dilation,
                int64_t groups,
                double inv_output_scale,
                int64_t output_zero_point,
                c10::optional<c10::ScalarType> output_dtype,
                c10::string_view attr,
                torch::List<c10::optional<at::Scalar>> scalars,
                c10::optional<c10::string_view> algorithm)"""

    def codegen(self, wrapper):
        # Parser the inputs and constant
        args = [x.codegen_reference() for x in self.inputs]
        const_args = []
        const_args.extend(self.codegen_const_args())

        x = args[0]
        packed_weight = args[1]
        bias = args[2] if self.has_bias else const_args[0]
        w_scale, w_zp = args[-2], args[-1]
        (
            stride,
            padding,
            dilation,
            groups,
            x_scale,
            x_zp,
            o_inv_scale,
            o_zp,
            output_dtype,
            unary_attr,
            unary_scalars,
            unary_algorithm,
        ) = const_args[-12:]

        codegen_args = (
            x,
            x_scale,
            x_zp,
            packed_weight,
            w_scale,
            w_zp,
            bias,
            stride,
            padding,
            dilation,
            groups,
            o_inv_scale,
            o_zp,
            output_dtype,
            unary_attr,
            unary_scalars,
            unary_algorithm,
        )
        wrapper.generate_extern_kernel_alloc_and_find_schema_if_needed(
            self.get_name(),
            self.python_kernel_name,
            self.cpp_kernel_name,
            codegen_args,
            self.cpp_op_schema,
            self.cpp_kernel_key,
        )
        if isinstance(self.layout, Layout):
            self.codegen_size_asserts(wrapper)

    @classmethod
    def create(
        cls,
        x: "TensorBox",
        x_scale: float,
        x_zp: int,
        weight: "TensorBox",  # packed_weight
        w_scale: "TensorBox",
        w_zp: "TensorBox",
        bias: "TensorBox",
        stride_: List[int],
        padding_: List[int],
        dilation_: List[int],
        groups: int,
        o_inv_scale: float,
        output_zero_point: int,
        output_dtype,
        unary_attr,
        unary_scalars,
        unary_algorithm,
    ):
        transposed = False
        output_padding = None
        (inputs, constant_args, kernel_layout, _) = _prepare_convolution_fusion_create(
            cls,
            x,
            weight,
            bias,
            padding_,
            stride_,
            dilation_,
            groups,
            transposed,
            output_padding,
        )
        # swap padding and stride to align with functional conv arg order
        if bias is None:
            constant_args[1], constant_args[2] = constant_args[2], constant_args[1]
        else:
            constant_args[0], constant_args[1] = constant_args[1], constant_args[0]

        w_scale.realize()
        w_zp.realize()
        inputs = inputs + [w_scale, w_zp]
        constant_args = constant_args + [
            x_scale,
            x_zp,
            o_inv_scale,
            output_zero_point,
            output_dtype,
            unary_attr,
            may_convert_to_optional(unary_scalars),
            unary_algorithm,
        ]

        if output_dtype is not None:
            assert output_dtype in [torch.float32, torch.bfloat16]
            # in _prepare_convolution_fusion_create, we use x.dtype (uint8) to create kernel_layout
            # if we set output_dtype is not None, the output buf should be output_dtype instead of uint8.
            kernel_layout.dtype = output_dtype

        return QConvPointWisePT2E(
            layout=kernel_layout,
            inputs=inputs,
            constant_args=constant_args,
        )


class QConvPointWiseBinaryPT2E(ExternKernelAlloc):
    def __init__(
        self,
        layout,
        inputs,
        constant_args=(),
    ):
        """
        Needs input/weight/output qparams
        if bias is not None
            - inputs = [x, w, b, accum, w_scale, w_zp]
            - const_args = [stride, padding, dilation, groups, x_scale, x_zp, accum_scale, accum_zp, o_inv_scale, o_zp,
            fp32_output, binary_attr, aplha, unary_attr, unary_scalars, unary_algorithm]
        else
            - inputs = [x, w, accum, w_scale, w_zp]
            - const_args = const_args is: [bias, stride, padding, dilation, groups, x_scale, x_zp, accum_scale,
            accum_zp, o_inv_scale, o_zp, fp32_output, binary_attr, aplha, unary_attr, unary_scalars, unary_algorithm]
        """
        self.has_bias = len(inputs) == 6
        self.idx_for_inplace_sum = 3 if self.has_bias else 2
        super().__init__(
            layout,
            inputs,
            constant_args,
            None,
            python_kernel_name="torch.ops.onednn.qconv2d_pointwise.binary",
            cpp_kernel_name="onednn::qconv2d_pointwise",
        )
        self.cpp_kernel_overload_name = "binary"
        self.cpp_kernel_key = "qconv2d_pointwise_binary"
        self.cpp_op_schema = """
            at::Tensor(
                at::Tensor act,
                double act_scale,
                int64_t act_zero_point,
                at::Tensor accum,
                double accum_scale,
                int64_t accum_zero_point,
                at::Tensor weight,
                at::Tensor weight_scales,
                at::Tensor weight_zero_points,
                c10::optional<at::Tensor> bias,
                torch::List<int64_t> stride,
                torch::List<int64_t> padding,
                torch::List<int64_t> dilation,
                int64_t groups,
                double inv_output_scale,
                int64_t output_zero_point,
                c10::optional<c10::ScalarType> output_dtype,
                c10::string_view binary_attr,
                c10::optional<at::Scalar> alpha,
                c10::optional<c10::string_view> attr,
                torch::List<c10::optional<at::Scalar>> scalars,
                c10::optional<c10::string_view> algorithm)"""

    def codegen(self, wrapper):
        # Parser the inputs and constant
        args = [x.codegen_reference() for x in self.inputs]
        const_args = []
        const_args.extend(self.codegen_const_args())

        x = args[0]
        packed_weight = args[1]
        bias = args[2] if self.has_bias else const_args[0]
        accum, w_scale, w_zp = args[-3], args[-2], args[-1]
        (
            stride,
            padding,
            dilation,
            groups,
            x_scale,
            x_zp,
            accum_scale,
            accum_zp,
            o_inv_scale,
            o_zp,
            output_dtype,
            binary_attr,
            alpha,
            unary_attr,
            unary_scalars,
            unary_algorithm,
        ) = const_args[-16:]
        conv_args = (
            x,
            x_scale,
            x_zp,
            accum,
            accum_scale,
            accum_zp,
            packed_weight,
            w_scale,
            w_zp,
            bias,
            stride,
            padding,
            dilation,
            groups,
            o_inv_scale,
            o_zp,
            output_dtype,
            binary_attr,
            alpha,
            unary_attr,
            unary_scalars,
            unary_algorithm,
        )
        wrapper.generate_extern_kernel_alloc_and_find_schema_if_needed(
            self.get_name(),
            self.python_kernel_name,
            self.cpp_kernel_name,
            conv_args,
            self.cpp_op_schema,
            self.cpp_kernel_key,
            self.cpp_kernel_overload_name,
        )
        if isinstance(self.layout, Layout):
            self.codegen_size_asserts(wrapper)

    def get_mutation_names(self):
        return [self.inputs[self.idx_for_inplace_sum].get_name()]

    def get_unbacked_symbol_defs(self) -> Set[sympy.Symbol]:
        return set()

    @classmethod
    def create(
        cls,
        x: "TensorBox",
        x_scale,
        x_zp,
        accum: "TensorBox",
        accum_scale,
        accum_zp,
        weight: "TensorBox",  # packed_weight
        w_scale,
        w_zp,
        bias: "TensorBox",
        stride_: List[int],
        padding_: List[int],
        dilation_: List[int],
        groups: int,
        o_inv_scale: "TensorBox",
        output_zero_point: "TensorBox",
        output_dtype,
        binary_attr,
        alpha,
        unary_attr,
        unary_scalars,
        unary_algorithm,
    ):
        transposed = False
        output_padding = None
        (
            inputs,
            constant_args,
            kernel_layout,
            req_stride_order,
        ) = _prepare_convolution_fusion_create(
            cls,
            x,
            weight,
            bias,
            padding_,
            stride_,
            dilation_,
            groups,
            transposed,
            output_padding,
        )

        accum = cls.require_stride_order(accum, req_stride_order)
        inputs.append(accum)

        # swap padding and stride to align with functional conv arg order
        if bias is None:
            constant_args[1], constant_args[2] = constant_args[2], constant_args[1]
        else:
            constant_args[0], constant_args[1] = constant_args[1], constant_args[0]

        w_scale.realize()
        w_zp.realize()
        inputs = inputs + [w_scale, w_zp]
        constant_args = constant_args + [
            x_scale,
            x_zp,
            accum_scale,
            accum_zp,
            o_inv_scale,
            output_zero_point,
            output_dtype,
            binary_attr,
            alpha,
            unary_attr,
            may_convert_to_optional(unary_scalars),
            unary_algorithm,
        ]

        assert (
            binary_attr == "sum"
        ), "For now, only post op sum is supported in QConvPointWiseBinaryPT2E."

        packed = QConvPointWiseBinaryPT2E(
            layout=NoneLayout(accum.get_device()),
            inputs=inputs,
            constant_args=constant_args,
        )
        mark_node_as_mutating(packed, accum)

        # Return accum since it has been inplace changed.
        return packed.inputs[packed.idx_for_inplace_sum]


class QLinearPointwisePT2E(ExternKernelAlloc):
    def __init__(
        self,
        layout,
        inputs,
        constant_args=(),
        has_bias=True,
        x_scale_zp_are_tensors=False,
    ):
        """
        if bias is not None
            - inputs = [x, w, b, weight_scale, weight_zp]
            - const_args is: [x_scale, x_zp, o_inv_scale, o_zp,
              fp32_output, unary_attr, unary_scalars, unary_algorithm]
        else
            - inputs = [x, w, weight_scale, weight_zp]
            - const_args is: [bias, x_scale, x_zp, o_inv_scale, o_zp,
              fp32_output, unary_attr, unary_scalars, unary_algorithm]
        """
        self.has_bias = has_bias
        self.x_scale_zp_are_tensors = x_scale_zp_are_tensors
        super().__init__(
            layout,
            inputs,
            constant_args,
            None,
            python_kernel_name=(
                "torch.ops.onednn.qlinear_pointwise.tensor"
                if x_scale_zp_are_tensors
                else "torch.ops.onednn.qlinear_pointwise.default"
            ),
            cpp_kernel_name="onednn::qlinear_pointwise",
        )
        self.cpp_kernel_overload_name = "tensor" if x_scale_zp_are_tensors else ""
        self.cpp_kernel_key = "qlinear_pointwise"
        x_scale_type_str, x_zp_type_str = (
            ("at::Tensor", "at::Tensor")
            if x_scale_zp_are_tensors
            else ("double", "int64_t")
        )
        self.cpp_op_schema = f"""
            at::Tensor(
                at::Tensor act,
                {x_scale_type_str} act_scale,
                {x_zp_type_str} act_zero_point,
                at::Tensor weight,
                at::Tensor weight_scales,
                at::Tensor weight_zero_points,
                c10::optional<at::Tensor> bias,
                double inv_output_scale,
                int64_t output_zero_point,
                c10::optional<c10::ScalarType> output_dtype,
                c10::string_view post_op_name,
                torch::List<c10::optional<at::Scalar>> post_op_args,
                c10::string_view post_op_algorithm)"""

    def codegen(self, wrapper):
        # Parser the inputs and constant
        args = [x.codegen_reference() for x in self.inputs]
        const_args = []
        const_args.extend(self.codegen_const_args())

        x = args[0]
        packed_weight = args[1]
        bias = args[2] if self.has_bias else const_args[0]
        w_scale, w_zp = args[-2], args[-1]
        if self.x_scale_zp_are_tensors:
            assert len(args) >= 4
            x_scale, x_zp = args[-4], args[-3]
            (
                o_inv_scale,
                o_zp,
                output_dtype,
                unary_attr,
                unary_scalars,
                unary_algorithm,
            ) = const_args[-6:]
        else:
            assert len(const_args) >= 8
            (
                x_scale,
                x_zp,
                o_inv_scale,
                o_zp,
                output_dtype,
                unary_attr,
                unary_scalars,
                unary_algorithm,
            ) = const_args[-8:]

        codegen_args = (
            x,
            x_scale,
            x_zp,
            packed_weight,
            w_scale,
            w_zp,
            bias,
            o_inv_scale,
            o_zp,
            output_dtype,
            unary_attr,
            unary_scalars,
            unary_algorithm,
        )
        wrapper.generate_extern_kernel_alloc_and_find_schema_if_needed(
            self.get_name(),
            self.python_kernel_name,
            self.cpp_kernel_name,
            codegen_args,
            self.cpp_op_schema,
            self.cpp_kernel_key,
            self.cpp_kernel_overload_name,
        )
        if isinstance(self.layout, Layout):
            self.codegen_size_asserts(wrapper)

    @classmethod
    def create(
        cls,
        x: "TensorBox",
        x_scale: float,
        x_zp: int,
        weight: "TensorBox",  # packed_weight
        w_scale: "TensorBox",
        w_zp: "TensorBox",
        bias: "TensorBox",
        o_inv_scale: float,
        output_zero_point: int,
        output_dtype,
        unary_attr,
        unary_scalars,
        unary_algorithm,
    ):
        (inputs, constant_args, kernel_layout, _) = _prepare_linear_fusion_create(
            cls,
            x,
            weight,
            bias,
        )

        if isinstance(x_scale, TensorBox) and isinstance(x_zp, TensorBox):
            x_scale.realize()
            x_zp.realize()
            inputs = inputs + [x_scale, x_zp]
            x_scale_zp_are_tensors = True
        else:
            assert isinstance(x_scale, float) and isinstance(x_zp, int)
            constant_args = constant_args + [x_scale, x_zp]
            x_scale_zp_are_tensors = False
        w_scale.realize()
        w_zp.realize()
        inputs = inputs + [w_scale, w_zp]
        constant_args = constant_args + [
            o_inv_scale,
            output_zero_point,
            output_dtype,
            unary_attr,
            may_convert_to_optional(unary_scalars),
            unary_algorithm,
        ]

        if output_dtype is not None:
            assert output_dtype in [torch.float32, torch.bfloat16]
            # in _prepare_linear_fusion_create, we use x.dtype (uint8) to create kernel_layout
            # if we set fp32_output, the output buf should be dtype float32 instead of uint8.
            kernel_layout.dtype = output_dtype

        return QLinearPointwisePT2E(
            layout=kernel_layout,
            inputs=inputs,
            constant_args=constant_args,
            has_bias=(bias is not None),
            x_scale_zp_are_tensors=x_scale_zp_are_tensors,
        )


@dataclasses.dataclass
class MutableBox(IRNode):
    """
    TensorBox / StorageBox allow in-place mutation of Tensors
    """

    data: IRNode

    def __getattr__(self, name):
        fn = getattr(self.data, name)
        if callable(fn):
            return fn
        raise AttributeError(f"{type(self.data).__name__}.{name} not callable")

    def realize(self):
        return self.data.realize()

    def get_unbacked_symbol_uses(self) -> Set[sympy.Symbol]:
        return self.data.get_unbacked_symbol_uses()

    def codegen_reference(self, writer=None):
        return self.data.codegen_reference(writer)

    @property
    def layout(self):
        return self.data.layout  # type: ignore[attr-defined]

    def get_layout(self):
        return self.layout

    def get_size(self):
        return self.data.get_size()

    @property
    def dtype(self):
        return self.data.dtype

    def __str__(self):
        if isinstance(self.data, MutableBox):
            line0 = f"{type(self).__name__}({type(self.data).__name__}("
            endl = "))"
            inner = self.data.data
        else:
            line0 = f"{type(self).__name__}("
            inner = self.data
            endl = ")"

        lines = [
            line0,
            indent(str(inner)),
            endl,
        ]
        return "\n".join(lines)

    __repr__ = __str__


class TensorBox(MutableBox):
    @staticmethod
    def create(data):
        return TensorBox(StorageBox(data))


class StorageBox(MutableBox):
    def is_input_buffer(self):
        if isinstance(self.data, (InputBuffer, ReinterpretView)):
            return self.data.get_name() in V.graph.graph_inputs
        return False

    def is_module_buffer(self):
        return (
            isinstance(self.data, (ConstantBuffer))
            and self.data.get_name() in V.graph.constants
        )

    def realize(self):
        if isinstance(
            self.data,
            (
                ComputedBuffer,
                InputsKernel,
                InputBuffer,
                ReinterpretView,
                TemplateBuffer,
            ),
        ):
            return self.data.get_name()
        assert isinstance(self.data, (Pointwise, Reduction, Scan)), type(self.data)
        origin_node = self.data.get_origin_node()
        traceback = self.data.get_traceback()
        self.data = ComputedBuffer(
            name=None,
            layout=FlexibleLayout(
                device=self.data.get_device(),
                dtype=self.data.get_dtype(),
                size=self.data.get_size(),
            ),
            data=self.data,
        )
        self.data.name = V.graph.register_buffer(self.data)
        self.data.origins = self.origins
        self.data.origin_node = origin_node
        self.data.traceback = traceback
        return self.data.name

    def realize_hint(self):
        """
        Called on buffers we expect to be forced to realize later.
        """
        if (
            isinstance(self.data, (Pointwise, Reduction))
            and self.num_reads() > 1
            and self.is_pointwise_non_scalar_tensor_num_reads_larger_than_one()
        ):
            self.realize()

    def has_exceeded_max_reads(self):
        return isinstance(self.data, Pointwise) and (
            self.num_reads() > config.realize_acc_reads_threshold
            or self.has_large_inner_fn()
        )

    def mark_reuse(self, users):
        """
        A heuristic to decide if we should realize a tensor
        that is used multiple times.
        """

        def should_realize_on_cpu(loops: Union[Pointwise, Reduction]):
            """
            The heuristic for realizing reused result of heavy ops on cpu
            """
            heavy_ops = ["exp"]  # a list of heavy ops
            fn_str = loops.inner_fn_str()
            return any((op + "(") in fn_str for op in heavy_ops)

        if (
            users > 1
            and isinstance(self.data, (Pointwise, Reduction))
            and (
                self.num_reads() > config.realize_reads_threshold
                or self.has_large_inner_fn()
                or (is_cpu(self.data) and should_realize_on_cpu(self.data))
            )
        ):
            self.realize()

    @cache_on_self
    def num_reads(self):
        data = self.data
        if isinstance(data, (InputsKernel, InputBuffer, ReinterpretView)):
            return 1
        if isinstance(data, ComputedBuffer):
            read_writes = data.get_read_writes()
        else:
            assert isinstance(data, (Pointwise, Reduction)), type(data)
            read_writes = ComputedBuffer(
                name=None,
                layout=FlexibleLayout(
                    device=data.get_device(),
                    dtype=data.get_dtype(),
                    size=data.get_size(),
                ),
                data=data,
            ).get_read_writes()
        return len(read_writes.reads)

    @cache_on_self
    def is_pointwise_non_scalar_tensor_num_reads_larger_than_one(self):
        # Skip the check for non Pointwise instances
        return (
            (sum(read.index != 0 for read in self.data.get_reads()) > 1)
            if isinstance(self.data, Pointwise)
            and all(
                not isinstance(read, dependencies.StarDep)
                for read in self.data.get_reads()
            )
            else True
        )


@dataclasses.dataclass
class Subgraph(IRNode):
    name: str
    graph_module: torch.fx.GraphModule
    graph: Optional["GraphLowering"] = None


def _has_aliased_buffers(buffers):
    buffers = [
        buffer.unwrap_view() if isinstance(buffer, ReinterpretView) else buffer
        for buffer in buffers
    ]
    # assuming the same buffer is represented by the same IRNode object
    return len({id(buffer) for buffer in buffers}) < len(buffers)


@dataclasses.dataclass
class Conditional(ExternKernel):
    predicate: Optional[IRNode] = None
    operands: Optional[List[TensorBox]] = None
    true_subgraph: Optional[Subgraph] = None
    false_subgraph: Optional[Subgraph] = None
    outputs: Optional[List[MultiOutput]] = None

    def __init__(
        self,
        predicate: IRNode,
        operands: List[TensorBox],
        true_subgraph: Subgraph,
        false_subgraph: Subgraph,
        layout: MultiOutputLayout,
    ):
        self.predicate = predicate
        self.operands = operands
        self.true_subgraph = true_subgraph
        self.false_subgraph = false_subgraph

        inputs = []
        if not isinstance(predicate, ShapeAsConstantBuffer):
            inputs.append(predicate)
        inputs.extend(operands)

        super().__init__(
            name=None,
            layout=layout,  # type: ignore[arg-type]
            inputs=inputs,  # type: ignore[list-item]
        )

        self.name = V.graph.register_buffer(self)

    @classmethod
    def create(
        cls,
        predicate: TensorBox,
        true_fn: Subgraph,
        false_fn: Subgraph,
        operands: List[TensorBox],
    ):
        predicate = cls.realize_input(predicate)
        operands = [cls.realize_input(x) for x in operands]

        fx_operands = V.graph.current_node.args[-1]
        fake_operands = [x.meta["val"] for x in fx_operands]  # type: ignore[union-attr]

        for subgraph in (true_fn, false_fn):
            if subgraph.graph is None:
                # create and lower subgraphs
                subgraph.graph = V.graph.make_subgraph(
                    gm=subgraph.graph_module,
                    example_inputs=fake_operands,
                    subgraph_name=subgraph.name,
                )
                with V.set_graph_handler(subgraph.graph):
                    subgraph.graph.run(*fake_operands)

        true_outputs = true_fn.graph.graph_outputs  # type: ignore[union-attr]
        false_outputs = true_fn.graph.graph_outputs  # type: ignore[union-attr]

        for name, outputs in (("true_fn", true_outputs), ("false_fn", false_outputs)):
            if _has_aliased_buffers(true_outputs):
                raise AssertionError(
                    "Output aliasing is currently not supported in compiled torch.cond. "
                    f"The outputs of the {name} subgraph of torch.cond are aliased: {outputs}"
                )

        # make sure true and false outputs are structurally equivalent
        assert len(true_outputs) == len(false_outputs), (true_outputs, false_outputs)
        for i, (to, fo) in enumerate(zip(true_outputs, false_outputs)):
            assert to.get_size() == fo.get_size(), (i, to, fo)
            assert to.get_stride() == fo.get_stride(), (i, to, fo)
            assert to.get_device() == fo.get_device(), (i, to, fo)
            assert to.get_dtype() == fo.get_dtype(), (i, to, fo)
            assert to.get_layout().offset == fo.get_layout().offset, (i, to, fo)

        if not isinstance(predicate, ShapeAsConstantBuffer):
            # use predicate device for consistent codegen-ing
            device = predicate.get_device()
        else:
            # predicate is not a Tensor: use first operand's device
            assert (
                len(operands) > 0
            ), "When predicate is not a Tensor, there must be at least one operand in torch.cond."
            device = operands[0].get_device()

        conditional = Conditional(
            predicate=predicate,
            operands=operands,
            true_subgraph=true_fn,
            false_subgraph=false_fn,
            layout=MultiOutputLayout(device),
        )

        outputs = [
            MultiOutput(
                FixedLayout(
                    device=output.get_device(),
                    dtype=output.get_dtype(),
                    size=output.get_size(),
                    stride=output.get_stride(),
                    offset=output.get_layout().offset,
                ),
                conditional,
                [(list, i)],
            )
            # as the true and false outputs are equivalent,
            # we can use either of them here as a "template"
            for i, output in enumerate(true_outputs)
        ]

        conditional.outputs = outputs
        return outputs

    def codegen(self, wrapper):
        wrapper.codegen_conditional(self)


@dataclasses.dataclass
class WhileLoop(ExternKernel):
<<<<<<< HEAD
    operands: Optional[List[TensorBox]] = None
=======
    carried_inputs: Optional[List[TensorBox]] = None
    additional_inputs: Optional[List[TensorBox]] = None
>>>>>>> f34905f6
    cond_subgraph: Optional[Subgraph] = None
    body_subgraph: Optional[Subgraph] = None
    outputs: Optional[List[MultiOutput]] = None

    def __init__(
        self,
<<<<<<< HEAD
        operands: List[TensorBox],
=======
        carried_inputs: List[TensorBox],
        additional_inputs: List[TensorBox],
>>>>>>> f34905f6
        cond_subgraph: Subgraph,
        body_subgraph: Subgraph,
        layout: MultiOutputLayout,
    ):
<<<<<<< HEAD
        self.operands = operands
=======
        self.carried_inputs = carried_inputs
        self.additional_inputs = additional_inputs
>>>>>>> f34905f6
        self.cond_subgraph = cond_subgraph
        self.body_subgraph = body_subgraph

        super().__init__(
            name=None,
            layout=layout,  # type: ignore[arg-type]
<<<<<<< HEAD
            inputs=operands,  # type: ignore[list-item]
=======
            inputs=carried_inputs + additional_inputs,  # type: ignore[list-item]
>>>>>>> f34905f6
        )

        self.name = V.graph.register_buffer(self)

    @classmethod
    def create(
        cls,
        cond_fn: Subgraph,
        body_fn: Subgraph,
<<<<<<< HEAD
        operands: List[TensorBox],
    ):
        operands = [cls.realize_input(x) for x in operands]

        fx_operands = V.graph.current_node.args[-1]
        fake_operands = [x.meta["val"] for x in fx_operands]  # type: ignore[union-attr]
=======
        carried_inputs: List[TensorBox],
        additional_inputs: List[TensorBox],
    ):
        carried_inputs = [cls.realize_input(x) for x in carried_inputs]
        additional_inputs = [cls.realize_input(x) for x in additional_inputs]
        all_inputs = carried_inputs + additional_inputs

        fx_all_inputs = V.graph.current_node.args[-2] + V.graph.current_node.args[-1]  # type: ignore[operator]
        fake_all_inputs = [x.meta["val"] for x in fx_all_inputs]  # type: ignore[union-attr]
>>>>>>> f34905f6

        for subgraph in (cond_fn, body_fn):
            if subgraph.graph is None:
                # create and lower subgraphs
                subgraph.graph = V.graph.make_subgraph(
                    gm=subgraph.graph_module,
<<<<<<< HEAD
                    example_inputs=fake_operands,
                    subgraph_name=subgraph.name,
                )
                with V.set_graph_handler(subgraph.graph):
                    subgraph.graph.run(*fake_operands)
=======
                    example_inputs=fx_all_inputs,  # type: ignore[arg-type]
                    subgraph_name=subgraph.name,
                )
                with V.set_graph_handler(subgraph.graph):
                    subgraph.graph.run(*fake_all_inputs)
>>>>>>> f34905f6

        cond_outputs = cond_fn.graph.graph_outputs  # type: ignore[union-attr]
        body_outputs = body_fn.graph.graph_outputs  # type: ignore[union-attr]

        if _has_aliased_buffers(body_outputs):
            raise AssertionError(
                "Output aliasing is currently not supported in compiled torch.while_loop. "
                f"The outputs of the body_fn subgraph of torch.while_loop are aliased: {body_outputs}"
            )

        # make sure cond_fn returns a boolean scalar Tensor
        assert len(cond_outputs) == 1, cond_outputs
        assert cond_outputs[0].get_dtype() == torch.bool, cond_outputs
        assert len(cond_outputs[0].get_size()) == 0, cond_outputs

        assert (
<<<<<<< HEAD
            len(operands) > 0
        ), "torch.while_loop is assumed to have at least one operand."

        device = operands[0].get_device()

        # make sure operands and body outputs are structurally equivalent
        assert len(operands) == len(body_outputs), (operands, body_outputs)
        for i, (op, bo) in enumerate(zip(operands, body_outputs)):
            assert op.get_size() == bo.get_size(), (i, op, bo)
            assert op.get_stride() == bo.get_stride(), (i, op, bo)
            # assume all operands and outputs are on the same device
=======
            len(all_inputs) > 0
        ), "torch.while_loop is assumed to have at least one operand."

        device = all_inputs[0].get_device()

        # make sure carried_inputs and body outputs are structurally equivalent
        assert len(carried_inputs) == len(body_outputs), (carried_inputs, body_outputs)
        for i, (op, bo) in enumerate(zip(carried_inputs, body_outputs)):
            assert op.get_size() == bo.get_size(), (i, op, bo)
            assert op.get_stride() == bo.get_stride(), (i, op, bo)
            # assume all carried_inputs and outputs are on the same device
>>>>>>> f34905f6
            # as the MultiOutputLayout below requires single device
            assert op.get_device() == bo.get_device() == device, (i, op, bo, device)
            assert op.get_dtype() == bo.get_dtype(), (i, op, bo)
            assert op.get_layout().offset == bo.get_layout().offset, (i, op, bo)

        while_loop = WhileLoop(
<<<<<<< HEAD
            operands=operands,
=======
            carried_inputs=carried_inputs,
            additional_inputs=additional_inputs,
>>>>>>> f34905f6
            cond_subgraph=cond_fn,
            body_subgraph=body_fn,
            # asserted above that there is at least one operand
            layout=MultiOutputLayout(device),
        )

        outputs = [
            MultiOutput(
                FixedLayout(
                    device=output.get_device(),
                    dtype=output.get_dtype(),
                    size=output.get_size(),
                    stride=output.get_stride(),
                    offset=output.get_layout().offset,
                ),
                while_loop,
                [(list, i)],
            )
            for i, output in enumerate(body_outputs)
        ]

<<<<<<< HEAD
=======
        for inp, out in zip(carried_inputs, outputs):
            if inp.get_name() in V.graph.graph_inputs:
                # if a carried input of the while_loop is a graph input,
                # it can be returned as is when the number of iterations
                # is zero. due to this, we can't (generally) reuse the
                # output buffers corresponding to the graph inputs, as
                # the inputs may end up being mutated.
                V.graph.never_reuse_buffers.add(out.get_name())

>>>>>>> f34905f6
        while_loop.outputs = outputs
        return outputs

    def codegen(self, wrapper):
        wrapper.codegen_while_loop(self)


<<<<<<< HEAD
=======
class EffectfulKernel(FallbackKernel):
    def __init__(
        self,
        layout,
        kernel,
        tensor_args,
        nontensor_args,
        unflatten_args,
        kwargs=None,
    ):
        super().__init__(
            NoneLayout(layout.device),
            kernel,
            tensor_args,
            nontensor_args,
            unflatten_args,
            kwargs=None,
        )

        from torch._higher_order_ops.effects import get_effect_key

        effect_type = get_effect_key(kernel, (*nontensor_args, *tensor_args), kwargs)
        assert effect_type is not None
        self.effect_type = effect_type
        self.prev_effect_buffer = V.graph.effectful_ops.get(effect_type, None)
        V.graph.effectful_ops[effect_type] = self

    def get_read_writes(self):
        read_writes = super().get_read_writes()

        if self.prev_effect_buffer is not None:
            read_writes.reads.add(
                dependencies.StarDep(self.prev_effect_buffer.get_name())
            )

        return read_writes

    def has_side_effects(self):
        return True


>>>>>>> f34905f6
class InterpreterShim(torch.fx.Interpreter):
    @staticmethod
    @functools.lru_cache(None)
    def _dummy_gm():
        return torch.fx.symbolic_trace(identity)

    def __init__(self, graph, submodules):
        # call super() with a placeholder to avoid constructing a
        # GraphModule which is very expensive (it does codegen).
        super().__init__(self._dummy_gm(), garbage_collect_values=False)
        self.module = self  # type: ignore[assignment]
        self.graph = graph
        self.submodules = submodules
        self.extra_traceback = False
        self.fetch_attr = submodules.__getitem__
        self.current_node = None

    def run_node(self, n: torch.fx.Node) -> Any:
        self.current_node = n
        return super().run_node(n)

    def run(self, *args, **kwargs):
        with V.set_interpreter_handler(self):
            return super().run(*args, **kwargs)


class LoopBody:
    """
    Captures the body of a Loops subclass into an FX graph.  Persists any
    indexing simplifications and makes it easier to analyze loop bodies.
    """

    def __init__(self, fn, args, var_ranges):
        super().__init__()
        self.var_ranges = var_ranges
        self.indexing_exprs = {}
        self.indexing_exprs_name = {}
        self.reads = []
        self.writes = []
        self.reads_name2expr = {}
        self.writes_name2expr = {}
        self.other = []
        self.submodules = {"get_index": self.get_index}
        self.subblocks = {}
        self.indirect_vars = []
        self.root_block = LoopBodyBlock(self, fn, args)
        self.indexing = None

    @cache_on_self
    def get_nodes(self):
        all_graphs = itertools.chain(
            (self.root_block.graph,),
            (block.graph for block in self.subblocks.values()),
        )
        return [node for graph in all_graphs for node in graph.nodes]

    @cache_on_self
    def bounds(self):
        # Doing a local import to avoid dumping all the code here
        from .bounds import BoundVars

        return BoundVars(self)

    def debug_str(self):
        lines = [f"var_ranges = {dict(self.var_ranges)}"]
        lines.extend([f"{name} = {val}" for name, val in self.indexing_exprs.items()])
        lines.extend(
            [
                block.debug_str(name)
                for name, block in itertools.chain(
                    [("body", self.root_block)], self.subblocks.items()
                )
            ]
        )
        return "\n".join(lines)

    def add_index_expr(self, expr: sympy.Expr, category, buf_name):
        getattr(self, category).append(expr)
        if buf_name is not None:
            getattr(self, f"{category}_name2expr")[buf_name] = expr
        if expr not in self.indexing_exprs_name:
            name = f"index{len(self.indexing_exprs)}"
            self.indexing_exprs_name[expr] = name
            self.indexing_exprs[name] = expr
        return self.indexing_exprs_name[expr]

    def add_submodule(self, block, prefix):
        """Not actually for nn.Modules, but subblocks in generated code are mapped to FX call_module opcodes"""
        if prefix[-1].isnumeric() and prefix not in self.submodules:
            name = prefix
        else:
            name = f"{prefix}{len(self.submodules)}"
        self.submodules[name] = block
        return name

    def add_indirect(self, size):
        name = f"indirect{len(self.indirect_vars)}"
        var = sympy_index_symbol(name)
        self.indirect_vars.append(var)
        return var

    def replace_indirect(self, old, new):
        """Swap in a variable used in indirect indexing"""
        if str(old) == str(new):
            return
        assert self.indexing is not None
        self.indexing = {k: sympy_subs(v, {old: new}) for k, v in self.indexing.items()}

    def get_index(self, name):
        assert self.indexing is not None
        return self.indexing[name]

    def __call__(self, *indices):
        index = list(itertools.chain.from_iterable(indices))
        assert len(index) == len(self.var_ranges), (index, self.var_ranges)
        assert all(v not in self.var_ranges for v in index)
        replacements = dict(zip(self.var_ranges.keys(), index))
        self.indexing = {
            name: sympy_subs(expr, replacements)
            for name, expr in self.indexing_exprs.items()
        }
        result = self.root_block()
        self.indexing = None
        return result


class LoopBodyBlock:
    """
    Captures the body of a Loops subclass into an FX graph.
    In normal cases there will be a 1:1 mapping between LoopBody and
    LoopBodyBlock, hower in the case of ops.masked() the masked out
    operations will manifest as an extra LoopBodyBlock.
    """

    def __init__(self, body: LoopBody, fn: Callable[..., Any], args: List[Any]):
        self.body = body

        def add_index(expr, category, buf_name=None):
            return tracer.create_proxy(
                "call_module",
                "get_index",
                (self.body.add_index_expr(expr, category, buf_name),),
                {},
            )

        class CaptureIndexing(V.WrapperHandler):  # type: ignore[name-defined]
            self.name = "CaptureIndexing"

            def load(self, name: str, index: sympy.Expr):
                index = add_index(index, "reads", name)
                return self._inner.load(name, index)

            def store(self, name, index, value, mode=None):
                index = add_index(index, "writes", name)
                return self._inner.store(name, index, value, mode)

            def store_reduction(self, name, index, value):
                index = add_index(index, "writes", name)
                return self._inner.store_reduction(name, index, value)

            def reduction(self, dtype, src_dtype, reduction_type, value):
                result = self._inner.reduction(dtype, src_dtype, reduction_type, value)
                if "welford" in reduction_type:
                    return tuple(result[i] for i in range(3))
                return result

            def index_expr(self, index, dtype):
                if isinstance(index, (int, sympy.Integer)):
                    return self._inner.constant(int(index), dtype)
                index = add_index(index, "other")
                return self._inner.index_expr(index, dtype)

            def bucketize(
                self,
                values,
                offsets_name: str,
                offsets_size: sympy.Expr,
                indexing_dtype: torch.dtype,
                right: bool,
            ):
                offsets_size = add_index(offsets_size, "other")
                return self._inner.bucketize(
                    values, offsets_name, offsets_size, indexing_dtype, right
                )

            @staticmethod
            def masked(mask_proxy, masked_body: Callable[..., Any], other_proxy):
                """
                Recursively capture the masked out body in another LoopBodyBlock
                """

                subblock: LoopBodyBlock

                def shim(mask, other):
                    return V.ops.masked(mask, subblock, other)

                name = self.body.add_submodule(shim, "masked_subblock")
                subblock = LoopBodyBlock(self.body, masked_body, [])
                self.body.subblocks[name] = subblock
                return tracer.create_proxy(
                    "call_module", name, (mask_proxy, other_proxy), {}
                )

            @staticmethod
            def scan(
                dtype_proxy,
                combine_fn: Callable[
                    [Tuple[Any, ...], Tuple[Any, ...]], Tuple[Any, ...]
                ],
                value_proxy,
<<<<<<< HEAD
                init_proxy,
            ):
                def shim(dtypes, values, inits):
                    return V.ops.scan(dtypes, combine_fn, values, inits)
=======
            ):
                def shim(dtypes, values):
                    return V.ops.scan(dtypes, combine_fn, values)
>>>>>>> f34905f6

                name = self.body.add_submodule(shim, "scan")
                result = tracer.create_proxy(
                    "call_module",
                    name,
<<<<<<< HEAD
                    (dtype_proxy, value_proxy, init_proxy),
=======
                    (dtype_proxy, value_proxy),
>>>>>>> f34905f6
                    {},
                )
                # Proxies are iterable, but some methods expect tuples/lists
                return tuple(result[i] for i in range(len(value_proxy)))

            def frexp(self, value_proxy):
                result = self._inner.frexp(value_proxy)
                # Proxies are iterable, but some methods expect tuples/lists
                return (result[0], result[1])

            @staticmethod
            def indirect_indexing(index_proxy, size, check=True):
                """
                Flow data from tensors into indexing formulas.
                Introduce a call_module to update the indexing.
                """

                var = self.body.add_indirect(size)

                def set_indirect(new_var):
                    self.body.replace_indirect(
                        var, V.ops.indirect_indexing(new_var, size, check)
                    )

                tracer.create_proxy(
                    "call_module",
                    self.body.add_submodule(set_indirect, f"set_{var}"),
                    (index_proxy,),
                    {},
                )
                return var

            @staticmethod
            def output(result):
                tracer.create_proxy("output", "output", (result,), {})

        tracer = torch.fx.Tracer()
        tracer.graph = torch.fx.Graph(tracer_cls=tracer.__class__)
        proxy_ops = tracer.create_proxy("placeholder", "ops", (), {})

        from .index_propagation import IndexPropagation
        from .sizevars import SimplifyIndexing

        handler: Any = SimplifyIndexing(
            CaptureIndexing(proxy_ops), self.body.var_ranges
        )
        if config.constant_and_index_propagation:
            handler = IndexPropagation(handler)

        with V.set_ops_handler(handler):
            # This indirection is just a cute way to get IndexPropagation to
            # unwrap the return value.
            ops.output(fn(*args))
        self.graph = tracer.graph

    def __call__(self):
        graph = self.graph
        submodules = self.body.submodules

        return InterpreterShim(graph, submodules).run(V.get_ops_handler())

    def debug_str(self, name="block"):
        code = torch.fx.GraphModule(self.body.submodules, self.graph).code
        return re.sub(
            # strip `; del var0` suffixes to make output prettier
            r";[^\n]*",
            "",
            code.strip().replace("def forward(", f"def {name}("),
        )


class Wait(ExternKernelAlloc):
    """
    Wait should not be used by itself.  It should always be constructed in tandem
    with a collective op that produces a work to wait on.
    """

    def __init__(
        self,
        layout,
        inputs,
        constant_args=(),
    ):
        super().__init__(layout, inputs, constant_args)

    def should_allocate(self):
        return False

    def codegen(self, wrapper):
        from .codegen.wrapper import ReuseLine

        wrapper.add_import_once(
            "from torch.distributed._functional_collectives_impl import _wait_tensor"
        )
        (input_collective,) = (t.codegen_reference() for t in self.inputs)
        wrapper.writeline(f"{input_collective} = _wait_tensor({input_collective})")

        # wait op still needs to produce a 'buffer' that represents the tensor output.
        # this is a symbolic gesture, and it gets handled by WrapperCodegen.
        # codegen outputs a '# reuse' line that assigns the input buffer here ('input_collective')
        # to a new name (`self.get_name()`) and `del`s the old name.
        wrapper.writeline(ReuseLine(wrapper, self.inputs[0], self, delete_old=False))

    @classmethod
    def create(cls, collective_op: "TensorBox"):
        # TODO(whc) i'm not sure what's going on here, this probably means I missed something upstream
        collective_op.decide_layout()
        return Wait(
            layout=NonOwningLayout(collective_op),
            inputs=[collective_op],
        )

    def get_inputs_that_alias_output(self):
        # Signal to codegen that our output buffer isn't safe to reuse
        return [self.inputs[0].get_name()]

    def get_mutation_names(self):
        # The generated `_wait_tensor` op mutates the input tensor
        return [self.inputs[0].get_name()]


class CollectiveKernel(ExternKernel):
    """
    Each collective should follow the pattern:
    - extend InPlaceCollectiveKernel or OutOfPlaceCollectiveKernel.
    - the kernel delegates into c10d processgroup, which returns a 'work' obj
    - the work obj is registered via _register_tensor_work so it can be waited on later
    """

    def __init__(self, layout, inputs, constant_args):
        super().__init__(None, layout, inputs, constant_args)
        self.name = V.graph.register_buffer(self)

    def should_emit_register_tensor_work(self):
        return True

    def should_emit_find_or_create_pg(self):
        return True

    def codegen_collective(self, wrapper, output_name, input_names):
        # factor so the boilerplate can be handled in CollectiveKernel.codegen
        raise NotImplementedError("Must implement")

    def codegen_output(self, wrapper, output_name, input_names):
        # factor so the boilerplate can be handled in CollectiveKernel.codegen
        raise NotImplementedError("Must implement")

    @classmethod
    def wrap_inputs_as_inplace(cls, inputs):
        def wrap_input(var):
            op = InPlaceHint(
                FlexibleLayout(var.get_device(), var.get_dtype(), var.get_size()), var
            )
            return TensorBox.create(op)

        return list(map(wrap_input, inputs))

    def codegen(self, wrapper):
        wrapper.add_import_once("import torch.distributed as dist")
        wrapper.add_import_once("import torch.distributed.distributed_c10d as c10d")
        wrapper.add_import_once(
            "import torch.distributed._functional_collectives_impl as fun_col_impl"
        )
        # extract references to our args in string form for codegen output
        input_names = [t.codegen_reference() for t in self.inputs]
        output_name = self.get_name()
        tag, ranks, group_size = self.constant_args

        if self.should_emit_find_or_create_pg():
            # TODO: avoid more than one ref of the same pg (even though they are cached inside the api)
            wrapper.writeline(
                f"{output_name}_pg = c10d._find_or_create_pg_by_ranks_and_tag('{tag}', {ranks}, {group_size})"
            )

        self.codegen_output(wrapper, output_name, input_names)
        self.codegen_collective(wrapper, output_name, input_names)
        if self.should_emit_register_tensor_work():
            wrapper.writeline(
                f"fun_col_impl._register_tensor_work({output_name}, {output_name}_work)"
            )


class InPlaceCollectiveKernel(CollectiveKernel):
    """
    InPlaceCollectiveKernel are those with in-out arguments such as all_reduce.
    Extend this kernel if your collective needs to modify its inputs in-place.
    """

    def __init__(self, layout, inputs, constant_args):
        super().__init__(layout, inputs, constant_args)

    def should_allocate(self):
        return False

    def has_side_effects(self):
        return True

    def codegen_output(self, wrapper, output_name, input_names):
        if len(input_names) > 1:
            wrapper.writeline(f"{output_name} = [{','.join(input_names)}] ")
        else:
            wrapper.writeline(f"{output_name} = {input_names[0]}")


class OutOfPlaceCollectiveKernel(CollectiveKernel):
    """
    OutOfPlaceCollectiveKernel are those that allocate their
    outputs and leave their inputs inplace, such as all_gather.
    """

    def __init__(self, layout, inputs, outputs, constant_args):
        super().__init__(layout, inputs + outputs, constant_args)
        self.outputs = outputs
        self.original_inputs = inputs
        # NOTE: As seen in issue #108780, output buffers of out-of-place collectives
        # could be incorrectly reused. As a safety measure, here we just ban the reuse of them.
        # TODO: A better fix is to figure out how to propagate the aliases properly,
        # so that the buffer is only reused after all its users have consumed it.
        for x in self.outputs:
            V.graph.never_reuse_buffers.add(x.name)

    def should_allocate(self):
        return False

    def has_side_effects(self):
        return True

    def codegen_output(self, wrapper, output_name, input_names):
        input_names = [t.codegen_reference() for t in self.original_inputs]
        wrapper.writeline(f"{output_name}_inputs = [{','.join(input_names)}]")
        wrapper.writeline(f"{output_name} = [{','.join(x.name for x in self.outputs)}]")

    @classmethod
    def create_output_buffers(cls, inputs, size_cb=None):
        outputs = []
        for input in inputs:
            new_size = input.get_size()
            if size_cb is not None:
                size_cb(new_size)
            # new_size[0] *= group_size

            buff = OutputBuffer(
                layout=FlexibleLayout(
                    device=input.get_device(),
                    dtype=input.get_dtype(),
                    size=new_size,
                ),
            )
            outputs.append(buff)
        return outputs

    @classmethod
    def create_output_nodes(cls, coll, output_buffers):
        return [
            MultiOutputNoSizeAssert(
                out_t.layout,
                coll,
                f"[{i}]",
            )
            for i, out_t in enumerate(output_buffers)
        ]


class InPlaceHint(ExternKernel):
    """
    Helper OP to encode an in/out argument that tries to make it inplace whenever possible.
    Wrap the input of your inplace op to enable this behavior.

    The design is based on two key decisions:
    - this node is responsible for allocating the in/out buffer used by the collective.
        This is controlled by the ``should_allocate`` method that returns True here and
        False for the collective node
    - The scheduler special-case this node and enable it to reuse its input.
    """

    def codegen(self, wrapper):
        input_name = self.inputs[0].codegen_reference()
        output_name = self.get_name()
        if not wrapper.did_reuse(self, self.inputs[0]):
            wrapper.writeline(f"{output_name}.copy_({input_name}) #no reuse")

    def __init__(self, layout, input):
        input = self.realize_input(input)
        super().__init__(None, layout, self.unwrap_storage([input]), ())
        self.name = V.graph.register_buffer(self)

    def should_allocate(self):
        return True


class OutputBuffer(ExternKernel):
    """
    Represent the output buffer used by ops that require multiple of them
    """

    def __init__(self, layout):
        super().__init__(name=None, layout=layout, inputs=[])
        self.name = V.graph.register_buffer(self)

    def should_allocate(self):
        return True

    def codegen(self, wrapper):
        wrapper.writeline(f"# collective out buffer {self.name}")


class MultiOutputNoSizeAssert(MultiOutput):
    """
    Extract partial output from a multi-output OP.
    Works like MultiOutput but doesn't assert size. This must be a property guaranteed by the op emitting this.
    """

    def __init__(self, layout, input, index):
        super().__init__(layout, input, [])
        self.index = index

    def codegen(self, wrapper):
        wrapper.writeline(
            f"{self.get_name()} = {self.inputs[0].get_name()}{self.index}"
        )


class Broadcast(InPlaceCollectiveKernel):
    def __init__(self, layout, inputs, constant_args, src):
        super().__init__(layout, inputs, constant_args)
        self.src = src

    def get_mutation_names(self):
        return [self.inputs[0].get_name()]

    def get_unbacked_symbol_defs(self) -> Set[sympy.Symbol]:
        return set()

    @classmethod
    def create(
        cls, x: "TensorBox", src: int, tag: str, ranks: List[int], group_size: int
    ):
        inplace_inputs = cls.wrap_inputs_as_inplace([x])
        packed = Broadcast(
            layout=NoneLayout(inplace_inputs[0].get_device()),  # type: ignore[arg-type]
            inputs=inplace_inputs,
            constant_args=[tag, ranks, group_size],
            src=src,
        )
        mark_node_as_mutating(packed, inplace_inputs[0])
        return inplace_inputs[0]

    def codegen_collective(self, wrapper, output_name, input_names):
        wrapper.writeline(
            f"{output_name}_work = dist.broadcast("
            f"{output_name}, async_op=True, group={output_name}_pg, src={self.src})"
        )


class AllReduceCoalesced(InPlaceCollectiveKernel):
    def __init__(self, layout, inputs, constant_args, reduce_op):
        super().__init__(layout, inputs, constant_args)
        self.reduce_op = reduce_op

    def should_allocate(self):
        return False

    def get_mutation_names(self):
        return [self.inputs[0].get_name()]

    def get_unbacked_symbol_defs(self) -> Set[sympy.Symbol]:
        return set()

    @classmethod
    def create(
        cls,
        inputs: List["TensorBox"],
        reduce_op: str,
        tag: str,
        ranks: List[int],
        group_size: int,
    ):
        inplace_inputs = cls.wrap_inputs_as_inplace(inputs)
        packed = AllReduceCoalesced(
            layout=NoneLayout(inplace_inputs[0].get_device()),  # type: ignore[arg-type]
            inputs=inplace_inputs,
            constant_args=[tag, ranks, group_size],
            reduce_op=reduce_op,
        )
        mark_node_as_mutating(packed, inplace_inputs[0])
        return inplace_inputs

    def codegen_collective(self, wrapper, output_name, input_names):
        wrapper.writeline(
            f"{output_name}_work = dist.all_reduce_coalesced("
            f"{output_name}, "
            f"op=fun_col_impl._str_to_reduce_op('{str(self.reduce_op)}'), "
            f"group={output_name}_pg, "
            "async_op=True)"
        )


class AllReduce(InPlaceCollectiveKernel):
    def __init__(self, layout, inputs, constant_args, reduce_op):
        super().__init__(layout, inputs, constant_args)
        self.reduce_op = reduce_op

    def get_mutation_names(self):
        return [self.inputs[0].get_name()]

    def get_unbacked_symbol_defs(self) -> Set[sympy.Symbol]:
        return set()

    @classmethod
    def create(
        cls, x: "TensorBox", reduce_op: str, tag: str, ranks: List[int], group_size: int
    ):
        inplace_inputs = cls.wrap_inputs_as_inplace([x])

        packed = AllReduce(
            layout=NoneLayout(inplace_inputs[0].get_device()),  # type: ignore[arg-type]
            inputs=inplace_inputs,
            constant_args=[tag, ranks, group_size],
            reduce_op=reduce_op,
        )
        mark_node_as_mutating(packed, inplace_inputs[0])
        return inplace_inputs[0]

    def codegen_collective(self, wrapper, output_name, input_names):
        wrapper.writeline(
            f"{output_name}_work = dist.all_reduce("
            f"{output_name}, async_op=True, group={output_name}_pg, op=fun_col_impl._str_to_reduce_op('{str(self.reduce_op)}'))"
        )


class AllGatherIntoTensor(OutOfPlaceCollectiveKernel):
    def __init__(self, layout, inputs, outputs, constant_args):
        super().__init__(layout, inputs, outputs, constant_args)

    @classmethod
    def create(cls, x: "TensorBox", tag: str, ranks: List[int], group_size: int):
        inputs = [cls.realize_input(x)]

        def compute_size(new_size):
            new_size[0] *= group_size

        outputs = cls.create_output_buffers(inputs, compute_size)

        layout = MultiOutputLayout(inputs[0].get_device())

        packed = AllGatherIntoTensor(
            layout=layout,
            inputs=inputs,
            outputs=outputs,
            constant_args=[tag, ranks, group_size],
        )
        return cls.create_output_nodes(packed, outputs)[0]

    def codegen_collective(self, wrapper, output_name, input_names):
        wrapper.writeline(
            f"{output_name}_work = dist.all_gather_into_tensor("
            f"{output_name}[0], {output_name}_inputs[0], async_op=True, group={output_name}_pg)"
        )


class ReduceScatterTensor(OutOfPlaceCollectiveKernel):
    def __init__(self, layout, inputs, outputs, constant_args, reduce_op):
        super().__init__(layout, inputs, outputs, constant_args)
        self.reduce_op = reduce_op

    @classmethod
    def create(
        cls,
        x: "TensorBox",
        reduce_op: str,
        tag: str,
        ranks: List[int],
        group_size: int,
    ):
        inputs = [cls.realize_input(x)]

        def compute_size(new_size):
            new_size[0] //= group_size

        outputs = cls.create_output_buffers(inputs, compute_size)

        layout = MultiOutputLayout(inputs[0].get_device())

        packed = ReduceScatterTensor(
            layout=layout,
            inputs=inputs,
            outputs=outputs,
            constant_args=[tag, ranks, group_size],
            reduce_op=reduce_op,
        )
        return cls.create_output_nodes(packed, outputs)[0]

    def codegen_collective(self, wrapper, output_name, input_names):
        wrapper.writeline(
            f"{output_name}_work = dist.reduce_scatter_tensor("
            f"{output_name}[0], {output_name}_inputs[0], "
            f"async_op=True, group={output_name}_pg, op=fun_col_impl._str_to_reduce_op('{str(self.reduce_op)}'))"
        )


class AllGatherIntoTensorCoalesced(OutOfPlaceCollectiveKernel):
    def __init__(self, layout, inputs, outputs, constant_args):
        super().__init__(layout, inputs, outputs, constant_args)

    @classmethod
    def create(
        cls,
        inputs: List["TensorBox"],
        tag: str,
        ranks: List[int],
        group_size: int,
    ):
        inputs = [cls.realize_input(x) for x in inputs]

        def compute_size(new_size):
            new_size[0] *= group_size

        outputs = cls.create_output_buffers(inputs, compute_size)

        layout = MultiOutputLayout(inputs[0].get_device())

        packed = AllGatherIntoTensorCoalesced(
            layout=layout,
            inputs=inputs,
            outputs=outputs,
            constant_args=[tag, ranks, group_size],
        )

        return outputs
        # return cls.create_output_nodes(packed, outputs)

    def codegen_collective(self, wrapper, output_name, input_names):
        wrapper.writeline(
            f"{output_name}_work = fun_col_impl._all_gather_into_tensor_coalesced_fallback("
            f"output_tensors={output_name}, "
            f"input_tensors={output_name}_inputs, "
            f"group={output_name}_pg, "
            "async_op=True)"
        )


class ReduceScatterTensorCoalesced(OutOfPlaceCollectiveKernel):
    def __init__(self, layout, inputs, outputs, constant_args, reduce_op):
        super().__init__(layout, inputs, outputs, constant_args)
        self.reduce_op = reduce_op

    @classmethod
    def create(
        cls,
        inputs: List["TensorBox"],
        reduce_op: str,
        tag: str,
        ranks: List[int],
        group_size: int,
    ):
        inputs = [cls.realize_input(x) for x in inputs]

        def compute_size(new_size):
            new_size[0] //= group_size

        outputs = cls.create_output_buffers(inputs, compute_size)

        layout = MultiOutputLayout(inputs[0].get_device())

        _ = ReduceScatterTensorCoalesced(
            layout=layout,
            inputs=inputs,
            outputs=outputs,
            constant_args=[tag, ranks, group_size],
            reduce_op=reduce_op,
        )

        return outputs

    def codegen_collective(self, wrapper, output_name, input_names):
        wrapper.writeline(
            f"{output_name}_work = fun_col_impl._reduce_scatter_tensor_coalesced_fallback("
            f"output_tensors={output_name}, "
            f"input_tensors={output_name}_inputs, "
            f"op=fun_col_impl._str_to_reduce_op('{str(self.reduce_op)}'), "
            f"group={output_name}_pg, "
            "async_op=True)"
        )


# TODO(yifu): replace the CollectiveKernel IR hierarchy with _CollectiveKernel.
class _CollectiveKernel(FallbackKernel):
    def should_allocate(self):
        return False

    def has_side_effects(self):
        return True

    # This is identical to FallbackKernel.set_cpp_kernel(), minus the
    # part that checks against input aliasing and mutation.
    def set_cpp_kernel(self, kernel):
        from .codegen.wrapper import get_cpp_op_schema

        self.cpp_kernel_name = kernel._schema.name
        self.cpp_kernel_overload_name = kernel._schema.overload_name
        self.cpp_kernel_key = f"{self.cpp_kernel_name.replace('::', '_')}_{self.cpp_kernel_overload_name}"  # type: ignore[union-attr]

        self.cpp_op_schema = get_cpp_op_schema(kernel)
        self.ordered_kwargs_for_cpp_kernel = [
            x.name for x in kernel._schema.arguments if x.kwarg_only
        ]

    # NOTE: [In-Place Collective Safety]
    # Between the initiation and completion of an in-place collective, the
    # input buffers are subject to both volatile reads and volatile writes.
    # They must not be read, written to or reused by another kernel. To ensure
    # the constraints, we model collective -> wait_tensor as as two-step
    # mutation of the input buffers.
    @classmethod
    def create_inplace(
        cls, kernel, inputs: Union[TensorBox, List[TensorBox]], *args, **kwargs
    ) -> None:
        cpp_kernel_name = kernel._name
        python_kernel_name = cpp_kernel_name.replace("::", ".")
        with V.graph.fake_mode:
            (
                example_output,
                tensor_args,
                non_tensor_args,
                unflatten_args,
            ) = cls.process_kernel(kernel, inputs, *args, **kwargs)
        for tensor_arg in tensor_args:
            tensor_arg.realize()

        packed = cls(
            NoneLayout(tensor_args[0].get_device()),
            kernel,
            tensor_args,
            non_tensor_args,
            unflatten_args,
        )
        packed.cpp_kernel_name = cpp_kernel_name
        packed.python_kernel_name = python_kernel_name

        def mark_mutation(x):
            if isinstance(x.data, BaseView):
                x = x.data.unwrap_view()
            MutationOutput(x.layout, x, packed)

        pytree.tree_map(lambda inp: mark_mutation(inp), inputs)

    # NOTE: [Out-of-Place Collective Safety]
    # Between the initiation and completion of an out-of-place collective:
    #
    # Input buffers:
    # - Are subject to volatile reads
    # - Can be read by another kernel
    # - Must not be written to or reused by another kernel
    #
    # Output buffers:
    # - Are subject to volatile writes
    # - Must not be read, written to or reused by another kernel
    #
    # To ensure the safety of input buffers without sacrificing read
    # availability, we add input buffers as read deps of wait_tensor kernels.
    #
    # To ensure the safety of output buffers, we model wait_tensor as a
    # mutation to the output buffer. Note we also assumes the user program being
    # correct and the output buffer is not consumed by kernels other than
    # wait_tensor.
    #
    # TODO(yifu): add a pre-grad pass to validate the correctness of collective
    # usage in the user program.
    @classmethod
    def create_out_of_place(
        cls, kernel, inputs: Union[TensorBox, List[TensorBox]], *args, **kwargs
    ):
        cpp_kernel_name = kernel._name
        python_kernel_name = cpp_kernel_name.replace("::", ".")
        with V.graph.fake_mode:
            (
                example_output,
                tensor_args,
                non_tensor_args,
                unflatten_args,
            ) = cls.process_kernel(kernel, inputs, *args, **kwargs)
        for tensor_arg in tensor_args:
            tensor_arg.realize()

        if isinstance(example_output, list):
            device = cls.find_device(tensor_args, example_output)
            packed = cls(
                MultiOutputLayout(device),
                kernel,
                tensor_args,
                non_tensor_args,
                unflatten_args,
            )
            packed.cpp_kernel_name = cpp_kernel_name
            packed.python_kernel_name = python_kernel_name
            packed.outputs = [
                MultiOutput(
                    cls.tensor_to_layout(tensor),
                    packed,
                    [(list, i)],
                )
                for i, tensor in enumerate(example_output)
            ]
            return packed.outputs
        else:
            packed = cls(
                cls.tensor_to_layout(example_output),
                kernel,
                tensor_args,
                non_tensor_args,
                unflatten_args,
            )
            packed.cpp_kernel_name = cpp_kernel_name
            packed.python_kernel_name = python_kernel_name
            packed.outputs = [packed]
            return packed


class _WaitKernel(_CollectiveKernel):
    def get_volatile_reads(self):
        inp = self.inputs[0]
        if isinstance(inp, _CollectiveKernel):
            # Out-of-place single-output
            return [inp.inputs[0]]
        elif isinstance(inp, MultiOutput):
            # This can be two things:
            # 1. Out-of-place multi-output coll
            # 2. In-place coll with inputs coming from another MultiOutput
            coll = inp.inputs[0]
            # Case 1
            if isinstance(coll, _CollectiveKernel):
                _, idx = inp.indices[0]
                return [coll.inputs[idx]]
            # Case 2
            return []
        else:
            # In-place requires no additional deps handling for volatile
            # reads since the inputs are mutated.
            return []

    @classmethod
    def create_wait(cls, kernel, inp: TensorBox) -> None:
        with V.graph.fake_mode:
            (
                example_output,
                tensor_args,
                non_tensor_args,
                unflatten_args,
            ) = cls.process_kernel(kernel, inp)
        packed = cls(
            NoneLayout(inp.get_device()),
            kernel,
            tensor_args,
            non_tensor_args,
            unflatten_args,
        )
        if isinstance(inp.data, BaseView):
            inp = inp.data.unwrap_view()
        MutationOutput(inp.layout, inp, packed)

    def get_read_writes(self):
        read_writes = super().get_read_writes()
        # See [Out-of-Place Collective Safety].
        volatile_reads = self.get_volatile_reads()
        for vr in volatile_reads:
            read_writes.reads.add(dependencies.StarDep(vr.get_name()))
        return read_writes


# NB: recursive structure here reflects val_to_arg_str, avoid
# calling free_unbacked_symbols on "exotic" types that don't get pexpr
# treatment
def maybe_free_unbacked_symbols(s):
    if isinstance(s, (SymTypes, sympy.Expr)):
        # This branch should be impossible in return position
        return free_unbacked_symbols(s)
    elif isinstance(s, (tuple, list)):
        r = set()
        for t in s:
            r |= maybe_free_unbacked_symbols(t)
        return r
    elif isinstance(s, torch.Tensor):
        # This branch is impossible in constant-args position
        return free_unbacked_symbols(s)
    else:
        return set()


class AllToAllSingle(OutOfPlaceCollectiveKernel):
    def __init__(
        self,
        layout,
        inputs,
        outputs,
        constant_args,
        output_split_sizes,
        input_split_sizes,
    ):
        super().__init__(layout, inputs, outputs, constant_args)
        self.output_split_sizes = output_split_sizes
        self.input_split_sizes = input_split_sizes

    def get_unbacked_symbol_uses(self) -> Set[sympy.Symbol]:
        r = set()
        if self.output_split_sizes is not None:
            r |= free_unbacked_symbols(self.output_split_sizes)
        if self.input_split_sizes is not None:
            r |= free_unbacked_symbols(self.input_split_sizes)
        return r

    @classmethod
    def create(
        cls,
        x: "TensorBox",
        output_split_sizes: Optional[List[Expr]],
        input_split_sizes: Optional[List[Expr]],
        tag: str,
        ranks: List[int],
        group_size: int,
    ):
        inputs = [cls.realize_input(x)]

        def compute_size(new_size):
            if output_split_sizes is not None:
                new_size[0] = sum(output_split_sizes)

        outputs = cls.create_output_buffers(inputs, compute_size)

        layout = MultiOutputLayout(inputs[0].get_device())

        packed = AllToAllSingle(
            layout=layout,
            inputs=inputs,
            outputs=outputs,
            constant_args=[tag, ranks, group_size],
            output_split_sizes=output_split_sizes,
            input_split_sizes=input_split_sizes,
        )
        return cls.create_output_nodes(packed, outputs)[0]

    def codegen_collective(self, wrapper, output_name, input_names):
        tag, ranks, group_size = self.constant_args

        # TODO: might be necessary to do some pretty printing on
        # split sizes
        wrapper.writeline(
            f"{output_name}_work = dist.all_to_all_single("
            f"{output_name}[0], {output_name}_inputs[0], "
            f"output_split_sizes={self.output_split_sizes}, "
            f"input_split_sizes={self.input_split_sizes}, "
            f"group={output_name}_pg, async_op=True)"
        )<|MERGE_RESOLUTION|>--- conflicted
+++ resolved
@@ -39,10 +39,7 @@
 from torch._dynamo.utils import identity
 from torch._export.serde.serialize import GraphModuleSerializer
 from torch._higher_order_ops.auto_functionalize import can_auto_functionalize
-<<<<<<< HEAD
-=======
 from torch._inductor import metrics
->>>>>>> f34905f6
 from torch._prims_common import (
     compute_required_storage_length,
     is_boolean_dtype,
@@ -1600,12 +1597,7 @@
     reindex: Callable[[List[Expr], List[Expr]], List[Expr]]
     reduction_hint: ReductionHint
     output_index: int
-<<<<<<< HEAD
-    # output_index indexes the following three tuples
-    inits: Tuple[Union[int, float], ...]
-=======
     # output_index indexes the following tuples
->>>>>>> f34905f6
     dtypes: Tuple[torch.dtype, ...]
     inner_fns: Tuple[Callable[..., Any], ...]
 
@@ -1628,11 +1620,7 @@
     def store_reduction(self, output_name, indexer, vars, scan_vars):
         idx = self.reindex(vars, scan_vars)
         values = [inner_fn(idx) for inner_fn in self.inner_fns]
-<<<<<<< HEAD
-        result = ops.scan(self.dtypes, self.combine_fn, values, self.inits)
-=======
         result = ops.scan(self.dtypes, self.combine_fn, values)
->>>>>>> f34905f6
         return ops.store(output_name, indexer(idx), result[self.output_index])
 
     def get_reduction_type(self):
@@ -1672,10 +1660,6 @@
         size: List[Expr],
         axis: int,
         combine_fn: Callable[[Tuple[Any, ...], Tuple[Any, ...]], Tuple[Any, ...]],
-<<<<<<< HEAD
-        inits: Tuple[Union[int, float], ...],
-=======
->>>>>>> f34905f6
         reduction_hint: ReductionHint = ReductionHint.DEFAULT,
         **kwargs,
     ) -> List[Optional["TensorBox"]]:
@@ -1693,11 +1677,7 @@
         sizevars = V.graph.sizevars
         scan_numel = sizevars.simplify(sympy_product(scan_ranges))
 
-<<<<<<< HEAD
-        assert len(dtypes) == len(inits) == len(inner_fns)
-=======
         assert len(dtypes) == len(inner_fns)
->>>>>>> f34905f6
 
         # Scan with a single element is just a copy
         if sizevars.is_expr_static_and_true(sympy.Le(scan_numel, 1)):  # type: ignore[arg-type]
@@ -1749,10 +1729,6 @@
                     scan_ranges=scan_ranges,
                     combine_fn=combine_fn,
                     reindex=reindex,
-<<<<<<< HEAD
-                    inits=inits,
-=======
->>>>>>> f34905f6
                     reduction_hint=reduction_hint,
                     output_index=output_index,
                     **kwargs,
@@ -2572,11 +2548,7 @@
         if ndim not in [4, 5] or shape[1] == 1:
             return False
         for left, right, size in zip(
-<<<<<<< HEAD
-            self.stride, make_channels_last_strides_for(self.size), self.size  # type: ignore[arg-type]
-=======
             strides, make_channels_last_strides_for(shape), shape  # type: ignore[arg-type]
->>>>>>> f34905f6
         ):
             if size != 1 and left != right:
                 return False
@@ -3415,10 +3387,7 @@
             else:
                 self.freeze_layout()
 
-<<<<<<< HEAD
-=======
     @cache_on_self
->>>>>>> f34905f6
     def get_default_sizes_body(self):
         args, var_ranges = dependencies.index_vars_squeeze(
             self.data.get_pointwise_size(), self.data.get_reduction_size(), prefix="q"
@@ -3792,99 +3761,6 @@
         return (min_choice, self.choice_timings[min_choice])
 
 
-PrimitiveInfoType = Union[int, float, bool, str, List[Union[int, str, float, bool]]]
-
-
-class ChoiceCaller:
-    """
-    Represents a possible choice used in autotune_process.py.
-    During autotuning, self.benchmark() is first called to get benchmark result,
-    and if this choice is selected, self.output_node() is called to get the output_node.
-
-    Children classes: TritonTemplateCaller, CUDATemplateCaller.
-    """
-
-    def __init__(self, name, input_nodes, layout):
-        super().__init__()
-        self.name = name
-        self.layout = layout
-        self.input_nodes = input_nodes
-
-    def benchmark(self, *args, out) -> float:
-        algo = self.to_callable()
-        return do_bench(lambda: algo(*args, out=out))
-
-    def call_name(self) -> str:
-        raise NotImplementedError()
-
-    def to_callable(self):
-        raise NotImplementedError()
-
-    def hash_key(self) -> str:
-        raise NotImplementedError()
-
-    def output_node(self) -> "TensorBox":
-        raise NotImplementedError()
-
-    def info_dict(self) -> Dict[str, Union[PrimitiveInfoType, List[PrimitiveInfoType]]]:
-        """Information returned here is logged to the autotune log file when that is enabled."""
-        return {}
-
-
-class TritonTemplateCallerBase(ChoiceCaller):
-    def get_make_kernel_render(self) -> Any:
-        raise NotImplementedError()
-
-
-class MultiTemplateBuffer(TritonTemplateBuffer):
-    """
-    Represents a Buffer with multiple backing implementation choices.
-
-    Choices can be TritonTemplates or ExternKernels. During scheduling if there is a potential
-    epilogue we will benchmark each of the choices with the epilogue to determine an implementation.
-    Otherwise, the fastest base choice will be chosen.
-    """
-
-    def __init__(
-        self,
-        layout: Layout,
-        inputs: List[IRNode],
-        choice_timings: Callable[[], Dict[ChoiceCaller, float]],
-    ):
-        super().__init__(layout=layout, inputs=inputs, make_kernel_render=None)
-        self._choice_timings_fn = choice_timings
-        self._choice_timings: Optional[Dict[ChoiceCaller, float]] = None
-        self.original_inputs = inputs
-
-    @property
-    def choice_timings(self) -> Dict[ChoiceCaller, float]:
-        if self._choice_timings is None:
-            self._choice_timings = self._choice_timings_fn()
-        return self._choice_timings
-
-    @contextlib.contextmanager
-    def swap_as_triton_caller(self, caller: TritonTemplateCallerBase):
-        assert isinstance(caller, torch._inductor.select_algorithm.TritonTemplateCaller)
-        assert self.layout == caller.layout
-
-        render = self.make_kernel_render
-        self.make_kernel_render = caller.get_make_kernel_render()
-        try:
-            yield
-        finally:
-            self.make_kernel_render = render
-
-    def finalize_as_triton_caller(self, caller: TritonTemplateCallerBase):
-        assert isinstance(caller, torch._inductor.select_algorithm.TritonTemplateCaller)
-        assert self.layout.size == caller.layout.size
-        assert self.layout.stride == caller.layout.stride
-        self.make_kernel_render = caller.get_make_kernel_render()
-
-    def get_min_choice(self) -> Tuple[ChoiceCaller, float]:
-        min_choice = min(self.choice_timings, key=self.choice_timings.get)  # type: ignore[arg-type]
-        return (min_choice, self.choice_timings[min_choice])
-
-
 class CUDATemplateBuffer(TemplateBuffer):
     def __init__(
         self,
@@ -4124,69 +4000,6 @@
     ] = None
     arg_properties: Optional[List[Dict[str, Any]]] = None
     kwarg_properties: Optional[Dict[str, Dict[str, Any]]] = None
-<<<<<<< HEAD
-
-    def __init__(
-        self,
-        name,
-        layout,
-        inputs,
-        constant_args=(),
-        kwargs=None,
-        output_view=None,
-        python_kernel_name=None,
-        cpp_kernel_name=None,
-        ordered_kwargs_for_cpp_kernel=(),
-        op_overload=None,
-    ):
-        super().__init__(
-            name,
-            layout,
-            inputs,
-        )
-        self.constant_args = constant_args
-        self.kwargs = kwargs if kwargs else {}
-        self.output_view = output_view
-        self.python_kernel_name = python_kernel_name
-        self.cpp_kernel_name = cpp_kernel_name
-        self.ordered_kwargs_for_cpp_kernel = ordered_kwargs_for_cpp_kernel
-        self.op_overload = op_overload
-        self.collect_arg_kwarg_properties()
-
-    def collect_arg_kwarg_properties(self):
-        # if self.op_overload is torch._ops.OpOverload, we can use its schema to collect additional
-        # information for args and kwargs, e.g. type and default value, to help with the cpp wrapper codegen
-        if (
-            isinstance(self.op_overload, torch._ops.OpOverload)
-            and not self.ordered_kwargs_for_cpp_kernel
-        ):
-            self.ordered_kwargs_for_cpp_kernel = [
-                x.name for x in self.op_overload._schema.arguments if x.kwarg_only
-            ]
-        self.arg_properties = (
-            [
-                {
-                    "name": x.name,
-                    "type": x.real_type,
-                    "default_value": x.default_value,
-                }
-                for x in self.op_overload._schema.arguments
-                if not x.kwarg_only
-            ]
-            if isinstance(self.op_overload, torch._ops.OpOverload)
-            else [{} for i in range(len(self.inputs))]
-        )
-        self.kwarg_properties = (
-            {
-                x.name: {"type": x.real_type, "default_value": x.default_value}
-                for x in self.op_overload._schema.arguments
-                if x.kwarg_only
-            }
-            if isinstance(self.op_overload, torch._ops.OpOverload)
-            else {}
-        )
-=======
->>>>>>> f34905f6
 
     def __init__(
         self,
@@ -4887,11 +4700,7 @@
         mark_node_as_mutating(self, *self.mutable_args)
 
     def get_inputs_that_alias_output(self):
-<<<<<<< HEAD
-        return [i.get_name() for i in self.inputs]
-=======
         return [i.get_name() for i in self.mutable_args]
->>>>>>> f34905f6
 
 
 def mark_node_as_mutating(cur_buffer, *mutated_ops: IRNode):
@@ -4900,13 +4709,9 @@
     indicates to the scheduler that these ops depend on cur_buffer.
     """
     for op in mutated_ops:
-<<<<<<< HEAD
-        assert isinstance(op, IRNode), op
-=======
         assert isinstance(
             op, IRNode
         ), f"{op} op is type {type(op)} and is not an IRNode"
->>>>>>> f34905f6
         V.graph.mark_buffer_mutated(op.get_name())
         assert hasattr(op, "layout")
         MutationOutput(op.layout, op, cur_buffer)
@@ -4972,8 +4777,6 @@
 
 # Used to deal with torch.complex types
 class InplaceCopyFallback(ExternKernel):
-<<<<<<< HEAD
-=======
     """
     This needs to be a custom class to handle mutation properly
     """
@@ -5025,24 +4828,17 @@
 
 
 class MutatingFirstArgExternKernel(ExternKernel):
->>>>>>> f34905f6
     """
     This needs to be a custom class to handle mutation properly
     """
 
     def codegen(self, wrapper):
-<<<<<<< HEAD
-        (dst, src, non_blocking) = self.codegen_args()
-        wrapper.writeline(
-            f"{self.get_kernel_name()}({dst}, {src}, {non_blocking}){wrapper.ending}"
-=======
         argrefs = [
             *(t.codegen_reference() for t in self.inputs),
             *map(repr, self.constant_args),
         ]
         wrapper.writeline(
             f"{self.get_kernel_name()}({', '.join(argrefs)}){wrapper.ending}"
->>>>>>> f34905f6
         )
 
     def should_allocate(self):
@@ -5054,23 +4850,6 @@
     def get_unbacked_symbol_defs(self) -> Set[sympy.Symbol]:
         return set()
 
-<<<<<<< HEAD
-    def __init__(
-        self,
-        layout,
-        inputs,
-        constant_args,
-    ):
-        super().__init__(
-            None,
-            layout,
-            inputs,
-            constant_args,
-            python_kernel_name="aten.copy_",
-            cpp_kernel_name=(
-                "aoti_torch_copy_" if config.abi_compatible else "at::_ops::copy_::call"
-            ),
-=======
     def has_side_effects(self):
         return True
 
@@ -5083,60 +4862,6 @@
             NoneLayout(variable.get_device()),  # type: ignore[arg-type]
             self.unwrap_storage([variable]),
             constant_args=(new_size,),
->>>>>>> f34905f6
-        )
-        V.graph.mark_buffer_mutated(variable.get_name())
-        self.name = V.graph.register_buffer(self)
-<<<<<<< HEAD
-
-    @classmethod
-    def create(cls, dst, src, non_blocking: bool = False):
-        inputs = [cls.realize_input(t) for t in [dst, src]]
-        constant_args = (non_blocking,)
-        result = InplaceCopyFallback(
-            NoneLayout(dst.get_device()),  # type: ignore[arg-type]
-            inputs,
-            constant_args,
-        )
-        mark_node_as_mutating(result, dst)
-        return result
-
-
-class MutatingFirstArgExternKernel(ExternKernel):
-    """
-    This needs to be a custom class to handle mutation properly
-    """
-
-    def codegen(self, wrapper):
-        argrefs = [
-            *(t.codegen_reference() for t in self.inputs),
-            *map(repr, self.constant_args),
-        ]
-        wrapper.writeline(
-            f"{self.get_kernel_name()}({', '.join(argrefs)}){wrapper.ending}"
-        )
-
-    def should_allocate(self):
-        return False
-
-    def get_mutation_names(self):
-        return [self.inputs[0].get_name()]
-
-    def get_unbacked_symbol_defs(self) -> Set[sympy.Symbol]:
-        return set()
-
-    def has_side_effects(self):
-        return True
-
-
-class ResizeStorageBytes(MutatingFirstArgExternKernel):
-    def __init__(self, variable, new_size):
-        assert isinstance(new_size, int), "TODO: dynamic shapes"
-        super().__init__(
-            None,
-            NoneLayout(variable.get_device()),  # type: ignore[arg-type]
-            self.unwrap_storage([variable]),
-            constant_args=(new_size,),
         )
         V.graph.mark_buffer_mutated(variable.get_name())
         self.name = V.graph.register_buffer(self)
@@ -5145,13 +4870,6 @@
         V.graph.never_reuse_buffers.add(variable.data.get_name())
         mark_node_as_mutating(self, variable)
 
-=======
-        self.python_kernel_name = "inductor_ops.resize_storage_bytes_"
-        self.cpp_kernel_name = "torch::inductor::resize_storage_bytes_"
-        V.graph.never_reuse_buffers.add(variable.data.get_name())
-        mark_node_as_mutating(self, variable)
-
->>>>>>> f34905f6
 
 class BindNNParameter(ExternKernelAlloc):
     def __init__(self, variable, placeholder):
@@ -5839,11 +5557,6 @@
             if V.graph.cpp_wrapper:
                 self.use_runtime_dispatch = True
                 self.set_cpp_kernel(kernel)
-<<<<<<< HEAD
-            else:
-                self.python_kernel_name = f"{kernel.__module__.replace('._ops.', '.ops.')}.{kernel.__name__}"  # type: ignore[union-attr]
-=======
->>>>>>> f34905f6
 
         if self.use_runtime_dispatch:
             self.codegen_comment(wrapper)
@@ -7758,45 +7471,29 @@
 
 @dataclasses.dataclass
 class WhileLoop(ExternKernel):
-<<<<<<< HEAD
-    operands: Optional[List[TensorBox]] = None
-=======
     carried_inputs: Optional[List[TensorBox]] = None
     additional_inputs: Optional[List[TensorBox]] = None
->>>>>>> f34905f6
     cond_subgraph: Optional[Subgraph] = None
     body_subgraph: Optional[Subgraph] = None
     outputs: Optional[List[MultiOutput]] = None
 
     def __init__(
         self,
-<<<<<<< HEAD
-        operands: List[TensorBox],
-=======
         carried_inputs: List[TensorBox],
         additional_inputs: List[TensorBox],
->>>>>>> f34905f6
         cond_subgraph: Subgraph,
         body_subgraph: Subgraph,
         layout: MultiOutputLayout,
     ):
-<<<<<<< HEAD
-        self.operands = operands
-=======
         self.carried_inputs = carried_inputs
         self.additional_inputs = additional_inputs
->>>>>>> f34905f6
         self.cond_subgraph = cond_subgraph
         self.body_subgraph = body_subgraph
 
         super().__init__(
             name=None,
             layout=layout,  # type: ignore[arg-type]
-<<<<<<< HEAD
-            inputs=operands,  # type: ignore[list-item]
-=======
             inputs=carried_inputs + additional_inputs,  # type: ignore[list-item]
->>>>>>> f34905f6
         )
 
         self.name = V.graph.register_buffer(self)
@@ -7806,14 +7503,6 @@
         cls,
         cond_fn: Subgraph,
         body_fn: Subgraph,
-<<<<<<< HEAD
-        operands: List[TensorBox],
-    ):
-        operands = [cls.realize_input(x) for x in operands]
-
-        fx_operands = V.graph.current_node.args[-1]
-        fake_operands = [x.meta["val"] for x in fx_operands]  # type: ignore[union-attr]
-=======
         carried_inputs: List[TensorBox],
         additional_inputs: List[TensorBox],
     ):
@@ -7823,26 +7512,17 @@
 
         fx_all_inputs = V.graph.current_node.args[-2] + V.graph.current_node.args[-1]  # type: ignore[operator]
         fake_all_inputs = [x.meta["val"] for x in fx_all_inputs]  # type: ignore[union-attr]
->>>>>>> f34905f6
 
         for subgraph in (cond_fn, body_fn):
             if subgraph.graph is None:
                 # create and lower subgraphs
                 subgraph.graph = V.graph.make_subgraph(
                     gm=subgraph.graph_module,
-<<<<<<< HEAD
-                    example_inputs=fake_operands,
-                    subgraph_name=subgraph.name,
-                )
-                with V.set_graph_handler(subgraph.graph):
-                    subgraph.graph.run(*fake_operands)
-=======
                     example_inputs=fx_all_inputs,  # type: ignore[arg-type]
                     subgraph_name=subgraph.name,
                 )
                 with V.set_graph_handler(subgraph.graph):
                     subgraph.graph.run(*fake_all_inputs)
->>>>>>> f34905f6
 
         cond_outputs = cond_fn.graph.graph_outputs  # type: ignore[union-attr]
         body_outputs = body_fn.graph.graph_outputs  # type: ignore[union-attr]
@@ -7859,19 +7539,6 @@
         assert len(cond_outputs[0].get_size()) == 0, cond_outputs
 
         assert (
-<<<<<<< HEAD
-            len(operands) > 0
-        ), "torch.while_loop is assumed to have at least one operand."
-
-        device = operands[0].get_device()
-
-        # make sure operands and body outputs are structurally equivalent
-        assert len(operands) == len(body_outputs), (operands, body_outputs)
-        for i, (op, bo) in enumerate(zip(operands, body_outputs)):
-            assert op.get_size() == bo.get_size(), (i, op, bo)
-            assert op.get_stride() == bo.get_stride(), (i, op, bo)
-            # assume all operands and outputs are on the same device
-=======
             len(all_inputs) > 0
         ), "torch.while_loop is assumed to have at least one operand."
 
@@ -7883,19 +7550,14 @@
             assert op.get_size() == bo.get_size(), (i, op, bo)
             assert op.get_stride() == bo.get_stride(), (i, op, bo)
             # assume all carried_inputs and outputs are on the same device
->>>>>>> f34905f6
             # as the MultiOutputLayout below requires single device
             assert op.get_device() == bo.get_device() == device, (i, op, bo, device)
             assert op.get_dtype() == bo.get_dtype(), (i, op, bo)
             assert op.get_layout().offset == bo.get_layout().offset, (i, op, bo)
 
         while_loop = WhileLoop(
-<<<<<<< HEAD
-            operands=operands,
-=======
             carried_inputs=carried_inputs,
             additional_inputs=additional_inputs,
->>>>>>> f34905f6
             cond_subgraph=cond_fn,
             body_subgraph=body_fn,
             # asserted above that there is at least one operand
@@ -7917,8 +7579,6 @@
             for i, output in enumerate(body_outputs)
         ]
 
-<<<<<<< HEAD
-=======
         for inp, out in zip(carried_inputs, outputs):
             if inp.get_name() in V.graph.graph_inputs:
                 # if a carried input of the while_loop is a graph input,
@@ -7928,7 +7588,6 @@
                 # the inputs may end up being mutated.
                 V.graph.never_reuse_buffers.add(out.get_name())
 
->>>>>>> f34905f6
         while_loop.outputs = outputs
         return outputs
 
@@ -7936,8 +7595,6 @@
         wrapper.codegen_while_loop(self)
 
 
-<<<<<<< HEAD
-=======
 class EffectfulKernel(FallbackKernel):
     def __init__(
         self,
@@ -7979,7 +7636,6 @@
         return True
 
 
->>>>>>> f34905f6
 class InterpreterShim(torch.fx.Interpreter):
     @staticmethod
     @functools.lru_cache(None)
@@ -8190,26 +7846,15 @@
                     [Tuple[Any, ...], Tuple[Any, ...]], Tuple[Any, ...]
                 ],
                 value_proxy,
-<<<<<<< HEAD
-                init_proxy,
-            ):
-                def shim(dtypes, values, inits):
-                    return V.ops.scan(dtypes, combine_fn, values, inits)
-=======
             ):
                 def shim(dtypes, values):
                     return V.ops.scan(dtypes, combine_fn, values)
->>>>>>> f34905f6
 
                 name = self.body.add_submodule(shim, "scan")
                 result = tracer.create_proxy(
                     "call_module",
                     name,
-<<<<<<< HEAD
-                    (dtype_proxy, value_proxy, init_proxy),
-=======
                     (dtype_proxy, value_proxy),
->>>>>>> f34905f6
                     {},
                 )
                 # Proxies are iterable, but some methods expect tuples/lists
