import collections
import contextlib
import dataclasses
import functools
import itertools
import logging
import re
import textwrap
import traceback
from contextlib import nullcontext
from functools import partial
from typing import (
    Any,
    Callable,
    ClassVar,
    Dict,
    Iterable,
    List,
    Optional,
    Sequence,
    Set,
    Tuple,
    TYPE_CHECKING,
    Union,
)
from unittest.mock import patch

import sympy
from sympy import Expr, Integer

import torch._export.serde.schema as export_schema

import torch._logging

import torch.fx
import torch.utils._pytree as pytree
from torch._dynamo.device_interface import get_interface_for_device
from torch._dynamo.utils import identity
from torch._export.serde.serialize import GraphModuleSerializer
from torch._higher_order_ops.auto_functionalize import can_auto_functionalize
from torch._inductor import metrics
from torch._prims_common import (
    compute_required_storage_length,
    is_boolean_dtype,
    is_float_dtype,
    make_channels_last_strides_for,
    make_contiguous_strides_for,
    StrideType,
)
from torch._subclasses.fake_tensor import get_schema_info
from torch.fx.experimental.symbolic_shapes import (
    CallMethodKey,
    compute_unbacked_bindings,
    DivideByKey,
    free_unbacked_symbols,
    rebind_unbacked,
    resolve_unbacked_bindings,
    SymTypes,
)
from torch.utils._sympy.functions import CleanDiv, FloorDiv, ModularIndexing
from torch.utils._sympy.symbol import SymT

from . import config, dependencies
from .codegen.common import index_prevent_reordering
from .dependencies import (
    extract_free_unbacked_symbols,
    extract_input_node_reduction_ranges,
    extract_read_writes,
    var_builder,
)
from .ops_handler import OpCounterCSE
from .runtime.hints import ReductionHint
from .runtime.runtime_utils import do_bench, do_bench_cpu
from .utils import (
    argsort,
    cache_on_self,
    ceildiv,
    convert_shape_to_inductor,
    convert_shape_to_symint,
    developer_warning,
    get_kernel_metadata,
    is_cpu_device,
    is_dynamic,
    is_gpu,
    pad_listlike,
    sympy_dot,
    sympy_index_symbol,
    sympy_index_symbol_with_prefix,
    sympy_product,
    sympy_subs,
)
from .virtualized import ops, V

if TYPE_CHECKING:
    from .graph import GraphLowering

log = logging.getLogger(__name__)
indent = functools.partial(textwrap.indent, prefix="  ")
aten = torch.ops.aten

""" [Note: Inductor IR]

Inductor's IR is produced by executing 'lowering' code (see lowering.py).  Each
lowering is registered to a particular aten operator, and expects inputs that
correspond to the aten schema.  However, in place of torch Tensor inputs, lowerings
expect Inductor TensorBox inputs.

TensorBox IR represents torch tensors.  Tensors are sometimes single objects owning
storage, and sometimes views of another Tensor's storage.  Mutating tensor operations
(such as add_()) affect the underlying storage and any associated views.  Other operations
(such as .t_()) update metadata about the current view but don't modify the underlying storage.

To model this in Inductor, the IR distinguishes between TensorBox, View, StorageBox and Buffer.

TensorBox is the top level IR construct that any lowering should produce and maps to a torch.Tensor
output from an operation.  But just as torch.Tensors take different forms, TensorBox IR can
reference View IR or directly reference StorageBox IRs.

Some Inductor lowerings produce new sets of 'Box'es, while others (such as .t() or other view ops)
may take an existing TensorBox and point it to a new underlying View IR.

Tensors that directly own storage are represented as a chain of:
TensorBox -> StorageBox -> Buffer
where Buffer is a simple (1D) allocation, and StorageBox introduces the concept of a Layout.

If you mutate the data of such a tensor, we swing the StorageBox pointer to point to a new buffer
(leaving the old buffer unmodified and functionalizing the operation).

Tensors backed by views add one more indirection to the IR.
TensorBox -> View -> StorageBox -> Buffer
In these cases, the underlying StorageBox/Buffer will be shared with the pre-view TensorBox.
"""


def validate_ir(node_or_nodes):
    def _check_tensorbox(nodes):
        # Could expand this to check deeper properties
        # (e.g. TensorBox points to View or StorageBox)
        if nodes is None:
            pass
        elif isinstance(nodes, (list, tuple)):
            for node in nodes:
                _check_tensorbox(node)
        elif isinstance(nodes, dict):
            for node in nodes.values():
                _check_tensorbox(node)
        else:
            assert isinstance(
                nodes,
                (
                    torch._inductor.ir.ExpandView,
                    DynamicScalar,
                    AssertScalar,
                    TensorBox,
                    sympy.logic.boolalg.Boolean,
                    Expr,
                    EffectfulKernel,
                ),
            ), f"Found {type(nodes)}, which is not a supported top level IR node. See [Note: Inductor IR]"

    # Be picky about the accepted data structure (don't use pytree here)
    _check_tensorbox(node_or_nodes)


def ops_wrapper(name):
    assert isinstance(name, str)

    def fn(*args, **kwargs):
        return getattr(ops, name)(*args, **kwargs)

    return fn


def inverse_reorder(order):
    inv_order = dict(zip(order, range(len(order))))

    def reindex(index):
        assert len(index) == len(inv_order)
        return [index[inv_order[i]] for i in range(len(index))]

    return reindex


def same_reorder(order):
    def reindex(index):
        assert len(index) == len(order)
        return [index[order[i]] for i in range(len(index))]

    return reindex


def fuse_reindexing(reindex1, reindex2):
    def reindex(index):
        return reindex1(reindex2(index))

    return reindex


NHWC_STRIDE_ORDER = [3, 0, 2, 1]
NHWDC_STRIDE_ORDER = [4, 0, 3, 2, 1]


def stride_order2fill_order(order):
    """
    Convert stride order to fill order
    For channel last format,

    stride order = [3, 0, 2, 1] and fill order = [1, 3, 2, 0]
    """
    lookup = {pos: idx for idx, pos in enumerate(order)}
    fill_order = [lookup[i] for i in range(len(order))]
    return fill_order


def get_stride_order(seq: Sequence[int]) -> List[int]:
    """
    Convert strides to stride order
    """
    sorted_idx: List[int] = argsort(seq)
    out = [0 for _ in range(len(seq))]
    for i, elem in enumerate(sorted_idx):
        out[elem] = i
    return out


def ir_node_to_tensor(x, guard_shape=True):
    if x is None:
        return None

    shape_fn: Callable[[Expr], Union[int, Expr]]
    if not guard_shape:
        shape_fn = V.graph.sizevars.size_hint
    else:
        shape_fn = identity
    size = [shape_fn(s) for s in x.get_size()]
    stride: StrideType
    if is_storage_and_layout(x):
        stride = [shape_fn(s) for s in x.get_layout().stride]  # type: ignore[misc]
    else:
        stride = make_contiguous_strides_for(size)  # type: ignore[arg-type]
    dtype = x.get_dtype()
    device = x.get_device()
    size = convert_shape_to_symint(size)
    stride = convert_shape_to_symint(stride)
    t = torch.empty_strided(
        size=size, stride=stride, dtype=dtype, device=device
    ).zero_()
    return t


def may_convert_to_optional(value):
    if isinstance(value, list) and not value:
        # [None] makes sure the cpp wrapper codegen will generate something like
        # {c10::nullopt} instead of {}
        return [None]
    return value


def get_device_type(x):
    if getattr(x, "get_device", None):
        return get_device_type(x.get_device())
    if isinstance(x, torch.device):
        return x.type
    return None


def is_triton(x):
    return is_gpu(get_device_type(x))


def is_cpu(x):
    return get_device_type(x) == "cpu"


class IRNode:
    _current_origins: ClassVar[Set[Any]] = set()

    @staticmethod
    @contextlib.contextmanager
    def current_origins(origins: Set[torch.fx.Node]):
        old = IRNode._current_origins
        IRNode._current_origins = old | origins
        try:
            yield
        finally:
            IRNode._current_origins = old

    def __post_init__(self):
        self.origins = set(self._current_origins)
        self.traceback = traceback.format_stack() if config.debug_ir_traceback else None

    def get_traceback(self):
        return self.traceback

    def common_repr(self):
        origins = f"origins={getattr(self, 'origins', '')}"
        if len(origins) > 64:
            # this can get *very* long
            origins = f"{origins[:61]}..."
        return [origins]

    def str_helper(self, lines):
        lines = lines + self.common_repr()
        lines = indent(",\n".join(map(str, lines)))
        return f"{type(self).__name__}(\n{lines}\n)"

    def is_user_of(self, name):
        return name in self.get_read_names()

    @cache_on_self
    def get_read_names(self):
        return {dep.name for dep in self.get_reads()}

    def get_dtype(self):
        return self.dtype

    def get_layout(self):
        raise NotImplementedError(f"get_layout() is not implemented by {type(self)}!")

    def get_size(self):
        raise NotImplementedError(f"get_size() is not implemented by {type(self)}!")

    def get_numel(self):
        return sympy_product(self.get_size())

    def is_zero_elements(self):
        return V.graph.sizevars.is_expr_static_and_true(sympy.Eq(self.get_numel(), 0))  # type: ignore[arg-type]

    def realize(self):
        """
        If the IRNode refers to data which has not been materialized (e.g.,
        it is a Pointwise/Reduction that could potentially have more
        compute fused into it), realize the IRNode into physical memory,
        ending the possibility of fusing into it, but allowing, e.g., multiple
        users to access the data without having to recompute.

        Check StorageBox.realize for a particularly notable implementation.

        TODO(ezyang): I think, in principle, every IRNode should have an
        implementation of this, and most of the time no-op is OK, but you
        really do have to audit each IRNode for this, so for now, raise
        an error if it's not implemented.  Note that some code in graph.py
        will catch this thrown error and suppress it with a warning.
        """
        raise NotImplementedError(f"realize NYI on {type(self)}")

    def codegen_reference(self, writer=None):
        raise NotImplementedError(f"codegen_reference NYI on {type(self)}")

    # The abstract method declarations below serve to convince mypy that all IRNode instances have these functions
    # defined, while having no effect at runtime. We cannot create stub implementations here because other parts of
    # the code dynamically check for defined attributes.
    get_device: Callable[[], torch.device]
    dtype: torch.dtype
    get_name: Callable[[], str]
    get_reads: Callable[[], Any]
    get_stride: Callable[[], Any]
    get_storage_numel: Callable[[], Any]
    has_exceeded_max_reads: Callable[[], bool]
    make_loader: Callable[[], Callable[[Any], Any]]
    make_indexer: Callable[[], Callable[[Any], Any]]
    mark_reuse: Callable[[int], None]
    realize_hint: Callable[[], None]
    get_unbacked_symbol_uses: Callable[[], Set[sympy.Symbol]]


@dataclasses.dataclass
class Loops(IRNode):
    device: torch.device
    dtype: torch.dtype
    inner_fn: Callable[..., Any]
    ranges: List[Expr]

    def get_unbacked_symbol_uses(self) -> Set[sympy.Symbol]:
        return set().union(
            *(free_unbacked_symbols(e) for e in self.ranges),
            self.inner_fn_free_unbacked_symbols(),
        )

    def __str__(self, names=("ranges",)):
        return self.str_helper(
            [
                f"'{self.device.type}'",
                str(self.dtype),
                self.inner_fn_str(),
            ]
            + [f"{name}={getattr(self, name)}" for name in names]
            + [f"origin_node={self.origin_node!r}"]
        )

    def __post_init__(self):
        super().__post_init__()
        self.origin_node = None

    __repr__ = __str__

    def get_device(self):
        return self.device

    def get_origin_node(self):
        return self.origin_node

    def get_size(self):
        return self.ranges

    def get_pointwise_size(self):
        return self.ranges

    def is_extern(self):
        return False

    @classmethod
    def create(cls, *args, **kwargs):
        origin_node = kwargs.pop("origin_node", None)
        tb = kwargs.pop("traceback", None)
        r = cls(*args, **kwargs)
        r.origin_node = origin_node
        r.traceback = (
            tb or traceback.format_stack() if config.debug_ir_traceback else None
        )
        return TensorBox.create(r)

    @staticmethod
    def _index(ranges, prefix=SymT.INDEX):
        return [
            sympy.Integer(0) if s == 1 else sympy_index_symbol_with_prefix(prefix, n)
            for n, s in enumerate(ranges)
        ]

    @cache_on_self
    def inner_fn_opcount(self):
        from .ir import FlexibleLayout

        opcounter = OpCounterCSE(V.MockHandler())

        with V.set_ops_handler(opcounter), patch.object(
            FlexibleLayout, "allow_indexing", True
        ):
            result = self.inner_fn(*self.inner_fn_args())
            return opcounter.op_count

    def inner_fn_args(self):
        return (self._index(self.ranges),)

    def inner_fn_str(self):
        return V.KernelFormatterHandler.ir_to_string(
            self.inner_fn, *self.inner_fn_args()
        )

    def has_large_inner_fn(self):
        return self.inner_fn_opcount() > config.realize_opcount_threshold

    def inner_fn_free_unbacked_symbols(self):
        index = self._index(self.ranges)
        return extract_free_unbacked_symbols(self.inner_fn, index)

    def get_reads(self):
        with patch.object(FlexibleLayout, "allow_indexing", True):
            if self.get_reduction_type():
                return extract_read_writes(
                    self.make_loader(),
                    self.get_size(),
                    self.get_reduction_size(),
                ).reads
            else:
                return extract_read_writes(
                    self.make_loader(),
                    self.get_size(),
                ).reads

    def get_reduction_size(self):
        raise NotImplementedError(
            f"get_reduction_size() is not implemented by {type(self)}!"
        )

    def get_reduction_type(self):
        raise NotImplementedError(
            f"get_reduction_type() is not implemented by {type(self)}!"
        )

    def constant_to_device(self, device):
        raise NotImplementedError(
            f"constant_to_device() is not implemented by {type(self)}!"
        )


def nop_loader_fn(idx, *, dtype):
    if dtype.is_floating_point:
        return ops.constant(float("nan"), dtype)
    else:
        return ops.constant(0, dtype)


class Pointwise(Loops):
    def make_loader(self):
        # Make zero-element loops into a no-op
        if self.is_zero_elements():
            return partial(nop_loader_fn, dtype=self.dtype)

        return self.inner_fn

    def get_reduction_size(self):
        return []

    def get_reduction_type(self):
        return None

    def store_output(self, output_name, indexer, vars):
        loader = self.make_loader()
        return ops.store(output_name, indexer(vars), loader(vars))

    def constant_to_device(self, device):
        """Move this to a given device. Requires that all reads are to constants."""
        loader = self.make_loader()
        loader = patch.object(ConstantBuffer, "override_device", device)(loader)
        return Pointwise(device, self.dtype, loader, self.ranges)


@dataclasses.dataclass
class Scatter(Pointwise):
    output_indexer: Callable[[List[Expr]], Expr]
    scatter_mode: Optional[str] = None

    def constant_to_device(self, device):
        """Move this to a given device. Requires that all reads are to constants."""
        loader = self.make_loader()
        loader = patch.object(ConstantBuffer, "override_device", device)(loader)
        return Scatter(
            device,
            self.dtype,
            loader,
            self.ranges,
            self.output_indexer,
            self.scatter_mode,
        )

    def store_output(self, output_name, indexer, vars):
        loader = self.make_loader()
        return ops.store(
            output_name,
            indexer(self.output_indexer(vars)),
            loader(vars),
            mode=self.scatter_mode,
        )


REDUCTION_COMBINE_FN = {
    "any": ops_wrapper("logical_or"),
    "max": ops_wrapper("maximum"),
    "min": ops_wrapper("minimum"),
    "prod": ops_wrapper("mul"),
    "sum": ops_wrapper("add"),
    "xor_sum": ops_wrapper("bitwise_xor"),
}


def get_reduction_combine_fn(reduction_type, dtype, arg_break_ties_left=True):
    if reduction_type in REDUCTION_COMBINE_FN:
        combine_fn = REDUCTION_COMBINE_FN[reduction_type]
    elif reduction_type in {"argmax", "argmin"}:

        def combine_fn(a, b):
            a_value, a_index = a
            b_value, b_index = b

            if reduction_type == "argmin":
                mask = ops.lt(a_value, b_value)
            else:
                mask = ops.gt(a_value, b_value)

            equal = ops.eq(a_value, b_value)
            if is_float_dtype(dtype):
                a_isnan = ops.ne(a_value, a_value)
                b_isnan = ops.ne(b_value, b_value)
                mask = ops.logical_or(mask, ops.gt(a_isnan, b_isnan))
                equal = ops.logical_or(equal, ops.logical_and(a_isnan, b_isnan))

            tie = (
                ops.lt(a_index, b_index)
                if arg_break_ties_left
                else ops.gt(a_index, b_index)
            )
            mask = ops.logical_or(mask, ops.logical_and(equal, tie))
            return (
                ops.where(mask, a_value, b_value),
                ops.where(mask, a_index, b_index),
            )

    elif reduction_type == "welford_combine":

        def combine_fn(a, b):
            a_mean, a_m2, a_weight = a
            b_mean, b_m2, b_weight = b

            delta = b_mean - a_mean
            new_weight = a_weight + b_weight
            w2_over_w = b_weight / new_weight
            return (
                a_mean + delta * w2_over_w,
                a_m2 + b_m2 + delta * delta * a_weight * w2_over_w,
                new_weight,
            )

    else:
        raise NotImplementedError(f"unknown reduction_type={reduction_type}")

    return combine_fn


@dataclasses.dataclass
class Reduction(Loops):
    reduction_ranges: List[Expr]
    reduction_type: str
    # self.dtype represents the dst dtype
    src_dtype: torch.dtype
    reduction_hint: ReductionHint

    def __str__(self):
        return Loops.__str__(  # type: ignore[call-arg]
            self, names=("ranges", "reduction_ranges", "reduction_type")
        )

    def __repr__(self):
        return self.__str__()

    def get_unbacked_symbol_uses(self) -> Set[sympy.Symbol]:
        return super().get_unbacked_symbol_uses() | set().union(
            *(free_unbacked_symbols(e) for e in self.reduction_ranges)
        )

    def get_reduction_size(self):
        return self.reduction_ranges

    def get_reduction_type(self):
        return self.reduction_type

    def store_reduction(self, output_name, indexer, vars, reduction_vars):
        value = ops.reduction(
            self.dtype,
            self.src_dtype,
            self.reduction_type,
            self.inner_fn(vars, reduction_vars),
        )
        return ops.store_reduction(output_name, indexer(vars), value)

    def index_length(self):
        return len(self.ranges) + len(self.reduction_ranges)

    def inner_fn_args(self):
        index = self._index(self.ranges)
        rindex = self._index(self.reduction_ranges, SymT.RINDEX)
        return (index, rindex)

    def inner_fn_free_unbacked_symbols(self):
        index = self._index(self.ranges)
        rindex = self._index(self.reduction_ranges, SymT.RINDEX)
        return extract_free_unbacked_symbols(self.inner_fn, index, rindex)

    def constant_to_device(self, device):
        """Move this to a given device. Requires that all reads are to constants."""
        loader = self.make_loader()
        loader = patch.object(ConstantBuffer, "override_device", device)(loader)
        return Reduction(
            device,
            self.dtype,
            loader,
            self.ranges,
            self.reduction_ranges,
            self.reduction_type,
            self.src_dtype,
            ReductionHint.DEFAULT,
        )

    @staticmethod
    def num_splits(
        device,
        dst_dtype,
        src_dtype,
        inner_fn,
        ranges,
        reduction_ranges,
        reduction_type,
        reduction_numel,
        input_node: Optional[IRNode] = None,
    ):
        def _is_static(x):
            return isinstance(x, (int, sympy.Integer))

        reduction_numel_hint = V.graph.sizevars.symbolic_hint(reduction_numel)
        numel_hint = V.graph.sizevars.symbolic_hint(sympy_product(ranges))

        should_split = (
            get_device_type(device) == "cuda"
            and reduction_type
            not in {
                "argmax",
                "argmin",
            }
            and config.split_reductions
            # We don't support unbacked symints
            and _is_static(reduction_numel_hint)
            and _is_static(numel_hint)
        )
        if not should_split:
            return ReductionHint.DEFAULT, 1

        device_interface = get_interface_for_device(get_device_type(device))
        num_sm = device_interface.Worker.get_device_properties(
            device
        ).multi_processor_count
        min_elements_per_thread = 32
        max_elements_per_thread = 512
        threads_per_sm = 2048
        min_elements_per_device = min_elements_per_thread * num_sm * threads_per_sm
        max_elements_per_device = max_elements_per_thread * num_sm * threads_per_sm

        def inner_reduction_splits(reduction_numel_hint, numel_hint):
            # do heuristics that's close to eager mode for split inner reduction
            # we leak reduction autotune configs here, and will need to refactor to avoid this later
            num_warps = 8
            num_threads = 32 * num_warps
            if numel_hint >= 2 * num_sm:  # don't split if there are enough outputs
                return 1
            if reduction_numel_hint <= 8192:
                return 1
            if reduction_numel_hint * numel_hint <= min_elements_per_device:
                split_size = min_elements_per_thread
            elif reduction_numel_hint * numel_hint < max_elements_per_device:
                target_blocks = num_sm * threads_per_sm // (2 * num_threads)
                blocks_per_output = (target_blocks + numel_hint - 1) // numel_hint
                tmp_split_size = (
                    reduction_numel_hint + num_threads * blocks_per_output - 1
                ) // (num_threads * blocks_per_output)
                divisors = sympy.divisors(reduction_numel_hint)
                closest = min(divisors, key=lambda x: abs(x - tmp_split_size))
                if abs(closest - tmp_split_size) < 30:
                    # prefer even splits, but never smalle than min_elements_per_thread
                    split_size = max(closest, min_elements_per_thread)
                else:
                    split_size = tmp_split_size
            else:
                divisors = sympy.divisors(reduction_numel_hint)
                closest = min(divisors, key=lambda x: abs(x - max_elements_per_thread))
                if abs(closest - max_elements_per_thread) < 50:
                    # prefer even splits
                    split_size = closest
                else:
                    split_size = max_elements_per_thread
            return (reduction_numel_hint + split_size * num_threads - 1) // (
                split_size * num_threads
            )

        def outer_reduction_splits(reduction_numel_hint, numel_hint):
            # TODO the best heuristic currently has XBLOCK (corresponding to numel_hint) 128
            # extend to even smaller number of outputs
            num_warps = 8
            num_threads = num_warps * 32
            rvals_per_thread = 4  # comes from heuristics, refactor to not leak here
            xvals_per_block = 128
            xblocks = (numel_hint + xvals_per_block - 1) // xvals_per_block
            if reduction_numel_hint * numel_hint < min_elements_per_device:
                split_size = min_elements_per_thread
            elif reduction_numel_hint * numel_hint < max_elements_per_device:
                target_blocks = num_sm * threads_per_sm // (num_threads)
                target_blocks = (target_blocks + xblocks - 1) // xblocks
                tmp_split_size = (
                    reduction_numel_hint + rvals_per_thread * target_blocks - 1
                ) // (rvals_per_thread * target_blocks)
                divisors = sympy.divisors(reduction_numel_hint)
                closest = min(divisors, key=lambda x: abs(x - tmp_split_size))
                if abs(tmp_split_size - closest) < 20:
                    split_size = max(closest, min_elements_per_thread)
                else:
                    split_size = tmp_split_size
            else:
                divisors = sympy.divisors(reduction_numel_hint)
                closest = min(divisors, key=lambda x: abs(x - max_elements_per_thread))
                if abs(closest - max_elements_per_thread) < 50:
                    # prefer even splits
                    split_size = closest
                else:
                    split_size = max_elements_per_thread

            return (reduction_numel_hint + rvals_per_thread * split_size - 1) // (
                rvals_per_thread * split_size
            )

        # easy cases
        if numel_hint == 1:
            split = inner_reduction_splits(reduction_numel_hint, numel_hint)
            if split == 1:
                # No need to split.
                return ReductionHint.INNER, split
            if input_node is not None and isinstance(input_node, TensorBox):
                new_ranges, new_reduction_ranges = extract_input_node_reduction_ranges(
                    input_node
                )
                if new_ranges is not None and new_reduction_ranges is not None:
                    extracted_numel_hint = V.graph.sizevars.symbolic_hint(
                        sympy_product(new_ranges + new_reduction_ranges)
                    )
                    if reduction_numel_hint == extracted_numel_hint:
                        log.debug(
                            "Use previous IRNode's range and reduction_ranges instead of split. "
                            "current ranges: %s, current reduction ranges: %s, current split: %d, "
                            "new ranges: %s, new reduction ranges: %s",
                            ranges,
                            reduction_ranges,
                            split,
                            new_ranges,
                            new_reduction_ranges,
                        )
                        # If the input_node or its dependent nodes are also Reduction nodes,
                        # use reduction_sizes of this node or its dependent nodes directly.
                        return ReductionHint.INNER, -1
            return ReductionHint.INNER, split
        if (
            reduction_numel_hint <= min_elements_per_thread
            or numel_hint >= num_sm * 2 * 32
        ):
            return ReductionHint.DEFAULT, 1

        r = Reduction(
            device,
            dst_dtype,
            inner_fn,
            ranges,
            reduction_ranges,
            reduction_type,
            src_dtype,
            ReductionHint.DEFAULT,
        )

        def get_read_indices(r):
            cb = ComputedBuffer(
                name=None,
                layout=FlexibleLayout(
                    device=r.get_device(),
                    dtype=r.get_dtype(),
                    size=r.get_size(),
                ),
                data=r,
            )
            read_writes = cb.get_read_writes()
            # try finding the full size producer
            # TODO this will fail for something like ((1, N) * (N, 1)).sum()
            # this would also possibly be wrong for producers with the different contiguity but we hope those cases are rare
            range_vars = [
                r
                for r in read_writes.range_vars
                if isinstance(r, sympy.Expr) and not isinstance(r, sympy.Number)
            ]
            indices = []
            changed = False
            for md in sorted(read_writes.reads, key=lambda x: x.name):
                if all(r in md.index.free_symbols for r in range_vars):
                    indices.append(md.index)
                    if md.name in V.graph.name_to_buffer:
                        buf = V.graph.name_to_buffer[md.name]
                        original_stride = buf.layout.stride
                        buf.decide_layout()
                        if buf.layout.stride != original_stride:
                            changed = True
            return indices, changed

        indices, changed = get_read_indices(r)
        if changed:
            indices, _ = get_read_indices(r)

        if len(indices) == 0:
            # TODO determine splits when all inputs are broadcast
            return ReductionHint.DEFAULT, 1

        (_, reduction_vars), ranges = dependencies.index_vars_squeeze(
            r.get_size(), r.get_reduction_size()
        )
        num_outer = 0
        num_inner = 0
        for i in indices:
            i = V.graph.sizevars.simplify_with_ranges(i, ranges)
            strides = V.graph.sizevars.stride_hints(i, reduction_vars, ranges.keys())
            outer = all(s > 1 for s in strides)
            if outer:
                num_outer += 1
            else:
                num_inner += 1
        if num_inner > num_outer:
            return ReductionHint.INNER, inner_reduction_splits(
                reduction_numel_hint, numel_hint
            )
        else:
            return ReductionHint.OUTER, outer_reduction_splits(
                reduction_numel_hint, numel_hint
            )

    @staticmethod
    def _unroll_reduction_fn(inner_fn, reduction_ranges, reduction_type, src_dtype):
        """Convert inner_fn from a reduction to an pointwise"""
        reduction_ranges = [
            V.graph.sizevars.evaluate_static_shape(x) for x in reduction_ranges
        ]

        combine_fn = get_reduction_combine_fn(reduction_type, src_dtype)

        def fn(index):
            return functools.reduce(
                combine_fn,
                (
                    value_fn(index, rindex)
                    for rindex in itertools.product(
                        *[range(x) for x in reduction_ranges]
                    )
                ),
            )

        if reduction_type in ("argmin", "argmax"):
            flatten_index = FixedLayout(
                None,  # type: ignore[arg-type]
                None,  # type: ignore[arg-type]
                reduction_ranges,
                FlexibleLayout.contiguous_strides(reduction_ranges),
            ).make_indexer()

            def value_fn(index, rindex):
                rindex = [sympy.expand(i) for i in rindex]
                return (
                    inner_fn(index, rindex),
                    ops.index_expr(flatten_index(rindex), torch.int64),
                )

            return lambda index: fn(index)[1]
        else:
            value_fn = inner_fn
            return fn

    @classmethod
    def create(  # type: ignore[override]
        cls,
        device: torch.device,
        dst_dtype: torch.dtype,
        src_dtype: torch.dtype,
        inner_fn: Callable[..., Any],
        ranges: List[Expr],
        reduction_ranges: List[Expr],
        reduction_type: str,
        reduction_hint: ReductionHint = ReductionHint.DEFAULT,
        input_node: Optional[IRNode] = None,
    ):
        reduction_numel = V.graph.sizevars.simplify(sympy_product(reduction_ranges))

        if reduction_numel == 0:
            # N.B. This is a hack to generate the literal of the given type
            # Ideally, we should be fixing `def constant` in triton.py
            # but it breaks due to hardcoded dtypes in other places
            def py_cnst(val):
                return (
                    bool(val)
                    if dst_dtype == torch.bool
                    else float(val)
                    if dst_dtype.is_floating_point
                    else int(val)
                )

            rtypes_to_inits = {
                "sum": py_cnst(0),
                "xor_sum": py_cnst(0),
                "prod": py_cnst(1),
                "any": py_cnst(0),
                # "all" is desugared to `!any(!val)`
            }

            assert (
                reduction_type in rtypes_to_inits.keys()
            ), f"{reduction_type} not supported for zero-dimension tensors!"

            def const_fn(index):
                return ops.constant(rtypes_to_inits[reduction_type], dst_dtype)

            return Pointwise.create(
                device=device,
                dtype=src_dtype,
                inner_fn=const_fn,
                ranges=list(ranges),
            )

        if reduction_numel == 1:
            # this reduction is actually a pointwise op
            if reduction_type in ("argmin", "argmax"):

                def fn(index):
                    return ops.constant(0, dst_dtype)

            else:

                def fn(index):
                    reduction_index = [sympy.Integer(0) for _ in reduction_ranges]
                    return inner_fn(index, reduction_index)

            return Pointwise.create(device, dst_dtype, fn, ranges)

        if (
            isinstance(reduction_numel, sympy.Integer)
            and V.graph.sizevars.size_hint(reduction_numel)
            < config.unroll_reductions_threshold
            and sympy_product(ranges) != 1
        ):
            return Pointwise.create(
                device,
                dst_dtype,
                cls._unroll_reduction_fn(
                    inner_fn, reduction_ranges, reduction_type, src_dtype
                ),
                ranges,
            )

        # triton doesn't support reduce to single element well, so break it up
        hint, split = cls.num_splits(
            device,
            dst_dtype,
            src_dtype,
            inner_fn,
            ranges,
            reduction_ranges,
            reduction_type,
            reduction_numel,
            input_node,
        )
        # intermediate reduction in split can contain complex indexing,
        # and num_splits will fail to correctly set the hint
        # reuse the passed hint if available
        if reduction_hint == ReductionHint.DEFAULT:
            reduction_hint = hint
        if split == -1:
            assert input_node is not None
            new_ranges, new_reduction_ranges = extract_input_node_reduction_ranges(
                input_node  # type: ignore[arg-type]
            )
            assert new_ranges is not None
            assert new_reduction_ranges is not None
            return cls.create_multilayer_existing_ranges(
                device,
                dst_dtype,
                src_dtype,
                inner_fn,
                ranges,
                reduction_ranges,
                new_ranges,
                new_reduction_ranges,
                reduction_type,
                reduction_hint,
            )
        elif split > 1:
            # triton doesn't support reduce to single element well, so break it up
            return cls.create_multilayer(
                device,
                dst_dtype,
                src_dtype,
                inner_fn,
                ranges,
                reduction_ranges,
                reduction_type,
                split,
                reduction_hint,
            )

        return TensorBox.create(
            Reduction(
                device,
                dst_dtype,
                inner_fn,
                ranges,
                reduction_ranges,
                reduction_type,
                src_dtype,
                reduction_hint,
            )
        )

    @staticmethod
    def default_accumulator(reduction_type, dtype):
        if reduction_type in {"max", "argmax"}:
            if is_float_dtype(dtype):
                return float("-inf")
            elif is_boolean_dtype(dtype):
                return 0
            else:
                return torch.iinfo(dtype).min
        if reduction_type in {"min", "argmin"}:
            if is_float_dtype(dtype):
                return float("inf")
            elif is_boolean_dtype(dtype):
                return 1
            else:
                return torch.iinfo(dtype).max

        return {
            "sum": 0,
            "prod": 1,
            "xor_sum": 0,
            "any": 0,
            "welford_reduce": (0, 0, 0),
            "welford_combine": (0, 0, 0),
        }[reduction_type]

    @staticmethod
    def default_value(reduction_type, dtype):
        if reduction_type == "welford_reduce":
            return 0
        return Reduction.default_accumulator(reduction_type, dtype)

    @staticmethod
    def _multilayer_second_step_hint(
        split: int, numel_hint: int, reduction_hint: ReductionHint
    ) -> ReductionHint:
        if split == -1:
            return reduction_hint
        if split <= 512 and numel_hint <= 512 and reduction_hint == ReductionHint.OUTER:
            return ReductionHint.OUTER_TINY
        if (
            split <= 1024
            and numel_hint <= 256
            and reduction_hint == ReductionHint.OUTER
        ):
            return ReductionHint.OUTER_TINY

        return reduction_hint

    @classmethod
    def _multilayer_wrap_loader(
        cls,
        loader,
        reduction_ranges,
        reduction_numel,
        split,
        block_size,
        default,
    ):
        reindex = View.dynamic_reshape_indexer(reduction_ranges, [reduction_numel])
        need_mask = not V.graph.sizevars.is_expr_static_and_true(
            sympy.Eq(reduction_numel % split, 0)  # type: ignore[arg-type]
        )

        def wrapper_fn(index, reduction_index):
            (reduction_index,) = reduction_index
            *new_index, reduction_block = index
            indices = block_size * reduction_block + reduction_index

            def body():
                return loader(new_index, reindex([indices]))

            if need_mask:
                mask = ops.lt(
                    ops.index_expr(indices, torch.int32),
                    ops.index_expr(reduction_numel, torch.int32),
                )
                return ops.masked(mask, body, default)
            else:
                return body()

        return wrapper_fn

    @classmethod
    def _multilayer_wrap_loader_existing_ranges(
        cls,
        loader,
        original_ranges,
        original_reduction_ranges,
        new_ranges,
        new_reduction_ranges,
        default,
    ):
        assert all(
            r == 1 for r in original_ranges
        ), f"Only enabled for numel_hint == 1, found {original_ranges=}"
        reindex = View.dynamic_reshape_indexer(
            original_reduction_ranges, tuple(new_ranges) + tuple(new_reduction_ranges)
        )

        def wrapper_fn(merged_index, new_reduction_index):
            original_idx = merged_index[: len(original_ranges)]
            new_index = merged_index[len(original_ranges) :]
            return loader(
                original_idx,
                reindex(tuple(new_index) + tuple(new_reduction_index)),
            )

        return wrapper_fn

    @classmethod
    def create_multilayer_helper(
        cls,
        device: torch.device,
        dst_dtype: torch.dtype,
        src_dtype: torch.dtype,
        wrapper_fn: Callable[..., Any],
        original_ranges: List[Expr],
        original_reduction_ranges: List[Expr],
        new_ranges: List[Expr],
        new_reduction_ranges: List[Expr],
        reduction_type: str,
        split: int,
        reduction_hint: ReductionHint,
    ):
        """
        Break a large reduction up into multiple smaller reductions
        recursively
        """
        # triton will automatically compute reductions in fp32 if reducing over fp16/bf16
        # within the kernel. keep the intermediate in fp32 so as to keep the whole reduction
        # in fp32 and not reduce precision by breaking up the kernel into multiple layers
        intermediate_dtype = (
            dst_dtype
            if dst_dtype not in (torch.float16, torch.bfloat16)
            else torch.float
        )
        intermediate = Reduction.create(
            device,
            intermediate_dtype,
            src_dtype,
            wrapper_fn,
            new_ranges,
            new_reduction_ranges,
            reduction_type,
            reduction_hint,
        )
        intermediate.realize()
        intermediate_loader = intermediate.make_loader()

        def intermediate_fn(index, reduction_index):
            return intermediate_loader([*index, *reduction_index])

        numel_hint = V.graph.sizevars.size_hint(sympy_product(original_ranges))
        reduction_hint = cls._multilayer_second_step_hint(
            split, numel_hint, reduction_hint
        )

        assert original_ranges == new_ranges[: len(original_ranges)]
        return TensorBox.create(
            Reduction(
                device,
                dst_dtype,
                intermediate_fn,
                original_ranges,
                new_ranges[len(original_ranges) :],
                reduction_type,
                src_dtype,
                reduction_hint,
            )
        )

    @classmethod
    def create_multilayer(
        cls,
        device: torch.device,
        dst_dtype: torch.dtype,
        src_dtype: torch.dtype,
        inner_fn: Callable[..., Any],
        ranges: List[Expr],
        reduction_ranges: List[Expr],
        reduction_type: str,
        split: int,
        reduction_hint: ReductionHint,
    ):
        """
        Break a large reduction up into multiple smaller reductions
        recursively
        """
        # TODO(jansel): realize the reduction so we can do dynamic indexing
        reduction_numel = sympy_product(reduction_ranges)
        block_size = FloorDiv(reduction_numel + (split - 1), split)
        default = cls.default_value(reduction_type, dst_dtype)
        wrapper_fn = cls._multilayer_wrap_loader(
            inner_fn, reduction_ranges, reduction_numel, split, block_size, default
        )

        return cls.create_multilayer_helper(
            device,
            dst_dtype,
            src_dtype,
            wrapper_fn,
            ranges,
            reduction_ranges,
            [*ranges, split],  # type: ignore[list-item]
            [block_size],
            reduction_type,
            split,
            reduction_hint,
        )

    @classmethod
    def create_multilayer_existing_ranges(
        cls,
        device: torch.device,
        dst_dtype: torch.dtype,
        src_dtype: torch.dtype,
        inner_fn: Callable[..., Any],
        original_ranges: List[Expr],
        original_reduction_ranges: List[Expr],
        new_ranges: List[Expr],
        new_reduction_ranges: List[Expr],
        reduction_type: str,
        reduction_hint: ReductionHint,
    ):
        """
        Break a large reduction up into multiple smaller reductions
        recursively
        """
        default = cls.default_value(reduction_type, dst_dtype)
        wrapper_fn = cls._multilayer_wrap_loader_existing_ranges(
            inner_fn,
            original_ranges,
            original_reduction_ranges,
            new_ranges,
            new_reduction_ranges,
            default,
        )
        return cls.create_multilayer_helper(
            device,
            dst_dtype,
            src_dtype,
            wrapper_fn,
            original_ranges,
            original_reduction_ranges,
            [*original_ranges, *new_ranges],
            new_reduction_ranges,
            reduction_type,
            -1,
            reduction_hint,
        )


def num_reduction_outputs(reduction_type):
    return 3 if "welford" in reduction_type else 1


class WelfordReduction(Reduction):
    output_index: int

    def __init__(
        self,
        device,
        dtype,
        inner_fns,
        ranges,
        reduction_ranges,
        reduction_type,
        reduction_hint,
        output_index,
    ):
        if len(inner_fns) == 1:
            loader = inner_fns[0]
        else:

            def loader(idx, reduction_idx):
                return tuple(fn(idx, reduction_idx) for fn in inner_fns)

        super().__init__(
            device,
            dtype,
            loader,
            ranges,
            reduction_ranges,
            reduction_type,
            dtype,
            reduction_hint,
        )
        self.output_index = output_index

    def store_reduction(self, output_name, indexer, vars, reduction_vars):
        values = ops.reduction(
            self.dtype,
            self.src_dtype,
            self.reduction_type,
            self.inner_fn(vars, reduction_vars),
        )
        value = values[self.output_index]
        return ops.store_reduction(output_name, indexer(vars), value)

    @classmethod
    def create(  # type: ignore[override]
        cls,
        device: torch.device,
        dtype: torch.dtype,
        inner_fns: Sequence[Callable[..., Any]],
        ranges: List[Expr],
        reduction_ranges: List[Expr],
        reduction_type: str,
        reduction_hint: ReductionHint = ReductionHint.DEFAULT,
    ):
        assert reduction_type in {"welford_reduce", "welford_combine"}

        reduction_numel = V.graph.sizevars.simplify(sympy_product(reduction_ranges))

        def const(val):
            def inner_fn(idx):
                return ops.constant(
                    val,
                    dtype,
                )

            return Pointwise.create(
                device=device,
                dtype=dtype,
                inner_fn=inner_fn,
                ranges=list(ranges),
            )

        if reduction_numel == 0:
            mean = const(0)
            m2 = const(0)
            weight = const(0)
            return mean, m2, weight

        if reduction_numel == 1:

            def copy(loader):
                def inner_fn(idx):
                    reduction_index = [sympy.Integer(0) for _ in reduction_ranges]
                    return loader(idx, reduction_index)

                return Pointwise.create(
                    device=device,
                    dtype=dtype,
                    inner_fn=inner_fn,
                    ranges=list(ranges),
                )

            if reduction_type == "welford_reduce":
                return copy(inner_fns[0]), const(0), const(1)
            else:
                return tuple(copy(fn) for fn in inner_fns)

        # TODO: Unrolled reduction
        # if (
        #     isinstance(reduction_numel, sympy.Integer)
        #     and V.graph.sizevars.size_hint(reduction_numel)
        #     < config.unroll_reductions_threshold
        #     and sympy_product(ranges) != 1
        # ):
        #     return Pointwise.create(
        #         device,
        #         dst_dtype,
        #         cls._unroll_reduction_fn(
        #             inner_fn, reduction_ranges, reduction_type, src_dtype
        #         ),
        #         ranges,
        #     )

        # triton doesn't support reduce to single element well, so break it up
        hint, split = Reduction.num_splits(
            device,
            dtype,
            dtype,
            inner_fns[0],
            ranges,
            reduction_ranges,
            reduction_type=reduction_type,
            reduction_numel=reduction_numel,
        )
        # intermediate reduction in split can contain complex indexing,
        # and num_splits will fail to correctly set the hint
        # reuse the passed hint if available
        if reduction_hint == ReductionHint.DEFAULT:
            reduction_hint = hint
        if split > 1:
            # triton doesn't support reduce to single element well, so break it up
            return cls.create_multilayer(
                device,
                dtype,
                inner_fns,
                ranges,
                reduction_ranges,
                reduction_type,
                split,
                reduction_hint,
            )

        results = [
            TensorBox.create(
                WelfordReduction(
                    device,
                    dtype,
                    inner_fns,
                    ranges,
                    reduction_ranges,
                    reduction_type,
                    reduction_hint,
                    output_idx,
                )
            )
            for output_idx in range(3)
        ]
        for t in results:
            t.realize()
        return results

    @staticmethod
    def default_value(reduction_type, dtype):
        return (0, 0, 0)

    @classmethod
    def create_multilayer(  # type: ignore[override]
        cls,
        device: torch.device,
        dtype: torch.dtype,
        inner_fns: Sequence[Callable[..., Any]],
        ranges: List[Expr],
        reduction_ranges: List[Expr],
        reduction_type: str,
        split: int,
        reduction_hint: ReductionHint,
    ):
        """
        Break a large reduction up into multiple smaller reductions
        recursively
        """
        reduction_numel = sympy_product(reduction_ranges)
        need_mask = not V.graph.sizevars.is_expr_static_and_true(
            sympy.Eq(reduction_numel % split, 0)  # type: ignore[arg-type]
        )

        if need_mask and reduction_type != "welford_combine":
            # If we need mask, then "welford_reduce" doesn't work because
            # masked inputs shouldn't count towards the welford weight

            def constant(idx, reduction_idx, value):
                return ops.constant(value, dtype)

            return cls.create_multilayer(
                device=device,
                dtype=dtype,
                inner_fns=(
                    inner_fns[0],
                    partial(constant, value=0),
                    partial(constant, value=1),
                ),
                ranges=ranges,
                reduction_ranges=reduction_ranges,
                reduction_type="welford_combine",
                split=split,
                reduction_hint=reduction_hint,
            )

        block_size = FloorDiv(reduction_numel + (split - 1), split)
        intermediates = WelfordReduction.create(
            device,
            dtype,
            tuple(
                cls._multilayer_wrap_loader(
                    loader,
                    reduction_ranges,
                    reduction_numel,
                    split,
                    block_size,
                    default=0,
                )
                for loader in inner_fns
            ),
            [*ranges, split],  # type: ignore[list-item]
            [block_size],
            reduction_type,
            reduction_hint,
        )
        for i in intermediates:
            i.realize()

        i_loaders = [i.make_loader() for i in intermediates]

        def intermediate_loader_fn(index, reduction_index, loader):
            return loader([*index, *reduction_index])

        numel_hint = V.graph.sizevars.size_hint(sympy_product(ranges))
        reduction_hint = cls._multilayer_second_step_hint(
            split, numel_hint, reduction_hint
        )
        return WelfordReduction.create(
            device,
            dtype,
            tuple(
                partial(intermediate_loader_fn, loader=i.make_loader())
                for i in intermediates
            ),
            ranges,
            [split],  # type: ignore[list-item]
            # welford_reduce turns one input into three outputs, which are combined with welford_combine
            "welford_combine",
            reduction_hint,
        )


@dataclasses.dataclass
class Scan(Loops):
    scan_ranges: List[Expr]
    size: List[Expr]
    combine_fn: Callable[[Tuple[Any, ...], Tuple[Any, ...]], Tuple[Any, ...]]
    reindex: Callable[[List[Expr], List[Expr]], List[Expr]]
    reduction_hint: ReductionHint
    output_index: int
    # output_index indexes the following tuples
    dtypes: Tuple[torch.dtype, ...]
    inner_fns: Tuple[Callable[..., Any], ...]

    # HACK we mimick reduction

    def get_unbacked_symbol_uses(self) -> Set[sympy.Symbol]:
        # TODO: Can combine_fn/reindex close over unbacked symbols? If so, we
        # need to explicitly represent the closure so we can pull out unbacked
        # symbols here
        return (
            super().get_unbacked_symbol_uses()
            | set().union(*(free_unbacked_symbols(e) for e in self.scan_ranges))
            | set().union(*(free_unbacked_symbols(e) for e in self.size))
        )

    def __post_init__(self):
        assert len(self.ranges) + len(self.scan_ranges) == len(self.size)
        super().__post_init__()

    def store_reduction(self, output_name, indexer, vars, scan_vars):
        idx = self.reindex(vars, scan_vars)
        values = [inner_fn(idx) for inner_fn in self.inner_fns]
        result = ops.scan(self.dtypes, self.combine_fn, values)
        return ops.store(output_name, indexer(idx), result[self.output_index])

    def get_reduction_type(self):
        # return self.scan_op
        return "custom"

    def get_reduction_size(self):
        return self.scan_ranges

    def get_size(self):
        return self.size

    def get_pointwise_size(self):
        return self.ranges

    def index_length(self):
        return len(self.ranges) + len(self.scan_ranges)

    def inner_fn_args(self):
        index = self._index(self.ranges)
        rindex = self._index(self.scan_ranges, SymT.RINDEX)
        idx = self.reindex(index, rindex)
        return (idx,)

    def inner_fn_free_unbacked_symbols(self):
        index = self._index(self.ranges)
        rindex = self._index(self.scan_ranges, SymT.RINDEX)
        idx = self.reindex(index, rindex)
        return extract_free_unbacked_symbols(self.inner_fn, idx)

    @classmethod
    def create(
        cls,
        device: torch.device,
        dtypes: Tuple[torch.dtype, ...],
        inner_fns: Tuple[Callable[[List[Expr]], Any], ...],
        size: List[Expr],
        axis: int,
        combine_fn: Callable[[Tuple[Any, ...], Tuple[Any, ...]], Tuple[Any, ...]],
        reduction_hint: ReductionHint = ReductionHint.DEFAULT,
        **kwargs,
    ) -> List[Optional["TensorBox"]]:
        pointwise_ranges = [*size[:axis], *size[axis + 1 :]]
        scan_ranges = [size[axis]]

        if not is_gpu(device.type):
            # TODO: CPU support
            return [None] * len(dtypes)

        if torch.version.hip is not None and len(dtypes) > 1:
            # TODO: Remove this when ROCm triton adds support for multiple inputs
            return [None] * len(dtypes)

        sizevars = V.graph.sizevars
        scan_numel = sizevars.simplify(sympy_product(scan_ranges))

        assert len(dtypes) == len(inner_fns)

        # Scan with a single element is just a copy
        if sizevars.is_expr_static_and_true(sympy.Le(scan_numel, 1)):  # type: ignore[arg-type]
            return [
                Pointwise.create(
                    device=device,
                    dtype=dtypes[output_index],
                    inner_fn=inner_fns[output_index],
                    ranges=size,
                )
                for output_index in range(len(dtypes))
            ]

        reduction_hint, num_splits = cls.num_splits(
            device=device,
            dtype=dtypes[0],
            inner_fn=inner_fns[0],
            axis=axis,
            pointwise_ranges=pointwise_ranges,
            scan_ranges=scan_ranges,
            combine_fn=combine_fn,
            scan_numel=scan_numel,
        )
        scan_type = Scan if num_splits <= 1 else SplitScan

        if num_splits > 1 and torch.version.hip is not None:
            # Fallback for split-scan on ROCm
            return [None] * len(dtypes)

        if num_splits > 1 and len(dtypes) > 1:
            # Fallback for split-scans for multiple inputs
            return [None] * len(dtypes)

        def reindex(index, scan_index):
            assert len(scan_index) == len(scan_ranges)
            assert len(index) == len(pointwise_ranges)
            return [*index[:axis], *scan_index, *index[axis:]]

        results = [
            TensorBox.create(
                scan_type(
                    device=device,
                    dtype=dtypes[output_index],
                    dtypes=dtypes,
                    inner_fn=inner_fns[output_index],
                    inner_fns=inner_fns,
                    size=size,
                    ranges=pointwise_ranges,
                    scan_ranges=scan_ranges,
                    combine_fn=combine_fn,
                    reindex=reindex,
                    reduction_hint=reduction_hint,
                    output_index=output_index,
                    **kwargs,
                )
            )
            for output_index in range(len(dtypes))
        ]

        for result in results:
            result.realize()

        return results

    @classmethod
    def num_splits(
        cls,
        device: torch.device,
        dtype: torch.dtype,
        inner_fn: Callable[[List[Expr]], Any],
        axis: int,
        pointwise_ranges: List[Expr],
        scan_ranges: List[Expr],
        combine_fn: Callable[[Tuple[Any, ...], Tuple[Any, ...]], Tuple[Any, ...]],
        scan_numel: Expr,
    ):
        # TODO: custom splitting heuristic for scan
        def wrapper_fn(idx, reduction_idx):
            return inner_fn([*idx[:axis], *reduction_idx, *idx[axis:]])

        return Reduction.num_splits(
            device=device,
            dst_dtype=dtype,
            src_dtype=dtype,
            inner_fn=wrapper_fn,
            ranges=pointwise_ranges,
            reduction_ranges=scan_ranges,
            reduction_type="sum",
            reduction_numel=scan_numel,
        )


# This signifies a scan op that should go through TritonSplitScanKernel codegen on CUDA.
@dataclasses.dataclass
class SplitScan(Scan):
    pass


def is_storage_and_layout(x):
    try:
        as_storage_and_layout(x, freeze=False)
        return True
    except NotImplementedError:
        return False


def is_contiguous_storage_and_layout(x):
    try:
        buffer, layout = as_storage_and_layout(x, freeze=False)
        # pad the stride here so we will NOT claim an tensor as contiguous
        # if a padding is gonna happen.
        if layout.should_pad_strides():
            layout.pad_strides()
        return layout.is_contiguous()
    except NotImplementedError:
        return False


def as_storage_and_layout(
    x, freeze=True, want_contiguous=False, stride_order=None, allow_padding=False
):
    """
    Try to simplify x into a StorageBox and a Layout.

    allow_padding only affect how we apply stride_order. When allow_padding
    is True, we have the freedom to add padding when applying the stride_order.
    """
    if isinstance(x, TensorBox):
        return as_storage_and_layout(
            x.data,
            freeze=freeze,
            want_contiguous=want_contiguous,
            stride_order=stride_order,
            allow_padding=allow_padding,
        )
    if isinstance(x, StorageBox) and isinstance(x.data, Buffer):
        if freeze:
            if want_contiguous:
                x.data.freeze_layout()
                assert x.data.layout.is_contiguous()
            elif stride_order is not None:
                x.data.freeze_layout_with_stride_order(
                    stride_order, allow_padding=allow_padding
                )
            else:
                x.data.decide_layout()
        return x, x.data.layout
    if isinstance(x, ReinterpretView):
        # making the base of x contiguous or stride_ordered will not necessarily make
        # the ReinterpretView either, so don't pass along those arguments
        buffer, _ = as_storage_and_layout(
            x.data,
            freeze=freeze,
        )
        return buffer, x.layout
    raise NotImplementedError


as_contiguous_storage_and_layout = functools.partial(
    as_storage_and_layout, want_contiguous=True
)


def is_stride_order_storage_and_layout(x, stride_order):
    try:
        buffer, layout = as_storage_and_layout(x, freeze=False)
        return layout.is_stride_ordered(stride_order)
    except NotImplementedError:
        return False


@dataclasses.dataclass
class BaseView(IRNode):
    data: IRNode

    def get_unbacked_symbol_uses(self):
        return self.data.get_unbacked_symbol_uses()

    def make_reindexer(self):
        raise NotImplementedError(f"make_reindexer NYI on {self}")

    def make_indexer(self):
        inner = self.data.make_indexer()
        reindex = self.make_reindexer()

        def indexer(idx):
            return inner(reindex(idx))

        return indexer

    def make_loader(self):
        inner = self.data.make_loader()
        reindex = self.make_reindexer()

        def loader(idx):
            return inner(reindex(idx))

        return loader

    @property
    def dtype(self):
        return self.data.dtype

    def get_layout(self):
        return self.data.get_layout()

    def get_device(self):
        return self.data.get_device()

    def get_origin_node(self):
        return None

    def get_name(self):
        return self.data.get_name()

    def get_pointwise_size(self):
        return self.get_size()

    def mark_reuse(self, users):
        return self.data.mark_reuse(users)

    def has_exceeded_max_reads(self):
        return self.data.has_exceeded_max_reads()

    def realize(self):
        return self.data.realize()

    def realize_hint(self):
        return self.data.realize_hint()

    def get_storage_numel(self):
        return self.data.get_storage_numel()

    def is_extern(self):
        return self.data.is_extern()  # type: ignore[attr-defined]

    def get_reads(self):
        with patch.object(FlexibleLayout, "allow_indexing", True):
            return extract_read_writes(
                self.make_loader(),
                self.get_size(),
            ).reads

    def unwrap_view(self):
        x: IRNode = self
        while isinstance(x, BaseView):
            x = x.data
        return x

    def constant_to_device(self, device):
        """Move this to a given device. Requires that all reads are to constants."""
        loader = self.make_loader()
        loader = patch.object(ConstantBuffer, "override_device", device)(loader)
        return Pointwise(device, self.get_dtype(), loader, self.get_size())


@dataclasses.dataclass
class ExpandView(BaseView):
    size: List[Expr]

    @staticmethod
    def _normalize_size(x, new_size):
        """Replace `-1` with correct sizes"""
        new_size = list(map(sympy.expand, new_size))
        old_size = x.get_size()
        old_size = [None] * (len(new_size) - len(old_size)) + list(old_size)
        assert len(new_size) == len(old_size)
        for i in range(len(new_size)):
            if new_size[i] == -1:
                assert old_size[i] is not None
                new_size[i] = old_size[i]
            elif old_size[i] is None or old_size[i] == 1:
                pass
            else:
                # NB: new_size[i] == old_size[i] is known because the meta
                # formula was expected to have taught us this equality.
                # We can't conveniently check it right now because
                # statically_known_equals doesn't know to consult preexisting
                # guards
                pass
        return new_size

    @classmethod
    def create(cls, x, new_size):
        new_size = cls._normalize_size(x, new_size)

        if is_storage_and_layout(x):
            storage, old_layout = as_storage_and_layout(x)
            skip = len(new_size) - len(old_layout.size)
            assert skip >= 0
            new_stride = [sympy.Integer(0)] * skip
            for stride, size in zip(old_layout.stride, old_layout.size):
                new_stride.append(stride if size != 1 else sympy.Integer(0))
            new_layout = FixedLayout(
                old_layout.device,
                old_layout.dtype,
                list(new_size),
                new_stride,
                old_layout.offset,
            )
            return ReinterpretView(storage, new_layout)

        return ExpandView(x, new_size)

    def get_size(self):
        return self.size

    def make_reindexer(self):
        target = self.get_size()
        actual = self.data.get_size()
        skip = len(target) - len(actual)

        def reindex(index):
            index = list(index[skip:])
            assert len(index) == len(actual)
            for i in range(len(actual)):
                if actual[i] == 1:
                    # zero out broadcast dimension
                    index[i] = sympy.Integer(0)
            return index

        return reindex


@dataclasses.dataclass
class PermuteView(BaseView):
    dims: List[Expr]

    @classmethod
    def create(cls, x, dims):
        dims = cls._map_neg_dims(dims)
        assert set(dims) == set(range(len(dims)))

        if is_storage_and_layout(x):
            storage, old_layout = as_storage_and_layout(x)
            new_layout = FixedLayout(
                old_layout.device,
                old_layout.dtype,
                [old_layout.size[i] for i in dims],
                [old_layout.stride[i] for i in dims],
                old_layout.offset,
            )
            return ReinterpretView(storage, new_layout)

        return PermuteView(x, dims)

    @classmethod
    def _map_neg_dims(cls, dims):
        return [dim if dim >= 0 else len(dims) + dim for dim in dims]

    def get_size(self):
        assert set(self._map_neg_dims(self.dims)) == set(range(len(self.dims)))
        size = self.data.get_size()
        return [size[i] for i in self.dims]

    def make_reindexer(self):
        inv = {j: i for i, j in enumerate(self.dims)}
        inv = [inv[i] for i in range(len(self.dims))]  # type: ignore[index]
        assert set(inv) == set(range(len(self.dims)))

        def reindex(index):
            return [index[i] for i in inv]

        return reindex


class SqueezeView(BaseView):
    @classmethod
    def create(cls, x, *, dim=None):
        if is_storage_and_layout(x):
            storage, old_layout = as_storage_and_layout(x)
            new_size = []
            new_stride = []
            if dim is not None:
                assert isinstance(dim, int), "expected integer dim argument"
                assert 0 <= dim and dim < len(old_layout.size)

            for i, (size, stride) in enumerate(zip(old_layout.size, old_layout.stride)):
                if dim is None:
                    if size != 1:
                        new_size.append(size)
                        new_stride.append(stride)
                else:
                    if i != dim:
                        new_size.append(size)
                        new_stride.append(stride)
                    else:
                        assert size == 1, "expected squeezed size to be 1"

            new_layout = FixedLayout(
                old_layout.device,
                old_layout.dtype,
                new_size,
                new_stride,
                old_layout.offset,
            )
            return ReinterpretView(storage, new_layout)

        if dim is None:
            # redirect to a generic view
            return View.create(x, [s for s in x.get_size() if s != 1])
        else:
            assert x.get_size()[dim] == 1
            return View.create(x, [s for i, s in enumerate(x.get_size()) if i != dim])

    @staticmethod
    def squeezer(size: Tuple[sympy.Expr, ...]):
        new_size = [s for s in size if s != 1]
        not_one = [i for i, s in enumerate(size) if s != 1]
        length = len(size)

        def reindex(index: List[sympy.Expr]) -> Tuple[sympy.Expr, ...]:
            assert len(index) == len(not_one), f"{index} {not_one}"
            new_index = [sympy.Integer(0)] * length
            for idx, s in zip(not_one, index):
                new_index[idx] = s
            return tuple(new_index)

        return new_size, reindex

    def __init__(self, data):
        raise AssertionError("use SqueezeView.create()")


@dataclasses.dataclass
class GenericView(BaseView):
    size: List[Expr]
    reindex: Callable[..., Any]

    def make_reindexer(self):
        return self.reindex

    def reindex_str(self):
        index_old = [
            sympy_index_symbol_with_prefix(SymT.INDEX, n) for n in range(len(self.size))
        ]
        index_new = list(self.reindex(index_old))
        return f"lambda {', '.join(map(str, index_old))}: {index_new}"

    def __str__(self):
        return self.str_helper(
            [self.data, f"size={self.size}", f"reindex={self.reindex_str()}"]
        )

    __repr__ = __str__

    @classmethod
    def create(cls, x, new_size, reindex):
        return cls(x, list(new_size), reindex)

    def get_size(self):
        return self.size


@dataclasses.dataclass
class View(GenericView):
    @staticmethod
    def handle_negative_index(idx, size):
        idx = sympy.expand(idx)
        size = sympy.expand(size)
        evaluate_expr = V.graph.sizevars.shape_env.evaluate_expr
        if evaluate_expr(sympy.Lt(idx, 0)):
            idx = idx + size
        return idx

    @classmethod
    def create(cls, x, new_size):
        assert isinstance(new_size, (tuple, list))
        old_size, new_size = cls.resolve_negative_size(x.get_size(), new_size)

        # Skip pointless views
        if V.graph.sizevars.statically_known_list_equals(old_size, new_size):
            return x

        unbacked_symbols_in_sizes = False
        if (
            len(free_unbacked_symbols(old_size)) > 0
            or len(free_unbacked_symbols(new_size)) > 0
        ):
            unbacked_symbols_in_sizes = True

        if 0 in new_size:

            def fake_reindex(index):
                return tuple([0] * len(old_size))

            return cls(x, list(new_size), fake_reindex)
        # TODO: a new class for FixedTransferLayout that output layout is constrained by input layout
        elif is_contiguous_storage_and_layout(x) or unbacked_symbols_in_sizes:
            if unbacked_symbols_in_sizes and (not is_contiguous_storage_and_layout(x)):
                # realize x; otherwise, the dynamic_reshape_indexer below will fail
                # due to the size_hint's inability to process unbacked SymInts
                x = ExternKernel.realize_input(x)

            storage, old_layout = as_contiguous_storage_and_layout(x)
            new_layout = FixedLayout(
                old_layout.device,
                old_layout.dtype,
                new_size,
                FlexibleLayout.contiguous_strides(new_size),
                old_layout.offset,
            )
            return ReinterpretView(storage, new_layout)

        reindex = cls.dynamic_reshape_indexer(old_size, new_size)
        return cls(x, list(new_size), reindex)

    @staticmethod
    def resolve_negative_size(old_size, new_size):
        new_size = [V.graph.sizevars.simplify(x) for x in new_size]
        old_size = [V.graph.sizevars.simplify(x) for x in old_size]

        new_size = list(new_size)
        for i in range(len(new_size)):
            if new_size[i] == -1:
                new_size[i] = sympy.Integer(1)
                new_size[i] = CleanDiv(sympy_product(old_size), sympy_product(new_size))
                break

        V.graph.sizevars.guard_equals(sympy_product(old_size), sympy_product(new_size))
        return old_size, new_size

    @classmethod
    def dynamic_reshape_indexer(cls, old_size, new_size):
        try:
            reindex = cls._dynamic_reshape_indexer(old_size, new_size)
        except (AssertionError, IndexError):
            # optimistic algorithm failed, lets do a fallback
            flat = [sympy_product(old_size)]
            reindex1 = cls._dynamic_reshape_indexer(old_size, flat)
            reindex2 = cls._dynamic_reshape_indexer(flat, new_size)
            reindex = fuse_reindexing(reindex1, reindex2)
        return reindex

    @staticmethod
    def _dynamic_reshape_indexer(old_size, new_size):
        """
        Perform a reshape entirely by modifying indexing math
        """
        size_hint = V.graph.sizevars.size_hint
<<<<<<< HEAD
=======
        # TODO: These symbols may not escape, if they don't assert so and
        # treat them as temporary
>>>>>>> ee003497
        vars = [
            sympy_index_symbol_with_prefix(SymT.VIEW, i) for i in range(len(new_size))
        ]

        stack_new = list(zip(vars, new_size))
        stack_old = list(old_size)

        view_expr = []
        while stack_new and stack_old:
            size_old = stack_old.pop()
            var, size_new = stack_new.pop()
            if size_old == 1:
                view_expr.append(sympy.Integer(0))
                stack_new.append((var, size_new))  # re-add
            elif size_new == 1:
                stack_old.append(size_old)  # re-add
            elif size_hint(size_new) == size_hint(size_old):
                view_expr.append(var)
                V.graph.sizevars.guard_equals(size_new, size_old)
            elif size_hint(size_new) < size_hint(size_old):
                while size_hint(size_new) < size_hint(size_old):
                    var2, size_new2 = stack_new.pop()
                    var = var2 * size_new + var
                    size_new = size_new * size_new2
                view_expr.append(var)
                V.graph.sizevars.guard_equals(size_new, size_old)
            elif size_hint(size_new) > size_hint(size_old):
                divisor = sympy.Integer(1)
                modulus = size_old
                view_expr.append(ModularIndexing(var, divisor, modulus))
                divisor = divisor * modulus
                while size_hint(size_new) > size_hint(size_old):
                    modulus = stack_old.pop()
                    view_expr.append(ModularIndexing(var, divisor, modulus))
                    divisor = divisor * modulus
                    size_old = size_old * modulus
                V.graph.sizevars.guard_equals(size_new, size_old)
            else:
                raise AssertionError

        while stack_old:
            size_old = stack_old.pop()
            V.graph.sizevars.guard_equals(size_old, 1)  # type: ignore[arg-type]
            view_expr.append(sympy.Integer(0))

        while stack_new:
            var, size_new = stack_new.pop()
            V.graph.sizevars.guard_equals(size_new, 1)  # type: ignore[arg-type]

        view_expr.reverse()
        assert len(view_expr) == len(old_size)

        def reindex(index):
            assert len(index) == len(vars), (len(index), len(vars))
            replacements = dict(zip(vars, index))
            return tuple(sympy_subs(x, replacements) for x in view_expr)  # type: ignore[arg-type]

        return reindex


@dataclasses.dataclass
class ReinterpretView(BaseView):
    """Pretend our storage has a different layout"""

    layout: "Layout"

    def __post_init__(self):
        super().__post_init__()
        if isinstance(self.data, BaseView):
            self.data = self.data.unwrap_view()

    def __str__(self):
        return self.str_helper(
            [
                self.data,
                self.layout,
            ]
        )

    __repr__ = __str__

    def get_name(self):
        return self.data.get_name()

    def get_device(self):
        return self.layout.device

    def get_origin_node(self):
        return None

    @property
    def dtype(self):
        return self.layout.dtype

    def get_size(self):
        return list(self.layout.size)

    def get_stride(self):
        return list(self.layout.stride)

    def make_loader(self):
        def loader(index):
            indexer = self.layout.make_indexer()
            return ops.load(self.get_name(), indexer(index))

        return loader

    def make_indexer(self):
        return self.layout.make_indexer()

    def get_layout(self):
        return self.layout

    def freeze_layout(self):
        pass

    def get_unbacked_symbol_uses(self) -> Set[sympy.Symbol]:
        return (
            free_unbacked_symbols(self.layout.size)
            | free_unbacked_symbols(self.layout.stride)
            | free_unbacked_symbols(self.layout.offset)
        )

    def codegen_reference(self, writer=None):
        # reinterpret_tensor is similar to as_strided except:
        # - offset is added to the existing offset (rather than replacing it)
        # - view tracking is disabled similar to unsafe_view
        return V.graph.wrapper_code.codegen_reinterpret_view(
            self.data,
            self.layout.size,
            self.layout.stride,
            self.layout.offset,
            writer,
        )


class SliceView(View):
    @classmethod
    def normalize_start_end(cls, x, dim, start, end):
        """
        Normalize start and end such that both are in the range
        [0, x.get_size()[dim]] and start <= end.
        """
        sizevars = V.graph.sizevars
        dim_size = x.get_size()[dim]

        if any(free_unbacked_symbols(x) for x in (start, end, dim_size)):

            def clamp(x, lower, upper):
                return sympy.Min(sympy.Max(x, lower), upper)

        else:

            def clamp(x, lower, upper):
                return sizevars.evaluate_min(sizevars.evaluate_max(x, lower), upper)

        def clamp_wrap(val, lower, upper, default):
            if val is None:
                return default
            val = cls.handle_negative_index(val, dim_size)
            return clamp(val, lower, upper)

        start = clamp_wrap(start, 0, dim_size, 0)
        end = clamp_wrap(end, start, dim_size, dim_size)
        return start, end

    @classmethod
    def create(cls, x, dim, start, end, step=1, clamp=True):
        step = sympy.expand(step)
        assert step > 0
        try:
            if start == 0 and end >= 2**63 - 1 and step == 1:
                return x
        except TypeError:
            pass

        sizevars = V.graph.sizevars
        new_size = list(x.get_size())

        # NB: Ordinarily we default to clamping.
        # We only don't clamp for split_with_sizes. For split_with_sizes, sizes should be already valid
        # failing in this situation is ok, since invalid sizes could trigger silent errors.
        if clamp:
            start, end = cls.normalize_start_end(x, dim, start, end)

        new_size[dim] = FloorDiv(end - start + (step - 1), step)

        if is_storage_and_layout(x):
            # Fast path
            storage, old_layout = as_storage_and_layout(x)
            new_stride = list(old_layout.stride)
            new_stride[dim] = new_stride[dim] * step
            new_layout = FixedLayout(
                old_layout.device,
                old_layout.dtype,
                new_size,
                new_stride,
                old_layout.offset + old_layout.stride[dim] * start,
            )
            return ReinterpretView(storage, new_layout)

        def reindex(index):
            assert len(index) == len(new_size), f"wrong ndim {index} {new_size}"
            index = list(index)
            index[dim] = index[dim] * step + start
            return index

        # redirect to a generic view
        return SliceView(x, size=new_size, reindex=reindex)


class BaseConstant(IRNode):
    dtype: torch.dtype
    device: torch.device

    def get_size(self):
        return ()

    def get_device(self):
        return self.device

    def get_origin_node(self):
        return None

    def mark_reuse(self, users):
        pass

    def has_exceeded_max_reads(self):
        return False

    def get_reads(self):
        return ()

    def is_extern(self):
        return False


@dataclasses.dataclass
class Constant(BaseConstant):
    value: Any
    dtype: torch.dtype
    device: torch.device

    def make_loader(self):
        def loader(index):
            return ops.constant(self.value, self.dtype)

        return loader

    def realize(self):
        pass

    def constant_to_device(self, device):
        return Constant(self.value, self.dtype, device)


@dataclasses.dataclass
class IndexingConstant(BaseConstant):
    index: Any
    dtype: torch.dtype
    device: torch.device

    def make_loader(self):
        def loader(index):
            return ops.index_expr(self.index, self.dtype)

        return loader

    def constant_to_device(self, device):
        return IndexingConstant(self.index, self.dtype, device)


def is_contiguous_strides_for_shape(stride, shape):
    return all(
        size == 1 or left == right
        for left, right, size in zip(
            stride, FlexibleLayout.contiguous_strides(shape), shape
        )
    )


def get_align_for_dtype(dtype):
    """
    CUDA max memory transaction size is 128 bytes for a warp.
    We pick `128 // dtype.itemsize` as alighment so GPU can do coalesced
    memory access.
    """
    return 128 // dtype.itemsize


@dataclasses.dataclass
class Layout(IRNode):
    def __init__(
        self,
        device: torch.device,
        dtype: torch.dtype,
        size: List[Expr],
        stride: Optional[Sequence[Union[Expr, int]]],
        offset: Expr = Integer(0),
    ):
        assert stride is None or len(size) == len(
            stride
        ), f"size={size}, stride={stride}"
        self.device = device
        self.dtype = dtype
        assert all(isinstance(s, (Expr, int)) for s in size)
        self.size = size
        self._stride = stride
        self.offset = offset

    @property
    def stride(self):
        return self._stride

    def __str__(self):
        offset = ""
        if self.offset != 0:
            offset = f", offset={self.offset}"
        return (
            f"{type(self).__name__}('{self.device.type}', {self.dtype}, "
            f"size={self.size}, stride={self.stride}{offset})"
        )

    __repr__ = __str__

    def is_contiguous(self):
        return is_contiguous_strides_for_shape(self.stride, self.size)

    @staticmethod
    def is_channels_last_contiguous(shape, strides):
        ndim = len(shape)
        if ndim not in [4, 5] or shape[1] == 1:
            return False
        for left, right, size in zip(
            strides, make_channels_last_strides_for(shape), shape  # type: ignore[arg-type]
        ):
            if size != 1 and left != right:
                return False
        return True

    def is_transposed(self):
        for left, right, size in zip(
            self.stride,
            reversed(FlexibleLayout.contiguous_strides(self.size)),
            self.size,
        ):
            if size != 1 and left != right:
                return False
        return True

    def is_stride_ordered(self, order):
        assert len(self.stride) == len(order)

        # ignore dimensions of size 1, they dont affect layout
        non_1_indices = [
            i
            for i, dim in enumerate(self.size)
            if V.graph.sizevars.size_hint(dim, fallback=2) != 1
        ]

        stride = [self.stride[i] for i in non_1_indices]
        order = [order[i] for i in non_1_indices]

        def sorted_indices(arr):
            sorted_arr = sorted(arr)
            return [sorted_arr.index(element) for element in arr]

        # since we may have removed dimensions, need to re-sort & re-index order
        order = sorted_indices(order)

        # reorder the stride given order
        stride_ordered = [-1] * len(order)
        for i in range(len(order)):
            stride_ordered[order[i]] = V.graph.sizevars.size_hint(stride[i])
        # check if it is in ascending order
        for i in range(len(order) - 1):
            if stride_ordered[i] > stride_ordered[i + 1]:
                return False
        return True

    def is_channels_last_stride_ordered(self):
        # create channels_last order(NCHW, NCDHW, the C is the first order).
        order = [0] + list(reversed(range(1, len(self.stride) - 1)))
        order = [len(order)] + order
        return self.is_stride_ordered(order)

    @staticmethod
    def _pad_strides(in_strides, size, dtype):
        """
        The padding does not change stride order but makes sure all strides larger
        than the threshold are multiple of align.
        """
        align = get_align_for_dtype(dtype)
        if len(in_strides) == 0:
            return in_strides

        if not config.pad_channels_last and Layout.is_channels_last_contiguous(
            size, in_strides
        ):
            return in_strides

        current_fx_node = V.get_current_node()
        if hasattr(current_fx_node, "meta") and current_fx_node.meta.get(
            "dislike_padding", False
        ):
            return in_strides

        # get_stride_order does not work with dynamic shape. Also we can not
        # statically decide if a padding is needed or how much padding we should
        # do for dynamic shape.
        #
        # Skip padding the strides for dynamic shape for now.
        if not all(
            isinstance(s, (int, sympy.Integer))
            for s in itertools.chain(in_strides, size)
        ):
            return in_strides

        stride_order = get_stride_order(in_strides)
        fill_order = stride_order2fill_order(stride_order)

        new_strides = [0 for _ in range(len(in_strides))]
        # since we pad when the layout is flexible, we can decide the
        # smallest stride to be 1.
        new_strides[fill_order[0]] = 1

        # Don't align a too small stride since that causes too much memory increase.
        # Pad too small stride may also cause perf loss. We may result in many tiny data blocks
        # with gaps in between. That causes less coalesced GPU memory access!
        #
        # Initially we pick 320 as the threshold since for alignement=16,
        # that results in at most 5% memory cost.
        #
        # But later on we raise the threshold to 1024 to avoid interfere with persistent reduction.
        # Let's say an inner reduction has a row size 513. Inductor will generate
        # persistent reduction code.
        # If we do padding, the strides are not contiguous any more. Inductor
        # uses a much smaller threshold for persistent reduction in this case and
        # generates potentially worse non-persistent reduction code.
        #
        # This change turns HF AllenaiLongformerBase amp training from a loss of 1.09x to a win of 1.05x.
        # (baseline: 71.09ms, padding w/o this change: 77.38ms, padding with this change: 67.77ms)
        align_stride_threshold = 1024
        padded = False
        for rank, idx in enumerate(fill_order[1:], start=1):
            prev_idx = fill_order[rank - 1]
            stride = new_strides[prev_idx] * size[prev_idx]

            if stride > align_stride_threshold and stride % align != 0:
                stride = ceildiv(stride, align) * align
                padded = True
            new_strides[idx] = stride

        if not padded:
            # Consider a tensor with shape [256, 1, 5, 5]
            # Avoid strides like [25, 5, 5, 1] being padded to equivalent strides
            # [25, 25, 5, 1].
            return in_strides

        metrics.num_comprehensive_padding += 1
        return new_strides

    def pad_strides(self):
        assert isinstance(self, FlexibleLayout)
        assert self._stride is not None
        self._stride = self._pad_strides(self._stride, self.size, self.dtype)

    def should_pad_strides(self):
        return config.comprehensive_padding and isinstance(self, FlexibleLayout)

    def as_fixed(self):
        if isinstance(self, FixedLayout):
            return self

        if self.should_pad_strides():
            self.pad_strides()
        return FixedLayout(
            self.device,
            self.dtype,
            self.size,
            self.stride,
            self.offset,
        )

    def make_indexer(self):
        assert (
            FlexibleLayout.allow_indexing
        ), f"convert {type(self).__name__} to FixedLayout first"
        return self.as_fixed().make_indexer()

    def __eq__(self, other) -> bool:
        return (
            self.device == other.device
            and self.dtype == other.dtype
            and self.size == other.size
            and self.stride == other.stride
            and self.offset == other.offset
        )

    def storage_size(self) -> sympy.Expr:
        return compute_required_storage_length(self.size, self.stride, self.offset)  # type: ignore[arg-type, return-value]


class FixedLayout(Layout):
    """A Tensor layout we cannot change"""

    def __init__(
        self,
        device: torch.device,
        dtype: torch.dtype,
        size: Union[List[Expr], List[int]],
        stride: Optional[Sequence[Union[Expr, int]]] = None,
        offset: Union[Expr, int] = Integer(0),
    ):
        if stride is None:
            stride = FlexibleLayout.contiguous_strides(size)
        super().__init__(
            device,
            dtype,
            size,  # type: ignore[arg-type]
            stride,
            offset,  # type: ignore[arg-type]
        )

    def make_indexer(self):
        """A closure containing math to read a given element"""

        def indexer(index):
            assert len(index) == len(self.stride) == len(self.size)
            result = self.offset
            for idx, stride, sz in zip(index, self.stride, self.size):
                if sz != 1:
                    result = result + idx * stride
            return result

        return indexer


class FlexibleLayout(Layout):
    """A Tensor layout we are allowed to change"""

    allow_indexing = False

    @staticmethod
    def contiguous_strides(sizes):
        if len(sizes) == 0:
            return []
        reversed_strides = [sympy.Integer(1)]
        for size in reversed(sizes[1:]):
            reversed_strides.append(size * reversed_strides[-1])
        return list(reversed(reversed_strides))

    @staticmethod
    def fill_ordered(sizes, order):
        """
        Create a stride based on the order the dimensions should be filled in.

        In this format, channels last would be:
            [1, 3, 2, 0]
        """
        assert set(range(len(sizes))) == set(order)
        next_stride = sympy.Integer(1)
        strides = [None] * len(order)

        for i in order:
            strides[i] = next_stride
            next_stride = next_stride * sizes[i]
        return strides

    @staticmethod
    def stride_ordered(sizes, order):
        """
        Create a stride based on the sorted order of a permuted range.

        In this format, channels last would be:
            [3, 0, 2, 1]
        """
        assert set(range(len(sizes))) == set(order)
        fill_order = stride_order2fill_order(order)
        return FlexibleLayout.fill_ordered(sizes, fill_order)

    @staticmethod
    def stride_ordered_for_memory_format(sizes, memory_format):
        """
        Create a stride based on a memory format.

        Memory format is translasted into a stride order,
        so channels_last is the same as:
            FlexibleLayout.stride_ordered(sizes, [3, 0, 2, 1])

        This interface does not support memory_format `torch.preserve_format`
        which should be used to deduce a format from another source
        """
        if memory_format == torch.channels_last:
            return FlexibleLayout.stride_ordered(sizes, NHWC_STRIDE_ORDER)
        elif memory_format == torch.channels_last_3d:
            return FlexibleLayout.stride_ordered(sizes, NHWDC_STRIDE_ORDER)
        elif memory_format == torch.contiguous_format:
            return FlexibleLayout.contiguous_strides(sizes)
        else:
            log.debug(
                "stride_ordered_for_memory_format, unsuppored memory_format: %s",
                memory_format,
            )
            raise NotImplementedError

    @staticmethod
    def same_ordered(sizes, stride):
        """
        Create a stride that has the same stride order as given stride

        For example, if given stride is [1000, 1, 100, 10],
        the fill order should be [1, 3, 2, 0]
        """
        assert len(sizes) == len(stride)
        stride = [V.graph.sizevars.size_hint(x) for x in stride]
        fill_order = sorted(range(len(stride)), key=stride.__getitem__)
        return FlexibleLayout.fill_ordered(sizes, fill_order)

    def as_stride_order(self, order, allow_padding=False):
        new_stride = self.stride_ordered(self.size, order)
        if self.should_pad_strides() and allow_padding:
            new_stride = self._pad_strides(new_stride, self.size, self.dtype)

        return FixedLayout(
            self.device,
            self.dtype,
            self.size,
            new_stride,
            self.offset,
        )

    def as_fill_order(self, order):
        new_stride = self.fill_ordered(self.size, order)
        if self.should_pad_strides():
            new_stride = self._pad_strides(new_stride, self.size, self.dtype)
        return FixedLayout(
            self.device,
            self.dtype,
            self.size,
            new_stride,
            self.offset,
        )

    def as_same_order(self, stride):
        new_stride = self.same_ordered(self.size, stride)
        if self.should_pad_strides():
            new_stride = self._pad_strides(new_stride, self.size, self.dtype)
        return FixedLayout(
            self.device,
            self.dtype,
            self.size,
            new_stride,
            self.offset,
        )

    def __init__(self, device, dtype, size, stride_order=None):
        if stride_order:
            strides = FlexibleLayout.fill_ordered(size, stride_order)
        else:
            strides = FlexibleLayout.contiguous_strides(size)
        super().__init__(device, dtype, size, strides)


class NonOwningLayout(Layout):
    """Is a view into the storage of another tensor"""

    def __init__(self, view: Union[BaseView, "TensorBox"]):
        layout = view.get_layout()
        super().__init__(
            layout.device,
            layout.dtype,
            layout.size,
            layout.stride,
        )
        self.view = view

    def make_indexer(self):
        return self.as_fixed().make_indexer()

    def maybe_guard_aligned(self):
        offset = self.view.get_layout().offset
        if offset == 0:
            return True
        from .compile_fx import ALIGNMENT

        return V.graph.sizevars.statically_known_multiple_of(offset, ALIGNMENT)  # type: ignore[arg-type]


class NoneLayout(IRNode):
    # This is janky, I figured out what fields to populate by just running
    # the model I was interested in and adding properties/methods as needed.
    # This doesn't inherit from Layout because Layout assumes you have stuff
    # like sizes, but I don't really have anything here.
    #
    # If you have an ir.Node with NoneLayout, you probably need to setup
    # dependencies manually in scheduler

    def __init__(self, device):
        self.device = device
        self.size = [0]
        self.stride = [0]

    def storage_size(self):
        return 0

    def as_fixed(self):
        return self


class MutationLayoutSHOULDREMOVE(Layout):
    def __init__(self, target: IRNode):
        super().__init__(
            target.get_device(),
            target.get_dtype(),
            target.get_size(),
            None,
        )
        self.target = target
        name = self.get_buffer().get_name()
        V.graph.mark_buffer_mutated(name)

    @Layout.stride.getter  # type: ignore[attr-defined]
    def stride(self):
        return self.real_layout().stride

    def storage_size(self) -> sympy.Expr:
        return self.real_layout().storage_size()

    def get_buffer(self) -> "Buffer":
        def unwrap_views(target):
            if isinstance(target, MutationLayoutSHOULDREMOVE):
                return unwrap_views(target.target)
            if isinstance(target, BaseView):
                return unwrap_views(target.unwrap_view())
            if isinstance(target, MutableBox):
                return unwrap_views(target.data)
            return target

        result = unwrap_views(self.target)
        assert isinstance(
            result, Buffer
        ), "MutationLayoutSHOULDREMOVE must refer to a buffer"
        return result

    def real_layout(self):
        return self.get_buffer().layout

    @classmethod
    def realize_into(cls, src, dst, unsafe_alias=False):
        dst.realize()
        # NOTE: We must realize users of `dst` before we realize `src`, since
        # realization order determines scheduling order. Otherwise, src's
        # mutation would be scheduled before the existing users of dst!
        V.graph.mark_buffer_mutated(dst.get_name())

        if isinstance(src, TensorBox):
            src = src.data

        # We copy the contents of src into dst. In most cases this should
        # be fused into a single kernel by the scheduler.
        # NOTE: We cannot change src's layout to mutate dst directly as this
        # would alias src to dst, which is not correct as further mutations to
        # dst would effect users of src. However if there are no more users of
        # dst, we can alias src to dst.
        src.realize_hint()

        if not unsafe_alias:
            src = Pointwise.create(
                device=src.get_device(),
                dtype=src.get_dtype(),
                inner_fn=src.make_loader(),
                ranges=[
                    V.graph.sizevars.guard_equals(a, b)
                    for a, b in zip(src.get_size(), dst.get_size())
                ],
            ).data

        src.realize()
        assert isinstance(src.data.layout, FlexibleLayout)
        src.data.layout = MutationLayoutSHOULDREMOVE(dst)
        return src.data

    def as_fixed(self):
        return self

    def make_indexer(self):
        return self.target.make_indexer()


@dataclasses.dataclass
class Buffer(IRNode):
    # Name is sometimes None; e.g., ForceInPlace, where there isn't
    # a meaningful name
    name: Optional[str]
    layout: Layout

    # Multi-output buffers will define 'outputs: List[Buffer]'. Confusingly,
    # MultiOutput does NOT define this!

    def __post_init__(self):
        super().__post_init__()
        self.origin_node = None

    def make_indexer(self):
        return self.layout.make_indexer()

    def get_name(self) -> str:
        assert self.name, self
        return self.name

    def get_device(self):
        return self.layout.device

    def get_origin_node(self):
        return self.origin_node

    @property
    def dtype(self):
        return getattr(self.layout, "dtype", None)

    def get_size(self):
        return list(self.layout.size)

    def get_stride(self):
        return list(self.layout.stride)

    def get_offset(self):
        return self.layout.offset

    def get_layout(self):
        return self.layout

    def get_storage_numel(self):
        return self.get_numel()

    def is_extern(self):
        return False

    def freeze_layout(self):
        if not isinstance(self.layout, (MultiOutputLayout, NonOwningLayout)):
            self.layout = self.layout.as_fixed()

    def freeze_layout_with_stride_order(self, order, allow_padding=False):
        assert isinstance(self.layout, FlexibleLayout)
        self.layout = self.layout.as_stride_order(order, allow_padding=allow_padding)

    def freeze_layout_with_fill_order(self, order):
        assert isinstance(self.layout, FlexibleLayout)
        self.layout = self.layout.as_fill_order(order)

    def freeze_layout_with_same_order(self, stride):
        assert isinstance(self.layout, FlexibleLayout)
        self.layout = self.layout.as_same_order(stride)

    def is_zero_elements(self):
        return V.graph.sizevars.is_expr_static_and_true(sympy.Eq(self.get_numel(), 0))  # type: ignore[arg-type]

    def make_loader(self):
        # Loading from a zero-element buffer is a no-op
        if self.is_zero_elements():
            return partial(nop_loader_fn, dtype=self.get_dtype())

        def loader(index):
            indexer = self.layout.make_indexer()
            return ops.load(self.name, indexer(index))

        return loader

    def is_no_op(self):
        return False

    def codegen_reference(self, writer=None):
        return self.get_name()

    def decide_layout(self):
        pass

    def get_inputs_that_alias_output(self):
        if isinstance(self.layout, NonOwningLayout):
            return [self.layout.view.get_name()]
        return ()

    def get_mutation_names(self):
        if isinstance(self.layout, MutationLayoutSHOULDREMOVE):
            return [self.layout.target.get_name()]
        return ()

    def get_read_writes(self):
        with patch.object(FlexibleLayout, "allow_indexing", True):
            return extract_read_writes(
                self.make_loader(),
                self.get_size(),
            )

    def get_reads(self):
        return self.get_read_writes().reads

    def get_unbacked_symbol_defs(self) -> Set[sympy.Symbol]:
        return set()

    def get_unbacked_symbol_uses(self) -> Set[sympy.Symbol]:
        """
        Returns the unbacked symbols which are required to be in scope in
        order to successfully perform codegen for this buffer.  For example,
        a buffer that corresponds to an extern kernel call that takes i0 as
        an argument would return {i0} here.  This is used to generate necessary
        dependencies that ensure we actually bind i0 in codegen before you
        try to use it.

        Note that this is NOT transitive; in particular, if this buffer takes
        in as input another buffer with dynamic shape (e.g., (i0,)), we will
        not report it here, because you will already have a dependency
        on that buffer, which will eventually have a dependency on i0 if
        necessary.
        """
        return set()

    def realize(self):
        pass

    def get_workspace_size(self):
        """
        Gets extra global memory size needed by this buffer.
        Some algorithms (e.g. group gemm) may require extra global memory in the generated code.
        """
        return 0

    def should_allocate(self):
        # Returns False by default.
        return False


class InputBuffer(Buffer):
    pass


class ConstantBuffer(InputBuffer):
    override_device: Optional[torch.device] = None

    def make_loader(self):
        def loader(index):
            indexer = self.layout.make_indexer()
            return ops.load(
                V.graph.constant_name(self.get_name(), self.override_device),
                indexer(index),
            )

        return loader

    def constant_to_device(self, device):
        return ConstantBuffer(
            V.graph.constant_name(self.get_name(), device), self.layout
        )


class NoneAsConstantBuffer(IRNode):
    def get_unbacked_symbol_uses(self) -> Set[sympy.Symbol]:
        return set()

    def codegen_reference(self, writer=None):
        return V.graph.wrapper_code.none_str


class ShapeAsConstantBuffer(IRNode):
    def __init__(self, shape):
        super().__init__()
        self.shape = shape

    def get_unbacked_symbol_uses(self) -> Set[sympy.Symbol]:
        return free_unbacked_symbols(self.shape)

    def codegen_reference(self, writer=None):
        return V.graph.wrapper_code.expr_printer(V.graph.sizevars.simplify(self.shape))


@dataclasses.dataclass
class ComputedBuffer(Buffer):
    data: Loops

    def get_computed_buffer_name(self):
        """
        Returns self.name if it exists, otherwise returns the name of the data node if that exists.
        If neither exist, returns None.
        """
        if self.name is not None:
            return self.name
        if hasattr(self.data, "name"):
            return self.data.name
        return None

    @cache_on_self
    def num_reads(self):
        return len(self.get_read_writes().reads)

    def get_read_writes(self):
        with patch.object(FlexibleLayout, "allow_indexing", True):
            if self.data.get_reduction_type():
                return extract_read_writes(
                    self.get_store_function(),
                    self.data.get_pointwise_size(),
                    self.data.get_reduction_size(),
                )
            else:
                return extract_read_writes(
                    self.get_store_function(),
                    self.data.get_size(),
                )

    def get_unbacked_symbol_uses(self) -> Set[sympy.Symbol]:
        # Ordinarily, we'd like to just peek at the arguments list,
        # but ComputedBuffers have no argument list.
        #
        # Morally, this logic needs to be synchronized with the
        # KernelArgs.size calls, which are responsible for making symbols make
        # there way as kernel arguments (and it is precisely passing in one of
        # those symbols that establishes a dependency).  However, we haven't
        # started codegen yet so we can't directly reuse that logic.
        #
        # For now, I'm just yoloing with the size of the buffer.  Not sure if
        # it is enough.
        #
        # One thing you might wonder is if this is enough for a ComputedBuffer
        # denoting a reduction over i0.  Empirically, it is enough, but for an
        # unusual reason: we only need accurate dependencies for item() call,
        # but it's impossible to end up with a reduction over i0 from an
        # item() call without a regular non-reduction buffer first.
        return (
            free_unbacked_symbols(self.get_size())
            | free_unbacked_symbols(self.get_stride())
            | free_unbacked_symbols(self.get_offset())
            | self.data.get_unbacked_symbol_uses()
        )

    def make_loader(self):
        # Inline constants and index_expressions
        if (
            hasattr(self.data, "make_loader")
            and self.name not in V.graph.mutated_buffers
            and self.num_reads() == 0
        ):
            # can be inlined
            return self.data.make_loader()
        return super().make_loader()

    def get_store_function(self):
        indexer = self.layout.as_fixed().make_indexer()
        if isinstance(self.data, (Reduction, Scan)):
            return partial(self.data.store_reduction, self.name, indexer)
        else:
            assert isinstance(self.data, Pointwise)
            return partial(self.data.store_output, self.name, indexer)

    def get_fill_order(self):
        """
        If our layout is still flexible, try to determine the stride order based on stride orders of reads.

        TODO(jansel): A better algorithm here would look at downstream consumers of this
                      value and try to do global graph-level layout optimization.
                      This is also something just begging to be autotuned.
        """
        if isinstance(self.layout, FlexibleLayout):
            (index_vars, reduction_vars), _ = dependencies.index_vars_squeeze(
                self.data.get_pointwise_size(), self.data.get_reduction_size()
            )
            reads = self.get_read_writes().reads
            reads_bufs = [
                V.graph.name_to_buffer[r.name]
                if r.name in V.graph.name_to_buffer.keys()
                else None
                for r in reads
            ]
            # only consider reads to buffer of same size
            # ignore StarDeps because they don't contribute stride information
            assert all(
                isinstance(r, (dependencies.StarDep, dependencies.MemoryDep))
                for r in reads
            )
            reads = [
                sympy_subs(
                    r.index, {v: sympy.Integer(0) for v in reduction_vars if v != 0}
                )
                for r in reads
                if isinstance(r, dependencies.MemoryDep)
            ]

            if reads:
                if isinstance(self.data, Scan):
                    indices = self.data.reindex(index_vars, reduction_vars)
                else:
                    indices = index_vars
                stride_lengths = [
                    V.graph.sizevars.stride_hints(expr, indices) for expr in reads  # type: ignore[arg-type]
                ]
                from .scheduler import pick_loop_order

                return pick_loop_order(stride_lengths, self.get_size())

        return None

    def decide_layout(self):
        if isinstance(self.layout, FlexibleLayout):
            order = self.get_fill_order()
            if order:
                self.freeze_layout_with_fill_order(order)
            else:
                self.freeze_layout()

    @cache_on_self
    def get_default_sizes_body(self):
        args, var_ranges = dependencies.index_vars_squeeze(
            self.data.get_pointwise_size(), self.data.get_reduction_size(), prefix="q"
        )
        with patch.object(ConstantBuffer, "override_device", self.get_device()):
            body = LoopBody(
                self.get_store_function(),
                (args if self.get_reduction_type() else args[:1]),
                var_ranges,
            )
        index_vars = []
        reduce_vars: List[Any] = []
        index_size = []
        reduce_size = []
        for v, s in var_ranges.items():
            if v in args[0]:
                assert not reduce_vars
                index_vars.append(v)
                index_size.append(s)
            else:
                assert v in args[1]
                reduce_vars.append(v)
                reduce_size.append(s)
        return (index_size, reduce_size), body, (index_vars, reduce_vars)

    def simplify_and_reorder(
        self,
        extra_indexing_constraints: Optional[Tuple[Dict[Any, Any], List[Any]]] = None,
    ):
        """
        This is a main place where we do loop transformations in a
        backend-agnostic way.

        Here we:
            1) Remove any 1 dimensions
            2) Fuse contiguous dimensions together
            3) Reorder dimensions based on stride orders

        Optional argument extra_indexing_constraints can be used to append additional
        indexing expressions to existing ones derived from buffer's body. This can be useful
        to fuse scheduler nodes with compatible ranges, e.g. (s0*s1*...,) and (s0, s1, s2, ...)
        on CPU by preventing indexing simplifications and obtaining index/reduce ranges for
        the scheduler node compatible with other nodes.
        """
        (
            (index_size, reduce_size),
            body,
            (index_vars, reduce_vars),
        ) = self.get_default_sizes_body()

        index_formulas = [*body.indexing_exprs.values()]
        if extra_indexing_constraints is not None:
            assert (
                isinstance(extra_indexing_constraints, tuple)
                and len(extra_indexing_constraints) == 2
            )
            extra_indexing_ranges, extra_indexing_expr = extra_indexing_constraints
            assert isinstance(extra_indexing_ranges, dict)
            assert isinstance(extra_indexing_expr, list)
            assert all(isinstance(f, Expr) for f in extra_indexing_expr)

            expected_var_ranges = body.var_ranges
            assert expected_var_ranges == extra_indexing_ranges, (
                expected_var_ranges,
                extra_indexing_ranges,
            )
            # remove already existing expressions
            extra_indexing_expr = [
                e for e in extra_indexing_expr if e not in index_formulas
            ]
            index_formulas += extra_indexing_expr

        reads_bufs = [
            V.graph.name_to_buffer[reads_name]
            if reads_name in V.graph.name_to_buffer.keys()
            else None
            for reads_name in body.reads_name2expr.keys()
        ]
        memory_addrs = [
            *body.reads_name2expr.values(),
            *body.writes_name2expr.values(),
        ]

        # the reordering_reindex in reads' simplify_reorder_and_tile
        reordering_reindex = [same_reorder(range(len(index_vars)))] * len(memory_addrs)
        for i, reads_buf in enumerate(reads_bufs):
            if isinstance(reads_buf, ComputedBuffer) and hasattr(
                reads_buf, "iter_reordering_reindex"
            ):
                reordering_reindex[i] = reads_buf.iter_reordering_reindex  # type: ignore[has-type]

        def simplify_and_reorder(x_vars, support_vars, sizes, reordering_reindex=None):
            sizes, reindex0, reindex1 = self._apply_loop_reordering(
                x_vars, support_vars, sizes, memory_addrs, reordering_reindex
            )
            # for NHWC: reindex0([0,1,2,3]) = [0,2,3,1], reindex1([0,1,2,3]) = [0,3,2,1]
            x_vars = reindex0(x_vars)
            sizes, reindex2, prune = V.graph.sizevars._simplify_loops(
                x_vars,
                sizes,
                index_prevent_reordering(index_formulas, x_vars, sizes),
            )
            x_vars = prune(x_vars)
            # sizes, reindex1, prune = _simplify_loops(x_vars, sizes, index_formulas)
            # x_vars = prune(x_vars)
            # sizes, reindex2 = self._apply_loop_reordering(x_vars, sizes, memory_addrs)
            reindex = fuse_reindexing(reindex1, reindex2)
            return sizes, reindex, reindex1

        support_vars = index_vars + reduce_vars
        iter_ranges, iter_reindex, iter_reordering_reindex = simplify_and_reorder(
            index_vars, support_vars, index_size, reordering_reindex
        )
        reduce_ranges, reduce_reindex, _ = simplify_and_reorder(
            reduce_vars, support_vars, reduce_size
        )

        # remember the reordering if not have loop collapse.
        if len(iter_ranges) == len(index_vars):
            self.iter_reordering_reindex = iter_reordering_reindex
        # retrace the loop body with simplification and reordering applied
        (iter_vars, reduce_vars), var_ranges = dependencies.index_vars_no_squeeze(
            iter_ranges, reduce_ranges, prefix="z"
        )
        body = LoopBody(
            body, [iter_reindex(iter_vars), reduce_reindex(reduce_vars)], var_ranges
        )
        return (iter_ranges, reduce_ranges), body

    @staticmethod
    def _apply_loop_reordering(
        index_vars,
        support_vars,
        sizes,
        memory_addrs,
        reordering_reindex=None,
        priority_idx=None,
    ):
        """
        Shuffle the order of loops around to hopefully improve performance.
        """
        from .scheduler import pick_loop_order

        if priority_idx is None:
            priority_idx = []

        try:
            strides = [
                V.graph.sizevars.stride_hints(expr, index_vars, support_vars)
                for expr in memory_addrs
            ]
            assert len(strides) == len(memory_addrs) and len(strides[0]) == len(
                index_vars
            )
            # consider both layout(strides) and reordering(reordering_reindex)
            if reordering_reindex is not None:
                for i in range(len(memory_addrs)):
                    try:
                        strides[i] = reordering_reindex[i](strides[i])
                    # if len(order) != len(strides), do not reorder
                    except AssertionError:
                        pass
            order = list(reversed(pick_loop_order(strides, sizes, priority_idx)))
        except Exception:
            if config.debug:
                log.warning(
                    "Did not simplify complex index:\n%s\n%s",
                    dict(zip(index_vars, sizes)),
                    memory_addrs,
                )
            order = list(range(len(sizes)))
        sizes = [sizes[i] for i in order]
        return sizes, same_reorder(order), inverse_reorder(order)

    def get_reduction_size(self):
        return self.data.get_reduction_size()

    def get_reduction_type(self):
        return self.data.get_reduction_type()

    def is_no_op(self):
        return self.data.is_zero_elements()

    def should_allocate(self):
        return True

    def constant_to_device(self, device):
        """Move this to a given device. Requires that all reads are to constants."""
        return self.data.constant_to_device(device)


class TemplateBuffer(Buffer):
    """
    Represents a Triton (in the future other type) of template operator
    that we can fuse an epilogue onto.
    """

    def __init__(self, layout, inputs, make_kernel_render):
        super().__init__(name=None, layout=layout)
        self.inputs = InputsKernel.unwrap_storage(inputs)
        self.make_kernel_render = make_kernel_render
        self.name = V.graph.register_buffer(self)

    def get_read_writes(self):
        return self.normalized_read_writes()

    def normalized_read_writes(self):
        name = self.get_name()
        indexer = self.layout.make_indexer()

        def dummy(index, rindex):
            assert len(rindex) == 0
            return ops.store(name, indexer(index), "fake")

        deps = dependencies.extract_read_writes(
            dummy, self.get_size(), (), normalize=True
        )
        deps.reads = {dependencies.StarDep(x.get_name()) for x in self.inputs}
        return deps

    def get_reduction_size(self):
        return 1

    def get_reduction_type(self):
        return None

    def is_no_op(self):
        return False

    def should_allocate(self):
        return True

    def simplify_and_reorder(
        self,
        extra_indexing_constraints: Optional[Tuple[Dict[Any, Any], List[Any]]] = None,
    ):
        return (
            (
                self.get_size(),
                (),
            ),
            None,
        )


class TritonTemplateBuffer(TemplateBuffer):
    def __init__(
        self,
        layout,
        inputs,
        make_kernel_render,
        debug_extra=None,
        mutated_inputs: Optional[Iterable[IRNode]] = None,
    ):
        """
        NOTE:[TritonTemplates with multiple outputs]
        We want the ability for TritonTemplates to output multiple tensors. Triton
        kernels have no notion of outputs and this is done by creating tensors that
        are then mutated by the kernel. Currenlty our STORE_OUTPUT codegen doesn't
        support creating multinode outputs for triton templates.
        We work around this by creating an extra input buffer during the lowering
        and we mark them as mutated inputs.
        """
        super().__init__(layout, inputs, make_kernel_render)
        self.debug_extra = debug_extra
        self.mutated_inputs = mutated_inputs
        if mutated_inputs is not None:
            # Ensure that the mutated inputs are only allowed for certain nodes
            allowed_set = {torch.ops.higher_order.flex_attention}
            current_node = V.graph.current_node.target
            assert (
                current_node in allowed_set
            ), f"Mutated inputs are only allowed for {allowed_set} but got {current_node}"
            mark_node_as_mutating(self, *mutated_inputs)

    def __str__(self):
        out = f"TritonTemplateBuffer(layout={self.layout}, {self.debug_extra})"
        return out


PrimitiveInfoType = Union[int, float, bool, str, List[Union[int, str, float, bool]]]


class ChoiceCaller:
    """
    Represents a possible choice used in autotune_process.py.
    During autotuning, self.benchmark() is first called to get benchmark result,
    and if this choice is selected, self.output_node() is called to get the output_node.

    Children classes: TritonTemplateCaller, CUDATemplateCaller.
    """

    def __init__(self, name, input_nodes, layout):
        super().__init__()
        self.name = name
        self.layout = layout
        self.input_nodes = input_nodes

    def benchmark(self, *args, out) -> float:
        algo = self.to_callable()
        if is_cpu_device(args):
            return do_bench_cpu(lambda: algo(*args, out=out))
        else:
            return do_bench(lambda: algo(*args, out=out))

    def call_name(self) -> str:
        raise NotImplementedError

    def to_callable(self):
        raise NotImplementedError

    def hash_key(self) -> str:
        raise NotImplementedError

    def output_node(self) -> "TensorBox":
        raise NotImplementedError

    def info_dict(self) -> Dict[str, Union[PrimitiveInfoType, List[PrimitiveInfoType]]]:
        """Information returned here is logged to the autotune log file when that is enabled."""
        return {}


class TritonTemplateCallerBase(ChoiceCaller):
    def get_make_kernel_render(self) -> Any:
        raise NotImplementedError


class MultiTemplateBuffer(TritonTemplateBuffer):
    """
    Represents a Buffer with multiple backing implementation choices.

    Choices can be TritonTemplates or ExternKernels. During scheduling if there is a potential
    epilogue we will benchmark each of the choices with the epilogue to determine an implementation.
    Otherwise, the fastest base choice will be chosen.
    """

    def __init__(
        self,
        layout: Layout,
        inputs: List[IRNode],
        choice_timings: Callable[[], Dict[ChoiceCaller, float]],
    ):
        super().__init__(layout=layout, inputs=inputs, make_kernel_render=None)
        self._choice_timings_fn = choice_timings
        self._choice_timings: Optional[Dict[ChoiceCaller, float]] = None
        self.original_inputs = inputs

    @property
    def choice_timings(self) -> Dict[ChoiceCaller, float]:
        if self._choice_timings is None:
            self._choice_timings = self._choice_timings_fn()
        return self._choice_timings

    @contextlib.contextmanager
    def swap_as_triton_caller(self, caller: TritonTemplateCallerBase):
        assert isinstance(caller, torch._inductor.select_algorithm.TritonTemplateCaller)
        assert self.layout == caller.layout

        render = self.make_kernel_render
        self.make_kernel_render = caller.get_make_kernel_render()
        try:
            yield
        finally:
            self.make_kernel_render = render

    def finalize_as_triton_caller(self, caller: TritonTemplateCallerBase):
        assert isinstance(caller, torch._inductor.select_algorithm.TritonTemplateCaller)
        assert self.layout.size == caller.layout.size
        assert self.layout.stride == caller.layout.stride
        self.make_kernel_render = caller.get_make_kernel_render()

    def get_min_choice(self) -> Tuple[ChoiceCaller, float]:
        min_choice = min(self.choice_timings, key=self.choice_timings.get)  # type: ignore[arg-type]
        return (min_choice, self.choice_timings[min_choice])


class CUDATemplateBuffer(TemplateBuffer):
    def __init__(
        self,
        layout,
        inputs,
        make_kernel_render,
        workspace_size: int,
        template: "CUDATemplate",  # type: ignore[name-defined]  # noqa: F821
    ):
        super().__init__(layout, inputs, make_kernel_render)
        # Global memory (in bytes) needed for this template.
        self.workspace_size = workspace_size
        self.template = template

    def get_workspace_size(self):
        return self.workspace_size if self.workspace_size is not None else 0


@dataclasses.dataclass
class InputsKernel(Buffer):
    inputs: List[Buffer]

    def get_read_writes_input(self, x):
        return dependencies.StarDep(x.get_name())

    def get_read_writes(self):
        star_dep = []
        for input in self.inputs:
            if isinstance(input, list):
                star_dep.extend([self.get_read_writes_input(x) for x in input])
            else:
                star_dep.append(self.get_read_writes_input(input))

        return dependencies.ReadWrites(
            set(star_dep),
            {dependencies.StarDep(self.get_name())},
            set(),
            [],
            None,
            op_counts=collections.Counter(),
        )

    @classmethod
    def unwrap_storage_for_input(cls, x):
        if isinstance(x, TensorBox):
            x = x.data
        if isinstance(x, StorageBox):
            x = x.data
        if isinstance(x, BaseView) and not isinstance(x, ReinterpretView):
            x = ExternKernel.realize_input(x)
        if isinstance(x, TensorBox):
            # when converting to ReinterpretView fails in the
            # realize_input call above, the result will be wrapped
            # into TensorBox / StorageBox pair as a result of the
            # cls.copy_input call; so we should unwrap recursively
            return cls.unwrap_storage_for_input(x)
        assert isinstance(x, (Buffer, ReinterpretView)), x
        return x

    @staticmethod
    def unwrap_storage(inputs):
        inputs_new = []
        for x in inputs:
            if isinstance(x, list):
                x = [InputsKernel.unwrap_storage_for_input(i) for i in x]
            else:
                x = InputsKernel.unwrap_storage_for_input(x)
            inputs_new.append(x)
        return inputs_new

    def is_extern(self):
        return True


class NopKernel(InputsKernel):
    def is_no_op(self):
        return True


class ConcatKernel(NopKernel):
    """
    There isn't actually a real kernel for concat, we just change the
    storage for the upstream data.
    """

    @classmethod
    def create(cls, inputs, dim):
        device = inputs[0].get_device()
        dtype = inputs[0].get_dtype()
        new_size = list(inputs[0].get_size())
        offsets_start = [0]
        offsets_end = [new_size[dim]]
        assert 0 <= dim < len(new_size)
        for i in range(1, len(inputs)):
            input_size = inputs[i].get_size()
            offsets_start.append(new_size[dim])
            assert len(input_size) == len(new_size)
            assert inputs[i].get_dtype() == dtype
            assert inputs[i].get_device() == device
            for j in range(len(new_size)):
                if j == dim:
                    new_size[j] = new_size[j] + input_size[j]
                else:
                    new_size[j] = V.graph.sizevars.guard_equals(
                        new_size[j], input_size[j]
                    )
            offsets_end.append(new_size[dim])

        output_stride = FlexibleLayout.contiguous_strides(new_size)
        # If any of the inputs is in CL format, use CL format for the output
        for i in range(len(inputs)):
            x = inputs[i]
            if is_storage_and_layout(x):
                layout = x.get_layout()
                if isinstance(
                    layout, FixedLayout
                ) and Layout.is_channels_last_contiguous(layout.size, layout.stride):
                    # use CL stride for the output
                    output_stride = make_channels_last_strides_for(new_size)
                    break
        any_input_is_storage_and_layout = any(is_storage_and_layout(x) for x in inputs)
        fx_node_args = V.graph.current_node.args[0]
        assert isinstance(fx_node_args, list)
        # If any of the inputs has meta tensor and the meta tensor is in CL format, use CL format for the output
        if any_input_is_storage_and_layout is False and any(
            "val" in arg.meta
            and (
                arg.meta["val"].is_contiguous(memory_format=torch.channels_last)
                or arg.meta["val"].is_contiguous(memory_format=torch.channels_last_3d)
            )
            for arg in fx_node_args
        ):
            output_stride = make_channels_last_strides_for(new_size)

        concat_kernel = ConcatKernel(
            name=None,
            layout=FixedLayout(
                device=device,
                dtype=dtype,
                size=new_size,
                stride=output_stride,
            ),
            inputs=[],
        )
        kernel = StorageBox(concat_kernel)
        buffer_names = []
        for i in range(len(inputs)):
            input_buffer = cls.realize_into(
                inputs[i],
                SliceView.create(
                    kernel, dim, offsets_start[i], offsets_end[i], clamp=False
                ),
            )
            concat_kernel.inputs.append(input_buffer)

            if isinstance(inputs[i].data, BaseView):
                input_unwrapped = inputs[i].data.unwrap_view()
            else:
                input_unwrapped = inputs[i].data

            if (
                input_unwrapped.is_input_buffer()
                and is_gpu(inputs[i].get_device().type)
                and not is_dynamic(input_buffer)
            ):
                buffer_names.append(input_buffer.get_name())

        if len(buffer_names) > 1:
            V.graph.register_list(buffer_names)

        concat_kernel.name = V.graph.register_buffer(concat_kernel)
        concat_kernel.inputs = cls.unwrap_storage(concat_kernel.inputs)

        return kernel

    @classmethod
    def can_realize_into_without_copy(cls, src):
        if isinstance(src, TensorBox):
            # unwrap a TensorBox
            return cls.can_realize_into_without_copy(src.data)

        return isinstance(src.data.layout, FlexibleLayout) and not isinstance(
            src.data, ExternKernelAlloc
        )

    @classmethod
    def realize_into(cls, src, dst):
        # Attempt to turn this into a ReinterpretView rather than assert.
        # This has concessions around layout, as as_storage_and_layout
        # can cause us to go from flexible to fixed layout.
        if not isinstance(dst, ReinterpretView):
            if is_storage_and_layout(dst):
                storage, layout = as_storage_and_layout(dst)
                dst = ReinterpretView(storage, layout)
        assert isinstance(dst, ReinterpretView), dst
        if isinstance(src, TensorBox):
            # unwrap a TensorBox
            return cls.realize_into(src.data, dst)
        if isinstance(src, StorageBox):
            src.realize()
            # ExternKernelAlloc has specific requirements for output layout, should create a copy
            assert hasattr(src.data, "layout")
            if cls.can_realize_into_without_copy(src):
                src.data.layout = NonOwningLayout(dst)
                return src.data
        # introduce a copy
        pw = Pointwise.create(
            device=src.get_device(),
            dtype=src.get_dtype(),
            inner_fn=src.make_loader(),
            ranges=[
                V.graph.sizevars.guard_equals(a, b)
                for a, b in zip(src.get_size(), dst.get_size())
            ],
        )
        return cls.realize_into(pw, dst)

    def should_allocate(self):
        return True


@dataclasses.dataclass
class ExternKernel(InputsKernel):
    constant_args: Tuple[Any, ...] = ()
    kwargs: Dict[str, Any] = dataclasses.field(default_factory=dict)
    output_view: Optional[ReinterpretView] = None
    python_kernel_name: Optional[str] = None
    cpp_kernel_name: Optional[str] = None
    # FIXME: in some cases we sill need to explicitly pass in ordered_kwargs_for_cpp_kernel
    # We shouldn't need to do this since the information can be retrieved from op_overload._schema.
    ordered_kwargs_for_cpp_kernel: Iterable[str] = dataclasses.field(
        default_factory=list
    )
    op_overload: Optional[
        Union[torch._ops.OpOverload, torch._ops.HigherOrderOperator]
    ] = None
    arg_properties: Optional[List[Dict[str, Any]]] = None
    kwarg_properties: Optional[Dict[str, Dict[str, Any]]] = None
    unbacked_bindings: Dict[sympy.Symbol, pytree.KeyPath] = dataclasses.field(
        default_factory=dict
    )

    def __init__(
        self,
        name,
        layout,
        inputs,
        constant_args=(),
        kwargs=None,
        output_view=None,
        python_kernel_name=None,
        cpp_kernel_name=None,
        ordered_kwargs_for_cpp_kernel=(),
        op_overload=None,
    ):
        super().__init__(
            name,
            layout,
            inputs,
        )
        self.constant_args = constant_args
        self.kwargs = kwargs if kwargs else {}
        self.output_view = output_view
        self.python_kernel_name = python_kernel_name
        self.cpp_kernel_name = cpp_kernel_name
        self.ordered_kwargs_for_cpp_kernel = ordered_kwargs_for_cpp_kernel
        self.op_overload = op_overload
        self.collect_arg_kwarg_properties()
        self.unbacked_bindings = {}
        self.fx_node = V.graph.current_node

    def get_unbacked_symbol_defs(self) -> Set[sympy.Symbol]:
        return set()

    def collect_arg_kwarg_properties(self):
        # if self.op_overload is torch._ops.OpOverload, we can use its schema to collect additional
        # information for args and kwargs, e.g. type and default value, to help with the cpp wrapper codegen
        if (
            isinstance(self.op_overload, torch._ops.OpOverload)
            and not self.ordered_kwargs_for_cpp_kernel
        ):
            self.ordered_kwargs_for_cpp_kernel = [
                x.name for x in self.op_overload._schema.arguments if x.kwarg_only
            ]
        self.arg_properties = (
            [
                {
                    "name": x.name,
                    "type": x.real_type,
                    "default_value": x.default_value,
                }
                for x in self.op_overload._schema.arguments
                if not x.kwarg_only
            ]
            if isinstance(self.op_overload, torch._ops.OpOverload)
            else [{} for i in range(len(self.inputs))]
        )
        self.kwarg_properties = (
            {
                x.name: {"type": x.real_type, "default_value": x.default_value}
                for x in self.op_overload._schema.arguments
                if x.kwarg_only
            }
            if isinstance(self.op_overload, torch._ops.OpOverload)
            else {}
        )

    def decide_layout(self):
        if isinstance(self.layout, FlexibleLayout):
            self.apply_constraint()
            self.freeze_layout()

    def codegen_comment(self, wrapper):
        origin_str, detailed_origin_str = get_kernel_metadata(self, wrapper)
        if origin_str:
            wrapper.writeline(origin_str)

    def codegen(self, wrapper):
        raise NotImplementedError

    def get_kernel_name(self):
        return self.cpp_kernel_name if V.graph.cpp_wrapper else self.python_kernel_name

    @staticmethod
    def copy_input(x):
        pw = Pointwise.create(
            device=x.get_device(),
            dtype=x.get_dtype(),
            inner_fn=x.make_loader(),
            ranges=x.get_size(),
            origin_node=x.get_origin_node(),
            traceback=x.get_traceback(),
        )
        pw.realize()
        return pw

    @classmethod
    def process_kernel(
        cls, kernel, *args, **kwargs
    ) -> Tuple[
        Any,
        List[Any],
        List[Any],
        Callable[[Any, Any], Any],
        Optional[Dict[sympy.Symbol, pytree.KeyPath]],
    ]:
        binded_args = {"args": args, "kwargs": kwargs}

        args_flat, args_spec = pytree.tree_flatten(binded_args)

        is_arg_tensor = []
        tensor_args = []
        non_tensor_args: List[Any] = []
        for arg in args_flat:
            is_arg_tensor.append(isinstance(arg, IRNode))
            if is_arg_tensor[-1]:
                tensor_args.append(arg)
            else:
                if isinstance(arg, sympy.Expr):
                    arg = V.graph.sizevars.shape_env.create_symintnode(arg, hint=None)
                non_tensor_args.append(arg)

        def unflatten_args(new_tensor_args, new_non_tensor_args):
            result = []
            it_tensors = iter(new_tensor_args)
            it_non_tensors = iter(new_non_tensor_args)
            for is_tensor in is_arg_tensor:
                if is_tensor:
                    result.append(next(it_tensors))
                else:
                    result.append(next(it_non_tensors))
            r = pytree.tree_unflatten(result, args_spec)
            return r.get("args", []), r.get("kwargs", {})

        tensor_args = [cls.realize_input(x) for x in tensor_args]

        # freeze layout otherwise our output stride calculation might
        # become incorrect
        for x in tensor_args:
            if is_storage_and_layout(x):
                as_storage_and_layout(x, freeze=True)

        # Rerun fake tensor propagation, because Inductor may have changed the
        # strides of inputs and we need to determine accurately what the
        # output stride will be.
        example_args = []

        # We need to retain the constant values of fake tensors that we originally
        # propagated the graph with, because for some operators running without a
        # constant would trigger an error / DataDependentException
        for x in tensor_args:
            if x.get_name() in V.graph.constants:
                example_args.append(V.graph.constants[x.get_name()])
            else:
                example_args.append(ir_node_to_tensor(x, guard_shape=True))

        new_args, new_kwargs = unflatten_args(example_args, non_tensor_args)
        example_output = kernel(*new_args, **new_kwargs)

        unbacked_bindings: Optional[Dict[sympy.Symbol, pytree.KeyPath]] = None
        if shape_env := V.fake_mode.shape_env:
            rebind_unbacked(shape_env, V.current_node, example_output)
            unbacked_bindings = compute_unbacked_bindings(
                shape_env, example_output, V.current_node.meta.get("val")
            )

        example_out_li = (
            [example_output]
            if not isinstance(example_output, (list, tuple))
            else example_output
        )
        for t in example_out_li:
            if isinstance(t, torch.Tensor) and t.is_sparse:
                msg = "sparsity not handled. Please file issue for sparse inference weights."
                if stack_trace := V.graph.current_node.meta.get("stack_trace", None):
                    msg = f"{msg} Found from : \n {stack_trace}"
                V.graph.disable_cudagraphs_reason = msg

        return (
            example_output,
            tensor_args,
            non_tensor_args,
            unflatten_args,
            unbacked_bindings,
        )

    @classmethod
    def convert_to_reinterpret_view(cls, x):
        """
        In order to pass this to an extern kernel we need a
        ReinterpretView not a View.  This allows us to avoid some
        unneeded copies.
        """
        assert isinstance(x, BaseView)
        if isinstance(x, ReinterpretView):
            return x

        # NOTE: Don't use extract_read_writes here as it fails when
        # make_loader() inlines the computation
        x_unwrap_view = x.unwrap_view()
        x_unwrap_view_fx_node = V.graph.get_buffer(
            x_unwrap_view.get_name()
        ).get_origin_node()
        # Prefer channels last format according to how the format is set from eager.
        if (
            x_unwrap_view_fx_node is not None
            and "val" in x_unwrap_view_fx_node.meta
            and isinstance(x_unwrap_view.layout, FlexibleLayout)
            and (
                x_unwrap_view_fx_node.meta["val"].is_contiguous(
                    memory_format=torch.channels_last
                )
                or x_unwrap_view_fx_node.meta["val"].is_contiguous(
                    memory_format=torch.channels_last_3d
                )
            )
        ):
            x_unwrap_view.freeze_layout_with_same_order(
                make_channels_last_strides_for(x_unwrap_view.get_size())
            )
        else:
            x_unwrap_view.freeze_layout()

        index_args, var_ranges = dependencies.index_vars_squeeze(
            x.get_size(), prefix="r"
        )
        range_vars = index_args[0]
        index = x.make_indexer()(range_vars)

        index = V.graph.sizevars.simplify_with_ranges(index, var_ranges)
        strides = V.graph.sizevars.stride_vars(index, range_vars)
        offset = V.graph.sizevars.offset_var(index, range_vars)
        expected = sympy_dot(range_vars, strides) + offset

        if index != expected:
            log.debug(
                "convert_to_reinterpret_view failed: stride=%s offset=%s index=%s",
                strides,
                offset,
                index,
            )
            raise NotImplementedError

        return ReinterpretView(
            data=x.data,
            layout=FixedLayout(
                device=x.get_device(),
                dtype=x.get_dtype(),
                size=x.get_size(),
                stride=strides,
                offset=offset,
            ),
        )

    @classmethod
    def realize_input(cls, x):
        if x is None:
            return NoneAsConstantBuffer()
        if isinstance(x, (sympy.Expr, sympy.logic.boolalg.Boolean, int)):
            return ShapeAsConstantBuffer(x)
        if isinstance(x, Constant):
            return V.graph.add_tensor_constant(
                torch.tensor(x.value, dtype=x.get_dtype(), device=x.get_device())
            )
        if isinstance(x, ConstantBuffer):
            return x
        if isinstance(x, TensorBox):
            return cls.realize_input(x.data)
        if isinstance(x, ReinterpretView):
            return ReinterpretView(cls.realize_input(x.data), x.get_layout())
        if isinstance(x, BaseView):
            x.realize()
            if is_storage_and_layout(x.unwrap_view()):
                try:
                    return cls.convert_to_reinterpret_view(x)
                except NotImplementedError:
                    pass
        if isinstance(x, StorageBox):
            # TODO(jansel): impose layout preference on realized buffer
            x.realize()
            return x
        return cls.copy_input(x)

    @classmethod
    def require_stride1(cls, x):
        if is_storage_and_layout(x):
            if len(x.get_stride()) == 0:
                return x
            for stride in x.get_stride():
                if stride == 1:
                    return x
        return cls.copy_input(x)

    @classmethod
    def require_stride_order(cls, x, order, allow_padding=False):
        if x.get_numel() == 0:  # Layout doesn't matter
            return x

        # require x to have the layout as strided_ordered as order
        if is_storage_and_layout(x):
            while isinstance(x.get_layout(), NonOwningLayout):
                x = x.get_layout().view
            if isinstance(x.get_layout(), FlexibleLayout):
                # If the the FlexibleLayout already has the size and stride in the required order,
                # freeze it to a FixedLayout by using its current size and stride.
                # The behavior of using its current size and stride or the given order can be different
                # if the size and stride has ambiguilty, for example for a 4D input where the iC = 1:
                # size=[s0, 1, 28, 28], stride=[784, 784, 28, 1]. If the required order is [3, 0, 2, 1] (channels last),
                # the current size and stride already satisfies this order.
                # However by freezing it to the required order, the layout will be changed to:
                # size=[s0, 1, 28, 28], stride=[784, 1, 28, 1]), which is not actually necessary.

                # fix flexiblelayout to be FixedLayout with stride_order
                as_storage_and_layout(
                    x,
                    freeze=True,
                    want_contiguous=False,
                    stride_order=get_stride_order(
                        V.graph.sizevars.size_hints(x.get_layout().stride)
                    )
                    if is_stride_order_storage_and_layout(x, order)
                    else order,
                    allow_padding=allow_padding,
                )
                return x
            elif isinstance(
                x.get_layout(), FixedLayout
            ) and x.get_layout().is_stride_ordered(order):
                return x
            elif isinstance(x.get_layout(), MutationLayoutSHOULDREMOVE):
                if isinstance(x.get_layout().real_layout(), FlexibleLayout):
                    raise AssertionError(
                        "the MutationLayoutSHOULDREMOVE's real layout shouldn't be FlexibleLayout"
                    )
                elif isinstance(
                    x.get_layout().real_layout(), FixedLayout
                ) and x.get_layout().real_layout().is_stride_ordered(order):
                    return x

        # TODO - Storage to InputBuffer
        if isinstance(x, InputBuffer) and x.get_layout().is_stride_ordered(order):
            return x
        if (
            isinstance(x, TensorBox)
            and isinstance(x.data, BaseView)
            and not isinstance(x.data, ReinterpretView)
            and is_storage_and_layout(x.unwrap_view())
            and not isinstance(x.unwrap_view().data, ExternKernelAlloc)
        ):
            try:
                x.data = cls.convert_to_reinterpret_view(x.data)
                return cls.require_stride_order(x, order, allow_padding=allow_padding)
            except NotImplementedError:
                pass
        x = cls.copy_input(x)
        as_storage_and_layout(
            x,
            freeze=True,
            want_contiguous=False,
            stride_order=order,
            allow_padding=allow_padding,
        )
        assert is_stride_order_storage_and_layout(x, order)
        return x

    @classmethod
    def require_channels_last(cls, x):
        return cls.require_stride_order(x, NHWC_STRIDE_ORDER)

    @classmethod
    def require_channels_last_3d(cls, x):
        return cls.require_stride_order(x, NHWDC_STRIDE_ORDER)

    @classmethod
    def require_contiguous(cls, x):
        return cls.require_stride_order(x, list(reversed(range(len(x.get_size())))))

    def apply_constraint(self):
        pass

    def codegen_const_args(self):
        return map(V.graph.wrapper_code.val_to_arg_str, self.constant_args)

    def codegen_args(self):
        args = []
        for i, x in enumerate(self.inputs):
            if isinstance(x, list):
                names = [i.codegen_reference() for i in x]
                codegen_reference = f'[{", ".join(names)}]'
                args.append(codegen_reference)
            else:
                if V.graph.cpp_wrapper:
                    assert self.arg_properties and i < len(
                        self.arg_properties
                    ), "Invalid arg_properties accessing"
                    type_ = self.arg_properties[i].get("type")
                    args.append(
                        V.graph.wrapper_code.val_to_cpp_arg_str(  # type: ignore[arg-type]
                            type_, x
                        )
                    )
                else:
                    args.append(x.codegen_reference())
        args.extend(self.codegen_const_args())
        return args

    def get_kwargs_value(self, arg_name):
        if arg_name in self.kwargs:
            return self.kwargs.get(arg_name)
        if self.kwarg_properties and self.kwarg_properties.get(arg_name):
            return self.kwarg_properties.get(arg_name).get("default_value")  # type: ignore[union-attr]
        else:
            raise AssertionError(f"{arg_name} not in self.kwarg_properties")

    def codegen_kwargs(self, skip_out=False):
        if V.graph.cpp_wrapper:
            kwargs = []
            for arg_name in self.ordered_kwargs_for_cpp_kernel:
                if skip_out and arg_name == "out":
                    # ExternKernelOut has its own logic for inserting the out parameter
                    continue

                v = self.get_kwargs_value(arg_name)
                if isinstance(v, sympy.Expr):
                    kwargs.append(v)
                else:
                    type_ = (
                        self.kwarg_properties.get(arg_name).get("type")  # type: ignore[union-attr]
                        if self.kwarg_properties and arg_name in self.kwarg_properties
                        else None
                    )
                    kwargs.append(
                        V.graph.wrapper_code.val_to_cpp_arg_str(  # type: ignore[arg-type]
                            type_, v
                        )
                    )
        else:
            kwargs = [
                f"{k}={V.graph.wrapper_code.val_to_arg_str(v)}"  # type: ignore[misc]
                for k, v in self.kwargs.items()
            ]
        return kwargs

    def codegen_size_asserts(self, wrapper):
        if config.size_asserts and not V.graph.cpp_wrapper:
            # comparing strides for 0 size tensor is tricky. Ignore them for now.
            if sympy_product(self.get_size()) == 0:
                return
            size = V.graph.wrapper_code.codegen_shape_tuple(self.get_size())
            stride = V.graph.wrapper_code.codegen_shape_tuple(self.get_stride())
            wrapper.writeline(
                f"assert_size_stride({self.get_name()}, {size}, {stride})"
            )

    def get_group_stride(self):
        """
        get output sizes and strides, for template_codegen
        """
        _size = self.get_size()
        _stride = self.get_stride()
        # iter_ranges = _size of output tensor, reduce_range = [] because no reduction
        return [_size, []], _stride

    def canonicalize(self):
        """
        Manually get canonicalization of the output index
        """
        # manually generate index formula for conv
        sizevars = V.graph.sizevars
        sizes = self.get_size()
        strides = self.get_stride()
        strides = [sizevars.size_hint(x) for x in strides]
        # TODO: I can't tell if the symbols here are temporary
        index_vars = [sympy_index_symbol(f"d{i}") for i in range(len(sizes))]
        # reorder index vars according to stride
        index_order = sorted(range(len(strides)), key=strides.__getitem__, reverse=True)
        lookup = {pos: idx for idx, pos in enumerate(index_order)}
        order = [lookup[i] for i in range(len(lookup))]
        index_vars = [index_vars[i] for i in order]
        indexer = self.make_indexer()
        index = indexer(index_vars)

        new_sizes, reindex, prune = V.graph.sizevars._simplify_loops(
            index_vars, sizes, [index]
        )

        # assign new variables each dimension to deal with numbering mismatches
        # d0, d1, d2 could become d0, d2 -- which won't match d0, d1
        _, add_var = var_builder("c")
        replacement = dict(zip(index_vars, reindex([add_var(x) for x in new_sizes])))

        index = sympy_subs(sympy.expand(index), replacement)  # type: ignore[arg-type]
        return index, tuple(new_sizes)

    def get_unbacked_symbol_uses(self) -> Set[sympy.Symbol]:
        # NB: It's not necessary to check regular inputs as we automatically
        # have dependencies on them
        r = set()
        for arg in self.constant_args:
            r |= maybe_free_unbacked_symbols(arg)
        for arg in self.kwargs.values():
            r |= maybe_free_unbacked_symbols(arg)
        return r

    def __str__(self):
        kernel_name = getattr(self, "python_kernel_name", None)
        lines = [
            f"python_kernel_name={kernel_name!r}",
        ]
        lines += [
            f"{field.name}={getattr(self, field.name)}"
            for field in dataclasses.fields(self)
        ]
        lines.append(f"origin_node={self.origin_node!r}")
        return self.str_helper(lines)

    __repr__ = __str__


@dataclasses.dataclass
class ExternKernelOut(ExternKernel):
    def codegen(self, wrapper):
        self.codegen_comment(wrapper)
        args = [*self.codegen_args(), *self.codegen_kwargs(skip_out=True)]
        wrapper.generate_extern_kernel_out(
            self.get_kernel_name(),
            self.codegen_reference(),
            self.output_view.codegen_reference() if self.output_view else None,
            args,
        )

    def __init__(
        self,
        layout,
        inputs,
        constant_args=(),
        kwargs=None,
        output_view=None,
        python_kernel_name=None,
        cpp_kernel_name=None,
        ordered_kwargs_for_cpp_kernel=(),
        op_overload=None,
    ):
        super().__init__(
            None,
            layout,
            self.unwrap_storage(inputs),
            constant_args,
            kwargs or {},
            None,
            python_kernel_name,
            cpp_kernel_name,
            ordered_kwargs_for_cpp_kernel,
            op_overload,
        )
        self.name = V.graph.register_buffer(self)

    def should_allocate(self):
        return True


class RandomSeeds(ExternKernelOut):
    def __init__(self, count: int, device: torch.device):
        limits = torch.iinfo(torch.int64)
        super().__init__(
            layout=FixedLayout(
                device=device,
                dtype=torch.int64,
                size=[count],
            ),
            inputs=[],
            constant_args=[limits.min, limits.max, [count]],
            python_kernel_name="aten.randint.low_out",
            # FIXME: Ideally we should only use at::_ops::randint_low_out::call here,
            # but the signature is different from is at::randint_out. Again,
            # we can simplify the code when only keeping an ABI-compatible version.
            cpp_kernel_name="at::_ops::randint_low_out::call"
            if config.abi_compatible
            else "at::randint_out",
            op_overload=aten.randint.low_out,
        )


class ExternKernelAlloc(ExternKernel):
    def codegen(self, wrapper):
        self.codegen_comment(wrapper)
        args = [*self.codegen_args(), *self.codegen_kwargs()]
        V.graph.wrapper_code.generate_extern_kernel_alloc(self, args)
        if isinstance(self.layout, Layout):
            self.codegen_size_asserts(wrapper)

    def __init__(
        self,
        layout,
        inputs,
        constant_args=(),
        kwargs=None,
        python_kernel_name=None,
        cpp_kernel_name=None,
        ordered_kwargs_for_cpp_kernel=(),
        op_overload=None,
    ):
        super().__init__(
            None,
            layout,
            self.unwrap_storage(inputs),
            constant_args,
            kwargs or {},
            None,
            python_kernel_name,
            cpp_kernel_name,
            ordered_kwargs_for_cpp_kernel,
            op_overload,
        )
        self.name = V.graph.register_buffer(self)

    def should_allocate(self):
        return False

    def apply_constraint(self):
        raise NotImplementedError


class UserDefinedTritonKernel(ExternKernel):
    def get_kernel_and_configs(self):
        from triton.runtime.autotuner import Autotuner

        from torch._higher_order_ops.triton_kernel_wrap import kernel_side_table

        kernel = kernel_side_table.get_kernel(self.kernel_idx)
        configs = []
        if isinstance(kernel, Autotuner):
            configs = kernel.configs
            kernel = kernel.fn
        return kernel, configs

    def codegen(self, wrapper):
        kernel, configs = self.get_kernel_and_configs()

        # Definition of kernel
        new_name, triton_meta = wrapper.define_user_defined_triton_kernel(
            kernel, configs, self.kwargs
        )

        args = self.codegen_kwargs()
        if V.graph.cpp_wrapper:
            # in C++ wrapper, we don't pass constexpr args, as they don't
            # get added as parameters to the PTX code compiled from the
            # user-defined Triton kernel (only non-constexpr args do)
            args = [arg for i, arg in enumerate(args) if i not in kernel.constexprs]

        # Call to kernel
        self.codegen_comment(wrapper)
        wrapper.generate_user_defined_triton_kernel(
            new_name,
            self.grid,
            configs,
            args,
            triton_meta,
        )

    def should_allocate(self):
        return False

    def has_side_effects(self):
        # UserDefinedTritonKernel does not return anything, but rather
        # modifies input in place, do not let it get DCEd
        return True

    def get_unbacked_symbol_uses(self) -> Set[sympy.Symbol]:
        # add unbacked symbols used in the grid to the ones used
        # in the kwargs (the latter is generated by ExternKernel)
        return super().get_unbacked_symbol_uses() | free_unbacked_symbols(self.grid)

    def get_unbacked_symbol_defs(self) -> Set[sympy.Symbol]:
        return set()

    def get_mutation_names(self):
        # NB: Inductor only allows a node to mutate 0 or 1 buffers.
        # To get around that, we create MutationOutputs which marks their
        # assigned input as mutable, thus, adhering to Inductor's constraint.
        return []

    def __init__(self, *, kernel_idx, grid, kernel_args):
        inputs = []
        kwargs = dict()
        constant_args = []
        for k, v in kernel_args.items():
            if isinstance(v, TensorBox):
                t = InputsKernel.unwrap_storage_for_input(self.realize_input(v))
                inputs.append(t)
                kwargs[k] = t
            else:
                constant_args.append(v)
                kwargs[k] = v

        assert len(inputs) != 0
        device = inputs[0].get_device()

        super().__init__(
            None,
            NoneLayout(device),  # type: ignore[arg-type]
            inputs,
            tuple(constant_args),
            kwargs,
        )
        self.name = V.graph.register_buffer(self)
        self.kernel_idx = kernel_idx
        self.grid = grid

        kernel, configs = self.get_kernel_and_configs()
        # If we are autotuning, not all arguments will be passed
        self.ordered_kwargs_for_cpp_kernel = [
            arg for arg in kernel.arg_names if arg in kernel_args
        ]

        from torch._higher_order_ops.triton_kernel_wrap import identify_mutated_tensors

        autotuned_kwargs = configs[0].kwargs if len(configs) > 0 else {}
        self.mutable_args = [
            kernel_args[key]
            for key in identify_mutated_tensors(
                kernel, {**kernel_args, **autotuned_kwargs}
            )
        ]
        mark_node_as_mutating(self, *self.mutable_args)

    def get_inputs_that_alias_output(self):
        return [i.get_name() for i in self.mutable_args]


def mark_node_as_mutating(cur_buffer, *mutated_ops: IRNode):
    """
    Allows ops in mutated_ops to be marked as being mutated as well as
    indicates to the scheduler that these ops depend on cur_buffer.
    """
    for op in mutated_ops:
        assert isinstance(
            op, IRNode
        ), f"{op} op is type {type(op)} and is not an IRNode"
        V.graph.mark_buffer_mutated(op.get_name())
        assert hasattr(op, "layout")
        MutationOutput(op.layout, op, cur_buffer)


class MutationOutput(ExternKernel):
    def get_mutation_names(self):
        return [self.inputs[0].get_name()]

    def __init__(self, layout, input, parent):
        super().__init__(None, layout, [input, parent], ())
        self.name = V.graph.register_buffer(self)

    def should_allocate(self):
        return False

    def is_no_op(self):
        return True

    def has_side_effects(self):
        return True

    def get_inputs_that_alias_output(self):
        return [self.inputs[0].get_name()]


class InplaceBernoulliFallback(ExternKernel):
    """
    This needs to be a custom class to handle mutation properly
    """

    def codegen(self, wrapper):
        (x,) = (t.codegen_reference() for t in self.inputs)
        wrapper.writeline(
            f"{self.get_kernel_name()}({x}, {', '.join(map(repr, self.constant_args))}){wrapper.ending}"
        )

    def should_allocate(self):
        return False

    def get_mutation_names(self):
        return [self.inputs[0].get_name()]

    def get_unbacked_symbol_defs(self) -> Set[sympy.Symbol]:
        return set()

    def __init__(self, x, *constant_args):
        super().__init__(
            None,
            NoneLayout(x.get_device()),  # type: ignore[arg-type]
            self.unwrap_storage([x]),
            constant_args,
        )
        self.name = V.graph.register_buffer(self)
        self.python_kernel_name = "aten.bernoulli_"
        self.cpp_kernel_name = (
            "aoti_torch_bernoulli_"
            if config.abi_compatible
            else "at::native::bernoulli_"
        )
        mark_node_as_mutating(self, x)


# Used to deal with torch.complex types
class InplaceCopyFallback(ExternKernel):
    """
    This needs to be a custom class to handle mutation properly
    """

    def codegen(self, wrapper):
        (dst, src, non_blocking) = self.codegen_args()
        wrapper.writeline(
            f"{self.get_kernel_name()}({dst}, {src}, {non_blocking}){wrapper.ending}"
        )

    def should_allocate(self):
        return False

    def get_mutation_names(self):
        return [self.inputs[0].get_name()]

    def get_unbacked_symbol_defs(self) -> Set[sympy.Symbol]:
        return set()

    def __init__(
        self,
        layout,
        inputs,
        constant_args,
    ):
        super().__init__(
            None,
            layout,
            inputs,
            constant_args,
            python_kernel_name="aten.copy_",
            cpp_kernel_name=(
                "aoti_torch_copy_" if config.abi_compatible else "at::_ops::copy_::call"
            ),
        )
        self.name = V.graph.register_buffer(self)

    @classmethod
    def create(cls, dst, src, non_blocking: bool = False):
        inputs = [cls.realize_input(t) for t in [dst, src]]
        constant_args = (non_blocking,)
        result = InplaceCopyFallback(
            NoneLayout(dst.get_device()),  # type: ignore[arg-type]
            inputs,
            constant_args,
        )
        mark_node_as_mutating(result, dst)
        return result


class MutatingFirstArgExternKernel(ExternKernel):
    """
    This needs to be a custom class to handle mutation properly
    """

    def codegen(self, wrapper):
        argrefs = [
            *(t.codegen_reference() for t in self.inputs),
            *map(repr, self.constant_args),
        ]
        wrapper.writeline(
            f"{self.get_kernel_name()}({', '.join(argrefs)}){wrapper.ending}"
        )

    def should_allocate(self):
        return False

    def get_mutation_names(self):
        return [self.inputs[0].get_name()]

    def get_unbacked_symbol_defs(self) -> Set[sympy.Symbol]:
        return set()

    def has_side_effects(self):
        return True


class ResizeStorageBytes(MutatingFirstArgExternKernel):
    def __init__(self, variable, new_size):
        assert isinstance(new_size, int), "TODO: dynamic shapes"
        super().__init__(
            None,
            NoneLayout(variable.get_device()),  # type: ignore[arg-type]
            self.unwrap_storage([variable]),
            constant_args=(new_size,),
        )
        V.graph.mark_buffer_mutated(variable.get_name())
        self.name = V.graph.register_buffer(self)
        self.python_kernel_name = "inductor_ops.resize_storage_bytes_"
        self.cpp_kernel_name = "torch::inductor::resize_storage_bytes_"
        V.graph.never_reuse_buffers.add(variable.data.get_name())
        mark_node_as_mutating(self, variable)


class BindNNParameter(ExternKernelAlloc):
    def __init__(self, variable, placeholder):
        variable.freeze_layout()
        super().__init__(
            variable.get_layout(),
            [variable, placeholder],
            python_kernel_name="torch.ops.prims._bind_nn_parameter",
        )
        V.graph.never_reuse_buffers.add(variable.data.get_name())
        V.graph.never_reuse_buffers.add(placeholder.get_name())
        V.graph.never_reuse_buffers.add(self.get_name())
        mark_node_as_mutating(self, variable, placeholder)

    def get_inputs_that_alias_output(self):
        return [self.inputs[0].get_name(), self.inputs[1].get_name()]

    def get_mutation_names(self):
        return [self.inputs[1].get_name()]

    def has_side_effects(self):
        return True


class ScatterFallback(ExternKernel):
    """
    This needs to be a custom class to handle mutation properly.
    This class handles both aten.scatter_ and aten.scatter_reduce_.
    It also handle the case `src` being a scalar properly.
    """

    def codegen(self, wrapper):
        reduce = self.kwargs["reduce"]
        if V.graph.cpp_wrapper:
            # Follow aten/src/ATen/native/ReductionType.h:get_operator_enum
            get_operator_enum = {"add": "sum", "multiply": "prod"}
            if reduce in get_operator_enum:
                reduce = get_operator_enum[reduce]

        if self.src_is_tensor:
            (x, index, src) = (t.codegen_reference() for t in self.inputs)
        else:
            (x, index) = (t.codegen_reference() for t in self.inputs)
            src = self.constant_args[1]
        wrapper.generate_scatter_fallback(
            x,
            [x, self.constant_args[0], index, src],
            self.cpp_kernel_name,
            self.python_kernel_name,
            self.src_is_tensor,
            reduce,
            self.codegen_kwargs(),
        )

    def should_allocate(self):
        return False

    def get_mutation_names(self):
        return [self.inputs[0].get_name()]

    def get_unbacked_symbol_defs(self) -> Set[sympy.Symbol]:
        return set()

    def __init__(
        self,
        op_overload,
        x,
        dim: int,
        index,
        src,
        *,
        reduce: Optional[str] = None,
        include_self: bool = True,
    ):
        self.src_is_tensor = isinstance(src, TensorBox)

        constant_args: Tuple[Any, ...]
        if self.src_is_tensor:
            tensors = [self.realize_input(t) for t in [x, index, src]]
            constant_args = (dim,)
        else:
            tensors = [self.realize_input(t) for t in [x, index]]
            constant_args = (dim, src)

        super().__init__(
            None,
            NoneLayout(x.get_device()),  # type: ignore[arg-type]
            self.unwrap_storage(tensors),
            constant_args,
            {"reduce": reduce, "include_self": include_self},
            python_kernel_name=str(op_overload),
            ordered_kwargs_for_cpp_kernel=["reduce", "include_self"],
            op_overload=op_overload,
        )
        self.cpp_kernel_name = get_aten_cpp_kernel_name(op_overload)
        self.name = V.graph.register_buffer(self)
        mark_node_as_mutating(self, x)


class IndexPutFallback(ExternKernel):
    """
    This needs to be a custom class to handle mutation and indices properly
    """

    def codegen(self, wrapper):
        (x, values, *valid_indices) = (t.codegen_reference() for t in self.inputs)
        indices = []
        iter_valid_indices = iter(valid_indices)
        for i, _ in enumerate(self.indices):
            if self.indices[i] is not None:
                indices.append(next(iter_valid_indices))
            else:
                indices.append(V.graph.wrapper_code.none_str)

        wrapper.generate_index_put_fallback(
            self.get_kernel_name(), x, indices, values, *self.codegen_const_args()
        )

    def should_allocate(self):
        return False

    def get_mutation_names(self):
        return [self.inputs[0].get_name()]

    def get_unbacked_symbol_defs(self) -> Set[sympy.Symbol]:
        return set()

    def __init__(self, op_overload, x, indices, values, accumulate):
        self.indices = indices
        valid_indices = [i for i in indices if i is not None]
        tensors = [self.realize_input(x) for x in [x, values, *valid_indices]]
        cpp_kernel_name = (
            "aoti_torch_index_put_out" if config.abi_compatible else "at::index_put_out"
        )
        super().__init__(
            None,
            NoneLayout(x.get_device()),  # type: ignore[arg-type]
            self.unwrap_storage(tensors),
            (accumulate,),
            python_kernel_name="aten.index_put_",
            cpp_kernel_name=cpp_kernel_name,
            op_overload=op_overload,
        )
        self.name = V.graph.register_buffer(self)
        mark_node_as_mutating(self, x)


class DeviceCopy(ExternKernelOut):
    @classmethod
    def create(cls, x, device):
        if (
            not x.is_extern()
            and all(
                (r.name in V.graph.constants and isinstance(r, dependencies.MemoryDep))
                for r in x.get_reads()
            )
            and not config.aot_inductor.use_runtime_constant_folding
        ):
            return x.constant_to_device(device)

        V.graph.add_device_info(device)
        V.graph.add_device_info(x.get_device())

        developer_warning("DeviceCopy in input program")
        return DeviceCopy(
            FlexibleLayout(
                device=device,
                dtype=x.get_dtype(),
                size=x.get_size(),
            ),
            [cls.realize_input(x)],
        )

    def codegen(self, wrapper):
        args = self.codegen_args()
        assert len(args) == 1
        if self.output_view:
            wrapper.codegen_device_copy(args[0], self.output_view.codegen_reference())
        else:
            wrapper.codegen_device_copy(args[0], self.codegen_reference())


class DynamicScalar(ExternKernel):
    """
    The result of a call to aten._local_scalar_dense.
    """

    def get_reads(self):
        return ()

    def should_allocate(self):
        return False

    def __init__(self, sym, keypath, data):
        data.realize()
        super().__init__(None, NoneLayout(torch.device("cpu")), self.unwrap_storage([data]))  # type: ignore[arg-type]
        self.sym = sym
        self.keypath = keypath

    def get_unbacked_symbol_defs(self) -> Set[sympy.Symbol]:
        return {self.sym}

    def codegen(self, wrapper):
        wrapper.codegen_dynamic_scalar(self)


class AssertScalar(ExternKernel):
    """
    The result of a call to aten._assert_scalar
    """

    def get_reads(self):
        return ()

    def should_allocate(self):
        return False

    def __init__(self, scalar, msg):
        super().__init__(
            # Buffer(name, layotu)
            None,
            NoneLayout(torch.device("cpu")),  # type: ignore[arg-type]
            # InputsKernel(inputs)
            [],
        )  # type: ignore[arg-type]
        self.scalar = scalar
        self.msg = msg

    def has_side_effects(self):
        return True

    def get_unbacked_symbol_uses(self):
        return free_unbacked_symbols(self.scalar)

    def codegen(self, wrapper):
        if V.graph.cpp_wrapper:
            pass
        else:
            # NB: It is EXTREMELY important not to simplify the scalar under
            # assertion here, because simplify is done with respect to
            # runtime asserts.  So if you have "u0 == 0" in the runtime
            # asserts, if you subsequently try to simplify(u0 == 0), you will
            # get True (because we've already runtime assert'ed that it's
            # true).  But we're code generating the actual runtime assert
            # here!!
            wrapper.writeline(
                f"if not {V.graph.wrapper_code.codegen_python_sizevar(self.scalar, simplify=False)}:"
            )
            wrapper.writeline(f"    raise RuntimeError({repr(self.msg)})")
            # No one should ever use this buffer, but for uniformity
            # define the variable and assign it None
            wrapper.writeline(f"{self.get_name()} = None")


@dataclasses.dataclass
class ExternKernelNode:
    name: str
    node: export_schema.Node


has_c_shim = {
    aten._embedding_bag.default,
    aten._fft_c2c.default,
    aten._scaled_dot_product_efficient_attention.default,
    aten._scaled_dot_product_flash_attention.default,
    aten._scaled_mm.default,
    aten.addmm.out,
    aten.bmm.out,
    aten.copy_.default,
    aten.mm.out,
    aten.repeat_interleave.Tensor,
    aten.nonzero.default,
    aten.view.dtype,
    aten.view_as_real.default,
}


def get_aten_cpp_kernel_name(kernel):
    # Calling with the default kernel name can lead to ambiguous behavior like the following example.
    # repeat_interleave(const at::Tensor & repeats, c10::optional<int64_t> output_size=c10::nullopt)
    # repeat_interleave(const at::Tensor & self, int64_t repeats,
    #       c10::optional<int64_t> dim=c10::nullopt, c10::optional<int64_t> output_size=c10::nullopt)
    assert (
        isinstance(kernel, torch._ops.OpOverload) and kernel.namespace == "aten"
    ), "Invalid aten kernel"
    opname = (
        kernel.__name__.split(".")[0]
        if kernel._overloadname == "default"
        else kernel.__name__.replace(".", "_")
    )
    return f"at::_ops::{opname}::call"


class FallbackKernel(ExternKernelAlloc):
    args_default_value: List[Dict[str, Any]]

    def __init__(
        self,
        layout,
        kernel,
        tensor_args,
        nontensor_args,
        unflatten_args,
        kwargs=None,
        *,
        unbacked_bindings=None,
    ):
        super().__init__(
            layout,
            tuple(tensor_args),
            tuple(nontensor_args),
            op_overload=kernel,
        )
        # We need output buffers for generating kernel arguments in the
        # abi-compatible mode, where we retrieve outputs by pass each individual
        # output through the abi-compatible interface.
        self.outputs: Sequence[Any] = []
        self.use_runtime_dispatch = False
        self.unbacked_bindings = unbacked_bindings

        assert isinstance(
            kernel,
            (
                torch._ops.OpOverload,
                torch._ops.HigherOrderOperator,
            ),
        ), f"Fails to create FallbackKernel for {kernel}: {type(kernel)} not supported"
        self.op_overload = kernel

        self.unflatten_args = unflatten_args
        self.kwargs = {} if kwargs is None else kwargs
        V.graph.warn_fallback(self.python_kernel_name)

        # args that are aliased
        self.alias_names: List[str] = []
        # args that are mutated AND returned from the op
        self.mutation_names: List[str] = []

        if isinstance(self.op_overload, torch._ops.HigherOrderOperator):
            # We assume here that HOPs with FallbackKernel are functional.
            # This may not always be true! HOPs must individually opt-in to
            # FallbackKernel, so please check this if you opt-in.
            return

        if "_c10d_functional" in self.op_overload.name():
            # _c10d_functional kernels are lowered into _CollectiveKernel which
            # derives from FallbackKernel for the cpp codegen. The kernels
            # don't pass the can_auto_functionalize check, but their mutation
            # is handled properly by _CollectiveKernel.
            return

        schema = self.op_overload._schema

        # NOTE: [FallbackKernel supported operators]
        # We only support three types of operators:
        # - functional ops
        # - view ops
        # - inplace aten ops
        # - mutating ops that are auto-functionalizable. That is,
        # the operator may mutate any number of inputs, but its outputs
        # may not alias any of the inputs.
        #
        # The unsupported cases usually do not show up here (because
        # AOTAutograd functionalized them away); the only way for an in-place
        # op to show up here is if a lowering or pass introduced it.
        if torch._library.utils.mutates_and_returns_first_arg(self.op_overload):
            self.mutation_names.append(tensor_args[0].get_name())
            return

        if schema.is_mutable and not can_auto_functionalize(kernel):
            raise NotImplementedError(
                f"NYI: Can't generate FallbackKernel for {kernel}"
            )

        schema_args = schema.arguments
        args, kwargs = self.unflatten_args(self.inputs, self.constant_args)

        def handle_aliasing_and_mutation(info, arg):
            # Assertions to make sure we didn't mismatch args
            if isinstance(info.type, torch.ListType):
                assert isinstance(arg, (list, tuple))
            is_optional_tensor = isinstance(
                info.type, torch.OptionalType
            ) and isinstance(info.type.getElementType(), torch.TensorType)
            if is_optional_tensor or isinstance(info.type, torch.TensorType):
                # PyTorch also accepts None and scalar types for args marked as "Tensor".
                # We're not going to check all of them here.
                assert not isinstance(arg, (tuple, list))

            if arg is None:
                return
            if info.alias_info is None:
                return
            # can_auto_functionalize already filters out mutable List[Tensor].
            # We can support this in the future, but this is very uncommon.
            assert isinstance(info.type, torch.TensorType) or is_optional_tensor
            self.alias_names.append(arg.get_name())
            if info.alias_info.is_write:
                mark_node_as_mutating(self, arg)

        for info, arg in torch._library.utils.zip_schema(schema, args, kwargs):
            handle_aliasing_and_mutation(info, arg)

    def codegen_unbacked_symbol_defs(self, wrapper):
        if not hasattr(self, "unbacked_bindings"):
            return

        unbacked_bindings = resolve_unbacked_bindings(
            V.graph.sizevars.shape_env, self.unbacked_bindings
        )

        if not unbacked_bindings:
            return

        for s, keypath in unbacked_bindings.items():

            def go(expr, keypath):
                if keypath == ():
                    return expr

                if (
                    len(keypath) >= 2
                    and isinstance(keypath[0], CallMethodKey)
                    and isinstance(keypath[1], pytree.SequenceKey)
                ):
                    return go(
                        f"{expr}.{keypath[0].name}({keypath[1].idx})", keypath[2:]
                    )
                elif isinstance(keypath[0], CallMethodKey):
                    return go(f"{expr}.{keypath[0].name}()", keypath[1:])
                elif isinstance(keypath[0], pytree.SequenceKey):
                    return go(f"{expr}[{keypath[0].idx}]", keypath[1:])
                elif isinstance(keypath[0], DivideByKey):
                    # TODO: need to assert divisibility
                    # TODO: this is invalid C++ codegen
                    return go(f"{expr}.__floordiv__({keypath[0].divisor})", keypath[1:])
                else:
                    raise AssertionError(f"unrecognized keypath {keypath}")

            def go_outer():
                if V.graph.cpp_wrapper and config.abi_compatible:
                    # Special handling for the top level buffer access,
                    # because self.get_name() is actually never bound; the
                    # individual output arguments are bound by
                    # generate_c_shim_fallback_kernel
                    if len(self.outputs) == 1:
                        return go(self.outputs[0].get_name(), keypath)
                    else:
                        assert isinstance(keypath[0], pytree.SequenceKey)
                        return go(self.outputs[keypath[0].idx].get_name(), keypath[1:])
                else:
                    return go(self.get_name(), keypath)

            wrapper.writeline(
                f"{wrapper.codegen_unbacked_symbol_decl(s)} = {go_outer()}{wrapper.ending}"
            )

    def get_unbacked_symbol_defs(self) -> Set[sympy.Symbol]:
        if unbacked_bindings := getattr(self, "unbacked_bindings", None):
            return resolve_unbacked_bindings(
                V.graph.sizevars.shape_env, unbacked_bindings
            ).keys()
        else:
            return set()

    def set_cpp_kernel(self, kernel):
        from .codegen.wrapper import get_cpp_op_schema

        assert (
            not kernel._schema.is_mutable
        ), f"mutable {kernel.__name__} is not supported with cpp_wrapper"

        # These checks are here because ops that return aliasing tensors will
        # return type Tensor& instead of Tensor, but codegen will always write
        # type Tensor on the LHS.
        def is_not_write(arg):
            return arg.alias_info is None or not arg.alias_info.is_write

        assert all(
            is_not_write(x) for x in kernel._schema.arguments
        ), f"{kernel.__name__} with alias_info arguments is not supported with cpp_wrapper"
        assert all(
            is_not_write(x) for x in kernel._schema.returns
        ), f"{kernel.__name__} with alias_info returns is not supported with cpp_wrapper"

        self.cpp_kernel_name = kernel._schema.name
        self.cpp_kernel_overload_name = kernel._schema.overload_name
        self.cpp_kernel_key = f"{self.cpp_kernel_name.replace('::', '_')}_{self.cpp_kernel_overload_name}"  # type: ignore[union-attr]

        self.cpp_op_schema = get_cpp_op_schema(kernel)
        self.init_args_default_value(kernel._schema)

    def init_args_default_value(self, schema):
        self.args_default_value = [
            {
                "name": x.name,
                "type": x.real_type,
                "value": x.default_value,
            }
            for x in schema.arguments
            if not x.kwarg_only
        ]

    def get_pos_arg_value(self, pos, kwargs):
        # positional args may be provided in kwargs
        pos_arg_name = self.args_default_value[pos]["name"]
        if pos_arg_name in kwargs:
            log.debug(
                "Found argument %s with value %s from kwargs",
                pos_arg_name,
                kwargs[pos_arg_name],
            )
            return kwargs[pos_arg_name]

        assert hasattr(
            self, "args_default_value"
        ), "self.args_default_value has to be provided"
        assert pos < len(
            self.args_default_value
        ), f"expected the index {pos} to be smaller than len(self.args_default_value): {len(self.args_default_value)}"
        arg_default_value = self.args_default_value[pos]["value"]
        log.debug(
            "Use default value %s for argument %s", arg_default_value, pos_arg_name
        )
        return arg_default_value

    def codegen_args(self):
        @dataclasses.dataclass
        class Shim:
            ref: Any

            def __repr__(self):
                return self.ref

        tensor_args = [Shim(x.codegen_reference()) for x in self.inputs]
        args, kwargs = self.unflatten_args(tensor_args, self.constant_args)
        if V.graph.cpp_wrapper and isinstance(self.op_overload, torch._ops.OpOverload):
            args = [
                V.graph.wrapper_code.val_to_cpp_arg_str(param.real_type, x)
                for param, x in zip(self.op_overload._schema.arguments, args)
            ]
        else:
            args = [V.graph.wrapper_code.val_to_arg_str(x) for x in args]

        # Previously, we want to maintain forward-compatibility by skipping
        # default args in the serialized artifacts in fbcode. However,
        # some of our shim interfaces require default values being set.
        # Discussed with Sherlock offline and we decided to allow serializing
        # default args into the C++ wrapper code for now. We will refine this
        # part if we see real FC requirement. More details related to FC
        # can be found at:
        # https://docs.google.com/document/d/1FzWm-sHYwmRi3x_g036kOxd99KaYquUsA-L5JwOn8ys/edit?usp=sharing
        if V.graph.cpp_wrapper and hasattr(self, "args_default_value"):
            self.fill_non_provided_args(args, kwargs, convert_val_to_str=True)

        # let self.codegen_kwargs handle kwargs
        self.kwargs.update(kwargs)
        return args

    @staticmethod
    def find_device(tensor_args, example_output):
        if tensor_args:
            return tensor_args[0].get_device()
        if isinstance(example_output, torch.Tensor):
            return example_output.device
        if isinstance(example_output, (list, tuple)):
            devices = {FallbackKernel.find_device(None, x) for x in example_output}
            # Remove None
            devices = [device for device in devices if device]
            if len(devices) == 1:
                return devices[0]
            for device in devices:
                if is_gpu(device.type):
                    return device
            return devices[0]
        return None

    def has_side_effects(self):
        if isinstance(self.op_overload, torch._ops.HigherOrderOperator):
            return False
        return get_schema_info(self.op_overload).is_mutable()

    def get_inputs_that_alias_output(self):
        return self.alias_names

    def get_mutation_names(self):
        assert len(self.mutation_names) <= 1
        return self.mutation_names

    def fill_non_provided_args(self, args, kwargs, convert_val_to_str=False):
        assert isinstance(args, (list, tuple))
        if isinstance(args, tuple):
            args = list(args)
        assert hasattr(self, "args_default_value")
        n_args = len(args)
        n_pos_args = len(self.args_default_value)
        # For cpp wrapper, if some positional args are not provided, we need to check
        # if they're in the kwargs or use their default value
        if n_args < n_pos_args:
            log.debug(
                "%s has %d unprovided positional arguments. "
                "Will check if they are in the keyword arguments or will use default values.",
                self.op_overload,
                n_pos_args - n_args,
            )
            pos_args = [
                self.get_pos_arg_value(i, kwargs) for i in range(n_args, n_pos_args)
            ]
            if convert_val_to_str:
                pos_args = [V.graph.wrapper_code.val_to_arg_str(x) for x in pos_args]
            args.extend(pos_args)
        return args

    # ProxyExecutor Design Note
    # We export the ExternFallbackNodes (for custom ops) into a serialized file
    # and run it with a host side proxy executor to address the ABI problem
    # This is currently only implemented for fbcode. Eventually, we will also make this work for OSS.
    # Detailed design doc can be found at
    # https://docs.google.com/document/d/1wC4DOZFaYym2t1Esz0X5yxlLI3RDnSiyRbUus3bkJ64/edit?usp=sharing
    def export_extern_kernel_node(self):
        assert isinstance(self, FallbackKernel)
        args, kwargs = self.unflatten_args(self.inputs, self.constant_args)
        args = self.fill_non_provided_args(args, kwargs)
        ordered_kwargs = [
            kwargs.get(key, None) for key in self.ordered_kwargs_for_cpp_kernel
        ]

        serializer = GraphModuleSerializer(None, None)  # type: ignore[arg-type]
        named_arguments = serializer.serialize_inputs(self.op_overload, args, kwargs)  # type: ignore[arg-type]

        # serialize_outputs
        def handle_single_output(return_type, output):
            if isinstance(return_type, torch.TensorType):
                # For single Tensor
                out = output
                if isinstance(output, (list, tuple)):
                    assert len(output) == 1
                    out = output[0]
                return export_schema.Argument.create(
                    as_tensor=export_schema.TensorArgument(name=out.get_name())
                )
            elif isinstance(return_type, torch.ListType) and isinstance(
                return_type.getElementType(), torch.TensorType
            ):
                # For single TensorList
                return export_schema.Argument.create(
                    as_tensors=[
                        export_schema.TensorArgument(name=out.get_name())
                        for out in output
                    ]
                )
            else:
                raise RuntimeError(f"Unsupported return type {type(return_type)}")

        target = self.op_overload
        returns = target._schema.returns  # type: ignore[union-attr]
        if len(returns) == 1:
            return_type = returns[0].real_type
            output_arguments = [handle_single_output(return_type, self.outputs)]
        else:
            # For tuple returns, e.g "-> (Tensor, Tensor)" or "-> (Tesnor, Tensor[])"
            assert isinstance(self.outputs, tuple)
            assert len(returns) == len(self.outputs)
            output_arguments = [
                handle_single_output(return_schema.real_type, output)
                for return_schema, output in zip(returns, self.outputs)
            ]

        node = ExternKernelNode(
            name=self.get_name(),
            node=export_schema.Node(
                target=self.op_overload.name(),  # type: ignore[union-attr]
                inputs=named_arguments,
                outputs=output_arguments,
                metadata={},
            ),
        )

        V.graph.extern_kernel_nodes.append(node)

        return [*args, *ordered_kwargs]

    def codegen(self, wrapper):
        kernel = self.op_overload
        if kernel.namespace == "aten":  # type: ignore[union-attr]
            # Aten Fallback Ops
            assert isinstance(kernel, torch._ops.OpOverload)

            if (
                kernel == aten.mul.Tensor
                and len(self.inputs) == 1
                and len(self.constant_args) == 1
            ):
                # When aten.mul.Tensor's second arg is constant, cpp wrapper expects to call mul_Scalar
                kernel = aten.mul.Scalar

            if V.graph.cpp_wrapper:
                if (
                    config.is_fbcode()
                    and kernel not in has_c_shim
                    # C shim v2 is torchgen-ed, which should cover all aten ops.
                    # If you do hit a missed op, please update gen_aoti_c_shim.py.
                    and config.c_shim_version == "1"
                ):
                    log.warning(
                        "%s is missing a c-shim implementation, using proxy executor as fallback",
                        kernel,
                    )
                    self.use_runtime_dispatch = True
                    self.set_cpp_kernel(kernel)
                else:
                    self.cpp_kernel_name = get_aten_cpp_kernel_name(kernel)
                    schema = kernel._schema  # type: ignore[union-attr]
                    self.init_args_default_value(schema)
            else:
                self.python_kernel_name = str(kernel)
        elif kernel.namespace == "_quantized":  # type: ignore[union-attr]
            # Internal Quantized Fallback Ops
            assert isinstance(kernel, torch._ops.OpOverload)
            if V.graph.cpp_wrapper:
                self.set_cpp_kernel(kernel)
                if not config.abi_compatible:
                    self.use_runtime_dispatch = True
            else:
                self.python_kernel_name = str(kernel)
        elif isinstance(kernel, torch._ops.HigherOrderOperator):
            self.python_kernel_name = f"torch.ops.higher_order.{kernel.__name__}"
        else:
            # For non-aten OpOverload, i.e. custom ops
            self.python_kernel_name = f"{kernel.__module__.replace('._ops.', '.ops.')}.{kernel.__name__}"  # type: ignore[union-attr]
            if V.graph.cpp_wrapper:
                self.use_runtime_dispatch = True
                self.set_cpp_kernel(kernel)

        if self.use_runtime_dispatch:
            self.codegen_comment(wrapper)

            exported_args = None
            args = None
            if config.abi_compatible:
                exported_args = self.export_extern_kernel_node()
            else:
                args = [*self.codegen_args(), *self.codegen_kwargs()]

            wrapper.generate_extern_kernel_alloc_and_find_schema_if_needed(
                self.get_name(),
                self.python_kernel_name,
                self.cpp_kernel_name,
                args,
                self.cpp_op_schema,
                self.cpp_kernel_key,
                self.cpp_kernel_overload_name,
                self.op_overload,
                exported_args,
                self.outputs,
            )
        else:
            self.codegen_comment(wrapper)
            args = [*self.codegen_args(), *self.codegen_kwargs()]
            V.graph.wrapper_code.generate_fallback_kernel(self, args)
            if isinstance(self.layout, Layout):
                self.codegen_size_asserts(wrapper)

        self.codegen_unbacked_symbol_defs(wrapper)

    @staticmethod
    def tensor_to_layout(output: torch.Tensor):
        return FixedLayout(
            output.device,
            output.dtype,
            convert_shape_to_inductor(output.size()),
            convert_shape_to_inductor(output.stride()),
        )

    @classmethod
    def create(cls, kernel, *args, **kwargs):
        fake_incorrect_kernels = (aten._fused_moving_avg_obs_fq_helper_functional,)
        context = (
            V.graph.fake_mode if kernel not in fake_incorrect_kernels else nullcontext()
        )
        with context:
            (
                example_output,
                tensor_args,
                non_tensor_args,
                unflatten_args,
                unbacked_bindings,
            ) = cls.process_kernel(kernel, *args, **kwargs)

        if example_output is None:
            packed = cls(
                NoneLayout(None),
                kernel,
                tensor_args,
                non_tensor_args,
                unflatten_args,
                unbacked_bindings=unbacked_bindings,
            )

        else:
            device = cls.find_device(tensor_args, example_output)
            assert device, "Not sure where to find device info"

            packed = cls(
                MultiOutputLayout(device),
                kernel,
                tensor_args,
                non_tensor_args,
                unflatten_args,
                unbacked_bindings=unbacked_bindings,
            )

        def generate_output(output, indices):
            if isinstance(output, (list, tuple)):
                return type(output)(
                    generate_output(output[i], indices + [(type(output), i)])
                    for i in range(len(output))
                )
            elif isinstance(output, dict):
                return {
                    key: generate_output(val, indices + [(type(output), key)])
                    for key, val in output.items()
                }
            elif isinstance(output, torch.Tensor):
                return MultiOutput(
                    cls.tensor_to_layout(output),
                    packed,
                    indices,
                )
            elif isinstance(output, int):
                return output
            elif isinstance(output, torch.SymInt):
                return output.node.expr
            else:
                assert (
                    output is None
                ), f"FallbackKernel output type {type(output)} is not supported"
                return None

        outputs = generate_output(example_output, [])
        if isinstance(outputs, (list, tuple, dict)):
            packed.outputs = outputs  # type: ignore[assignment]
        else:
            packed.outputs = [outputs]
        return outputs

    def apply_constraint(self):
        return super().apply_constraint()


@dataclasses.dataclass
class ComplexView(FallbackKernel):
    """View a complex number as two dtyped numbers or vice versa"""

    def should_allocate(self):
        return False

    def get_inputs_that_alias_output(self):
        # Signal to codegen that our output buffer isn't safe to reuse
        return [self.inputs[0].get_name()]

    def __init__(
        self,
        layout,
        kernel,
        tensor_args,
        nontensor_args,
        unflatten_args,
        *,
        unbacked_bindings=None,
    ):
        super().__init__(
            layout,
            kernel,
            tensor_args,
            nontensor_args,
            unflatten_args,
            unbacked_bindings=unbacked_bindings,
        )


@dataclasses.dataclass
class MultiOutputLayout(IRNode):
    device: torch.device


class MultiOutput(ExternKernel):
    # Given an input MultiOutputLayout buffer, indexes out an actual buffer
    # from that result.  This doesn't actually produce multiple outputs,
    # that's MultiOutputLayout!
    def codegen_list_tuple_access(self, basename, indices):
        if len(indices) > 0:
            itype, i = indices[0]
            if issubclass(itype, list):
                return self.codegen_list_tuple_access(f"{basename}[{i}]", indices[1:])
            elif issubclass(itype, tuple):
                # cpp wrapper code needs to use std::get<> to access a tuple
                tuple_access = V.graph.wrapper_code.codegen_tuple_access(
                    basename, self.get_name(), str(i)
                )
                return self.codegen_list_tuple_access(tuple_access, indices[1:])
            elif issubclass(itype, dict):
                return self.codegen_list_tuple_access(f"{basename}['{i}']", indices[1:])
            else:
                raise AssertionError("non supported index type: ", itype)
        else:
            return basename

    def codegen(self, wrapper):
        wrapper.codegen_multi_output(
            self.get_name(),
            self.codegen_list_tuple_access(self.inputs[0].get_name(), self.indices),
        )

    def __init__(self, layout, input, indices: List[Tuple[Any, ...]]):
        super().__init__(None, layout, [input], ())
        self.name = V.graph.register_buffer(self)
        self.indices = indices

    def get_unbacked_symbol_uses(self) -> Set[sympy.Symbol]:
        return self.inputs[0].get_unbacked_symbol_uses()

    def should_allocate(self):
        return False

    def get_inputs_that_alias_output(self):
        return [
            inp.get_name()
            for inp in self.inputs
            if isinstance(inp, FallbackKernel)
            and len(inp.get_inputs_that_alias_output()) > 0
        ]


def _prepare_convolution_fusion_create(
    cls,
    x: "TensorBox",
    weight: "TensorBox",
    bias: "TensorBox",
    padding: List[int],
    stride: List[int],
    dilation: List[int],
    groups: int,
    transposed: bool = False,
    output_padding: Optional[List[int]] = None,
):
    """
    This function is a helper function to prepare inputs, layout and constant args
    for convolution post-op fusion's create function, including deciding the output
    layout (channels first or channels last), realizing inputs and make them etc. The
    function only supports the CPU device since conv post-op fusion kernel is only
    supported on CPU right now.
    """

    # Port from aten/src/ATen/native/ConvUtils.h: _conv_input_size
    def _conv_input_size(
        output_size, weight_size, padding, output_padding, stride, dilation, groups
    ):
        assert len(output_size) == len(weight_size), "Expect input dim == weight dim"
        dim = len(output_size)
        assert dim > 2, "Expect input dim > 2"

        BATCH_DIM = 0
        WEIGHT_INPUT_CHANNELS_DIM = 1
        input_size = []
        input_size.append(output_size[BATCH_DIM])
        input_size.append(weight_size[WEIGHT_INPUT_CHANNELS_DIM] * groups)
        for d in range(2, dim):
            kernel = (weight_size[d] - 1) * dilation[d - 2] + 1
            input_size_d = (
                (output_size[d] - 1) * stride[d - 2]
                - (padding[d - 2] * 2)
                + kernel
                + output_padding[d - 2]
            )
            input_size.append(input_size_d)
        return list(map(int, input_size))

    # The size of prepacked_weight is the prepacked weight size of deconv:
    #   Groups > 1:  [g*o, i/g, ...]
    #   Groups == 1: [o, i, ...]
    # Returns original weight size in [i, o, ...]
    def _original_deconv_weight_size(
        prepacked_weight,
        groups,
    ):
        prepacked_weight_size = prepacked_weight.size()
        dim = len(prepacked_weight_size)
        assert dim > 2, "Expect weight dim > 2"
        if groups > 1:
            weight_size = []
            weight_size.append(prepacked_weight_size[1] * groups)
            weight_size.append(prepacked_weight_size[0] / groups)
            for d in range(2, dim):
                weight_size.append(prepacked_weight_size[d])
        else:
            weight_size = prepacked_weight.transpose(0, 1).size()
        return weight_size

    x.realize()
    weight.realize()
    if bias is not None:
        bias.realize()
    with V.graph.fake_mode:
        # TODO <Leslie> cleaned up the fake_tensor trace as Linear implementation
        x_fake = ir_node_to_tensor(x, guard_shape=True)
        weight_fake = ir_node_to_tensor(weight, guard_shape=True)
        dims = len(x_fake.size()) - 2
        assert 0 < len(padding) <= dims
        assert 0 < len(dilation) <= dims
        assert 0 < len(stride) <= dims
        padding = pad_listlike(padding, dims)
        dilation = pad_listlike(dilation, dims)
        stride = pad_listlike(stride, dims)
        if output_padding is None:
            output_padding = pad_listlike([0], dims)
        else:
            assert 0 < len(output_padding) <= dims
            output_padding = pad_listlike(output_padding, dims)
        assert isinstance(groups, int)
        if transposed:
            # When transposed, the size of the prepacked oneDNN weight is different
            # from the PyTorch weight. We're not able to run aten conv with such
            # size. We infer the output size from the input params here:
            weight_size = _original_deconv_weight_size(weight_fake, groups)
            input_size = x_fake.size()
            output_size = _conv_input_size(
                input_size,
                weight_size,
                padding,
                output_padding,
                stride,
                dilation,
                groups,
            )
        else:
            bias_fake = (
                ir_node_to_tensor(bias, guard_shape=True) if bias is not None else bias
            )
            output = torch.ops.aten.convolution(
                x_fake,
                weight_fake,
                bias_fake,
                stride,
                padding,
                dilation,
                transposed,
                output_padding,
                groups,
            )
            output_size = output.size()

        req_stride_order = [0] + list(reversed(range(1, len(stride) + 1)))
        req_stride_order = [len(req_stride_order)] + req_stride_order

    x = cls.require_stride_order(x, req_stride_order)

    # We won't do weight prepack for Conv if dynamic_shapes.
    # In static shape cases, since weight is prepacked, we'll always force output to be channels last in the Conv kernel.
    # In dynamic shape cases, for input with channels = 1, like tensor of size (s0, 1, 28, 28) and stride (784, 784, 28, 1),
    # x = cls.require_stride_order(x, req_stride_order) where req_stride_order is in the channels last order
    # won't change the stride of this tensor since stride for dimensions of size 1 is ignored. While in Conv kernel,
    # this tensor is considered as channels first and the output will be in contiguous format.
    # To align the behavior of the Conv kernel, we set the output_stride in such case to be contiguous instead of channels last.
    dynamic_shapes = not all(isinstance(i, int) for i in (output_size))
    if dynamic_shapes and is_contiguous_storage_and_layout(x):
        output_stride = make_contiguous_strides_for(output_size)
    else:
        output_stride = make_channels_last_strides_for(output_size)

    assert x.get_device().type == "cpu" and weight.get_device().type == "cpu"
    inputs = [x, weight]

    kernel_layout = FixedLayout(
        x.get_device(),
        x.get_dtype(),
        convert_shape_to_inductor(output_size),
        convert_shape_to_inductor(output_stride),
    )
    constant_args = [padding, stride, dilation, groups]
    if transposed:
        constant_args.insert(1, output_padding)

    if bias is not None:
        inputs.append(bias)
    else:
        constant_args.insert(0, bias)
    return inputs, constant_args, kernel_layout, req_stride_order


def _prepare_linear_fusion_create(
    cls,
    x: "TensorBox",
    weight: "TensorBox",
    bias: "TensorBox",
):
    """
    This function is a helper function to prepare inputs, layout and constant args
    for linear post-op fusion's create function. The function only supports the CPU device
    since linear post-op fusion kernel is only supported on CPU right now.
    """
    x.realize()
    weight.realize()
    if bias is not None:
        bias.realize()

    *m, _ = x.get_size()
    # The weight has been transposed during the qlinear weight prepack process.
    # https://github.com/pytorch/pytorch/blob/4979f9c0d72490970e2019bb1d2284f83d93f76b/
    # aten/src/ATen/native/quantized/cpu/qlinear_prepack.cpp#L291
    _, oc = weight.get_size()
    output_size = list(m) + [oc]
    req_stride_order = list(reversed(range(len(x.get_size()))))

    x = cls.require_stride_order(x, req_stride_order)
    assert x.get_device().type == "cpu" and weight.get_device().type == "cpu"
    inputs = [x, weight]

    output_stride = make_contiguous_strides_for(output_size)
    kernel_layout = FixedLayout(
        x.get_device(),
        x.get_dtype(),
        output_size,
        output_stride,
    )
    constant_args: List[Any] = []

    if bias is not None:
        inputs.append(bias)
    else:
        constant_args.insert(0, bias)
    return inputs, constant_args, kernel_layout, req_stride_order


class ConvolutionUnary(ExternKernelAlloc):
    def __init__(
        self,
        layout,
        inputs,
        constant_args=(),
    ):
        super().__init__(
            layout,
            inputs,
            constant_args,
            None,
            python_kernel_name="torch.ops.mkldnn._convolution_pointwise",
            cpp_kernel_name="mkldnn::_convolution_pointwise",
        )
        self.cpp_kernel_key = "convolution_pointwise"
        self.cpp_op_schema = """
            at::Tensor(
                const at::Tensor& input_t,
                const at::Tensor& weight_t,
                const c10::optional<at::Tensor>& bias_opt,
                at::IntArrayRef padding,
                at::IntArrayRef stride,
                at::IntArrayRef dilation,
                int64_t groups,
                c10::string_view attr,
                torch::List<c10::optional<at::Scalar>> scalars,
                c10::optional<c10::string_view> algorithm)"""

    def codegen(self, wrapper):
        wrapper.generate_extern_kernel_alloc_and_find_schema_if_needed(
            self.get_name(),
            self.python_kernel_name,
            self.cpp_kernel_name,
            self.codegen_args(),
            self.cpp_op_schema,
            self.cpp_kernel_key,
        )
        if isinstance(self.layout, Layout):
            self.codegen_size_asserts(wrapper)

    @classmethod
    def create(
        cls,
        x: "TensorBox",
        weight: "TensorBox",
        bias: "TensorBox",
        padding_: List[int],
        stride_: List[int],
        dilation_: List[int],
        groups: int,
        attr,
        scalars: Optional[List[Any]],
        algorithm,
    ):
        (inputs, constant_args, kernel_layout, _) = _prepare_convolution_fusion_create(
            cls, x, weight, bias, padding_, stride_, dilation_, groups
        )
        constant_args = constant_args + [
            attr,
            may_convert_to_optional(scalars),
            algorithm,
        ]
        return ConvolutionUnary(
            layout=kernel_layout,
            inputs=inputs,
            constant_args=constant_args,
        )


class ConvolutionBinary(ExternKernelAlloc):
    def __init__(
        self,
        layout,
        inputs,
        constant_args=(),
        cpp_constant_args=(),
    ):
        super().__init__(
            layout,
            inputs,
            constant_args,
            None,
            python_kernel_name="torch.ops.mkldnn._convolution_pointwise.binary",
            cpp_kernel_name="mkldnn::_convolution_pointwise",
        )
        self.cpp_kernel_overload_name = "binary"
        self.cpp_kernel_key = "convolution_pointwise_binary"
        self.cpp_op_schema = """
            at::Tensor(
                const at::Tensor& input_t,
                const at::Tensor& other_t,
                const at::Tensor& weight_t,
                const c10::optional<at::Tensor>& bias_opt,
                at::IntArrayRef padding,
                at::IntArrayRef stride,
                at::IntArrayRef dilation,
                int64_t groups,
                c10::string_view binary_attr,
                c10::optional<at::Scalar> alpha,
                c10::optional<c10::string_view> unary_attr,
                torch::List<c10::optional<at::Scalar>> unary_scalars,
                c10::optional<c10::string_view> unary_algorithm)"""
        self.cpp_constant_args = cpp_constant_args

    def codegen(self, wrapper):
        wrapper.generate_extern_kernel_alloc_and_find_schema_if_needed(
            self.get_name(),
            self.python_kernel_name,
            self.cpp_kernel_name,
            self.codegen_args(),
            self.cpp_op_schema,
            self.cpp_kernel_key,
            self.cpp_kernel_overload_name,
        )
        if isinstance(self.layout, Layout):
            self.codegen_size_asserts(wrapper)

    @classmethod
    def create(
        cls,
        x: "TensorBox",
        other: "TensorBox",
        weight: "TensorBox",
        bias: "TensorBox",
        padding_: List[int],
        stride_: List[int],
        dilation_: List[int],
        groups: int,
        binary_attr: str,
        binary_alpha: Optional[float],
        unary_attr: Optional[str],
        unary_scalars: Optional[List[Any]],
        unary_algorithm: Optional[str],
    ):
        (
            inputs,
            constant_args,
            kernel_layout,
            req_stride_order,
        ) = _prepare_convolution_fusion_create(
            cls, x, weight, bias, padding_, stride_, dilation_, groups
        )
        other = cls.require_stride_order(other, req_stride_order)
        inputs.insert(1, other)
        constant_args = constant_args + [
            binary_attr,
            binary_alpha,
            unary_attr,
            may_convert_to_optional(unary_scalars),
            unary_algorithm,
        ]
        return ConvolutionBinary(
            layout=kernel_layout,
            inputs=inputs,
            constant_args=constant_args,
        )


class ConvolutionBinaryInplace(ExternKernelAlloc):
    def __init__(
        self,
        kernel_layout,
        inputs,
        constant_args=(),
    ):
        # Due to constrain of op.call, other (Tensor&) should be at input[0]
        reordered_inputs = [inputs[1], inputs[0]] + inputs[2:]

        super().__init__(
            kernel_layout,
            reordered_inputs,
            constant_args,
            None,
            python_kernel_name="torch.ops.mkldnn._convolution_pointwise_.binary",
            cpp_kernel_name="mkldnn::_convolution_pointwise_",
        )
        self.cpp_kernel_overload_name = "binary"
        self.cpp_kernel_key = "convolution_pointwise_binary_"
        # TODO: op.call: input[0] should be at::Tensor&
        self.cpp_op_schema = """
            at::Tensor&(
                at::Tensor& other_t,
                const at::Tensor& input_t,
                const at::Tensor& weight_t,
                const c10::optional<at::Tensor>& bias_opt,
                at::IntArrayRef padding,
                at::IntArrayRef stride,
                at::IntArrayRef dilation,
                int64_t groups,
                c10::string_view binary_attr,
                c10::optional<at::Scalar> alpha,
                c10::optional<c10::string_view> unary_attr,
                torch::List<c10::optional<at::Scalar>> unary_scalars,
                c10::optional<c10::string_view> unary_algorithm)"""

    def codegen(self, wrapper):
        wrapper.generate_extern_kernel_alloc_and_find_schema_if_needed(
            self.get_name(),
            self.python_kernel_name,
            self.cpp_kernel_name,
            self.codegen_args(),
            self.cpp_op_schema,
            self.cpp_kernel_key,
            self.cpp_kernel_overload_name,
        )

    def get_mutation_names(self):
        return [self.inputs[0].get_name()]

    def get_unbacked_symbol_defs(self) -> Set[sympy.Symbol]:
        return set()

    @classmethod
    def create(
        cls,
        x: "TensorBox",
        other: "TensorBox",
        weight: "TensorBox",
        bias: "TensorBox",
        padding_: List[int],
        stride_: List[int],
        dilation_: List[int],
        groups: int,
        binary_attr: str,
        binary_alpha: Optional[float],
        unary_attr: Optional[str],
        unary_scalars: Optional[List[Any]],
        unary_algorithm: Optional[str],
    ):
        (
            inputs,
            constant_args,
            _,
            req_stride_order,
        ) = _prepare_convolution_fusion_create(
            cls, x, weight, bias, padding_, stride_, dilation_, groups
        )
        other = cls.require_stride_order(other, req_stride_order)
        inputs.insert(1, other)
        constant_args = constant_args + [
            binary_attr,
            binary_alpha,
            unary_attr,
            may_convert_to_optional(unary_scalars),
            unary_algorithm,
        ]
        packed = ConvolutionBinaryInplace(
            kernel_layout=NoneLayout(inputs[1].get_device()),  # type: ignore[arg-type]
            inputs=inputs,
            constant_args=constant_args,
        )
        mark_node_as_mutating(packed, inputs[1])
        # This op mutates in place which means that the result is not the
        # target but rather the input that is being mutated
        # init reorders the inputs, so inputs[1] becomes packed.inputs[0]
        return packed.inputs[0]


class MKLPackedLinear(ExternKernelAlloc):
    def __init__(
        self,
        layout,
        inputs,
        constant_args=(),
    ):
        super().__init__(
            layout,
            inputs,
            constant_args,
            None,
            python_kernel_name="torch.ops.mkl._mkl_linear",
            cpp_kernel_name="mkl::_mkl_linear",
        )
        self.cpp_kernel_key = "mkl_linear"
        self.cpp_op_schema = """
            at::Tensor(
                const at::Tensor& self,
                const at::Tensor& mkl_weight_t,
                const at::Tensor& origin_weight_t,
                const c10::optional<at::Tensor>& bias_opt,
                const int64_t prepack_batch_size)"""

    def codegen(self, wrapper):
        wrapper.generate_extern_kernel_alloc_and_find_schema_if_needed(
            self.get_name(),
            self.python_kernel_name,
            self.cpp_kernel_name,
            self.codegen_args(),
            self.cpp_op_schema,
            self.cpp_kernel_key,
        )

    @classmethod
    def create(cls, x, packed_w, orig_w, batch_size):
        x = cls.require_stride1(cls.realize_input(x))
        orig_w = cls.require_stride1(cls.realize_input(orig_w))
        *m, _ = x.get_size()
        oc, _ = orig_w.get_size()
        output_size = list(m) + [oc]
        output_stride = make_contiguous_strides_for(output_size)
        inputs = [x, packed_w, orig_w]
        constant_args = [None, batch_size]

        return MKLPackedLinear(
            layout=FixedLayout(
                x.get_device(), x.get_dtype(), output_size, output_stride
            ),
            inputs=inputs,
            constant_args=constant_args,
        )


class LinearUnary(ExternKernelAlloc):
    def __init__(
        self,
        layout,
        inputs,
        constant_args=(),
    ):
        super().__init__(
            layout,
            inputs,
            constant_args,
            None,
            python_kernel_name="torch.ops.mkldnn._linear_pointwise",
            cpp_kernel_name="mkldnn::_linear_pointwise",
        )
        self.cpp_kernel_key = "linear_pointwise"
        self.cpp_op_schema = """
            at::Tensor(
                const at::Tensor& input_t,
                const at::Tensor& weight_t,
                const c10::optional<at::Tensor>& bias_opt,
                c10::string_view attr,
                torch::List<c10::optional<at::Scalar>> scalars,
                c10::optional<c10::string_view> algorithm)"""

    def codegen(self, wrapper):
        wrapper.generate_extern_kernel_alloc_and_find_schema_if_needed(
            self.get_name(),
            self.python_kernel_name,
            self.cpp_kernel_name,
            self.codegen_args(),
            self.cpp_op_schema,
            self.cpp_kernel_key,
        )

    @classmethod
    def create(cls, x, w, b, attr, scalars, algorithm):
        x = cls.require_contiguous(cls.realize_input(x))
        w = cls.require_contiguous(cls.realize_input(w))

        *m, ic = x.get_size()
        oc, ic = w.get_size()
        inputs = [x, w]
        constant_args = [attr, scalars if scalars else [-1], algorithm]
        if b is not None:
            b = cls.require_contiguous(cls.realize_input(b))
            inputs.append(b)
        else:
            constant_args.insert(0, None)

        return LinearUnary(
            layout=FlexibleLayout(
                device=x.get_device(),
                dtype=x.get_dtype(),
                size=list(m) + [oc],
            ),
            inputs=inputs,
            constant_args=constant_args,
        )

    def apply_constraint(self):
        pass


class LinearBinary(ExternKernelAlloc):
    kernel = "torch.ops.mkldnn._linear_pointwise.binary"

    def __init__(
        self,
        layout,
        inputs,
        constant_args=(),
    ):
        super().__init__(
            layout,
            inputs,
            constant_args,
            None,
            python_kernel_name="torch.ops.mkldnn._linear_pointwise.binary",
            cpp_kernel_name="mkldnn::_linear_pointwise",
        )
        self.cpp_kernel_overload_name = "binary"
        self.cpp_kernel_key = "linear_pointwise_binary"
        self.cpp_op_schema = """
            at::Tensor(
                const at::Tensor& input_t,
                const at::Tensor& other_t,
                const at::Tensor& weight_t,
                const c10::optional<at::Tensor>& bias_opt,
                c10::string_view attr)
        """

    def codegen(self, wrapper):
        wrapper.generate_extern_kernel_alloc_and_find_schema_if_needed(
            self.get_name(),
            self.python_kernel_name,
            self.cpp_kernel_name,
            self.codegen_args(),
            self.cpp_op_schema,
            self.cpp_kernel_key,
            self.cpp_kernel_overload_name,
        )

    @classmethod
    def create(cls, x, y, w, b, attr):
        x = cls.require_contiguous(cls.realize_input(x))
        y = cls.require_contiguous(cls.realize_input(y))
        w = cls.require_contiguous(cls.realize_input(w))

        *m, ic = x.get_size()
        oc, ic = w.get_size()

        inputs = [x, y, w]
        constant_args = [attr]
        if b is not None:
            b = cls.require_contiguous(cls.realize_input(b))
            inputs.append(b)
        else:
            constant_args.insert(0, b)

        return LinearBinary(
            layout=FlexibleLayout(
                device=x.get_device(),
                dtype=x.get_dtype(),
                size=list(m) + [oc],
            ),
            inputs=inputs,
            constant_args=constant_args,
        )

    def apply_constraint(self):
        pass


class ConvolutionTransposeUnary(ExternKernelAlloc):
    def __init__(
        self,
        layout,
        inputs,
        constant_args=(),
    ):
        super().__init__(
            layout,
            inputs,
            constant_args,
            None,
            python_kernel_name="torch.ops.mkldnn._convolution_transpose_pointwise",
            cpp_kernel_name="mkldnn::_convolution_transpose_pointwise",
        )
        self.cpp_kernel_key = "convolution_transpose_pointwise"
        self.cpp_op_schema = """
            at::Tensor(
                const at::Tensor& input_t,
                const at::Tensor& weight_t,
                const c10::optional<at::Tensor>& bias_opt,
                at::IntArrayRef padding,
                at::IntArrayRef output_padding,
                at::IntArrayRef stride,
                at::IntArrayRef dilation,
                int64_t groups,
                c10::string_view attr,
                torch::List<c10::optional<at::Scalar>> scalars,
                c10::optional<c10::string_view> algorithm)"""

    def codegen(self, wrapper):
        wrapper.generate_extern_kernel_alloc_and_find_schema_if_needed(
            self.get_name(),
            self.python_kernel_name,
            self.cpp_kernel_name,
            self.codegen_args(),
            self.cpp_op_schema,
            self.cpp_kernel_key,
        )

    @classmethod
    def create(
        cls,
        x: "TensorBox",
        weight: "TensorBox",
        bias: "TensorBox",
        padding_: List[int],
        output_padding_: List[int],
        stride_: List[int],
        dilation_: List[int],
        groups_: int,
        attr,
        scalars: Optional[List[Any]],
        algorithm,
    ):
        transposed = True
        (
            inputs,
            constant_args,
            kernel_layout,
            _,
        ) = _prepare_convolution_fusion_create(
            cls,
            x,
            weight,
            bias,
            padding_,
            stride_,
            dilation_,
            groups_,
            transposed,
            output_padding_,
        )
        constant_args = constant_args + [
            attr,
            may_convert_to_optional(scalars),
            algorithm,
        ]
        return ConvolutionTransposeUnary(
            layout=kernel_layout,
            inputs=inputs,
            constant_args=constant_args,
        )


class MkldnnRnnLayer(ExternKernelAlloc):
    def __init__(
        self,
        layout,
        inputs,
        constant_args=(),
    ):
        super().__init__(
            layout,
            inputs,
            constant_args,
            None,
            python_kernel_name="aten.mkldnn_rnn_layer",
            cpp_kernel_name="at::mkldnn_rnn_layer",
        )

    @classmethod
    def create(
        cls,
        x: "TensorBox",
        w0: "TensorBox",
        w1: "TensorBox",
        w2: "TensorBox",
        w3: "TensorBox",
        hx: "TensorBox",
        cx: "TensorBox",
        reverse: bool,
        batch_sizes: List[int],
        mode: int,
        hidden_size: int,
        num_layers: int,
        has_biases: bool,
        bidirectional: bool,
        batch_first: bool,
        train: bool,
    ):
        x = cls.require_stride1(cls.realize_input(x))
        # If batch_first, x has been permuted in lstm before entering the mkldnn_rnn_layer.
        # Make sure x is contiguous in batch_first case.
        x.freeze_layout()
        w0 = cls.require_stride1(cls.realize_input(w0))
        w1 = cls.require_stride1(cls.realize_input(w1))
        w2 = cls.require_stride1(cls.realize_input(w2))
        w3 = cls.require_stride1(cls.realize_input(w3))
        hx = cls.require_stride1(cls.realize_input(hx))
        hx.freeze_layout()
        cx = cls.require_stride1(cls.realize_input(cx))
        cx.freeze_layout()

        input_size = x.get_size()
        assert len(input_size) == 3, "Expect lstm input to be 3D"
        # batch_first is handled in the lstm OP. When entering
        # rnn_layer here, we'll always have batch_first = False
        seq_length, mini_batch, input_size = input_size
        output_shape = [seq_length, mini_batch, hidden_size]

        hy_shape = hx.get_size()
        cy_shape = cx.get_size()

        res: List[IRNode] = []

        inputs = [x, w0, w1, w2, w3, hx, cx]
        constant_args = [
            reverse,
            batch_sizes,
            mode,
            hidden_size,
            num_layers,
            has_biases,
            bidirectional,
            batch_first,
            train,
        ]

        packed = MkldnnRnnLayer(
            MultiOutputLayout(x.get_device()),
            inputs=inputs,
            constant_args=constant_args,
        )

        def get_strides_of_lstm_output(output_shape, batch_first):
            assert len(output_shape) == 3, "Expect output_shape to be 3D"
            return make_contiguous_strides_for(output_shape)

        output_sizes = [output_shape, hy_shape, cy_shape]
        output_strides = [
            get_strides_of_lstm_output(output_shape, batch_first),
            make_contiguous_strides_for(hy_shape),
            make_contiguous_strides_for(cy_shape),
        ]
        output_ir = [
            MultiOutput(
                FixedLayout(
                    x.get_device(),
                    x.get_dtype(),
                    output_size,
                    output_stride,
                ),
                packed,
                [(tuple, i)],
            )
            for i, (output_size, output_stride) in enumerate(
                zip(output_sizes, output_strides)
            )
        ]

        return output_ir


class QConvPointWisePT2E(ExternKernelAlloc):
    def __init__(
        self,
        layout,
        inputs,
        constant_args=(),
    ):
        """
        if bias is not None
            - inputs = [x, w, b, weight_scale, weight_zp]
            - const_args is: [stride, padding, dilation, groups, x_scale, x_zp, o_inv_scale, o_zp,
              fp32_output, unary_attr, unary_scalars, unary_algorithm]
        else
            - inputs = [x, w, weight_scale, weight_zp]
            - const_args is: [bias, stride, padding, dilation, groups, x_scale, x_zp, o_inv_scale, o_zp,
              fp32_output, unary_attr, unary_scalars, unary_algorithm]
        """
        self.has_bias = len(inputs) == 5
        super().__init__(
            layout,
            inputs,
            constant_args,
            None,
            python_kernel_name="torch.ops.onednn.qconv2d_pointwise",
            cpp_kernel_name="onednn::qconv2d_pointwise",
        )
        self.cpp_kernel_key = "qconv2d_pointwise"
        self.cpp_op_schema = """
            at::Tensor(
                at::Tensor act,
                double act_scale,
                int64_t act_zero_point,
                at::Tensor weight,
                at::Tensor weight_scales,
                at::Tensor weight_zero_points,
                c10::optional<at::Tensor> bias,
                torch::List<int64_t> stride,
                torch::List<int64_t> padding,
                torch::List<int64_t> dilation,
                int64_t groups,
                double output_scale,
                int64_t output_zero_point,
                c10::optional<c10::ScalarType> output_dtype,
                c10::string_view attr,
                torch::List<c10::optional<at::Scalar>> scalars,
                c10::optional<c10::string_view> algorithm)"""

    def codegen(self, wrapper):
        # Parser the inputs and constant
        args = [x.codegen_reference() for x in self.inputs]
        const_args = []
        const_args.extend(self.codegen_const_args())

        x = args[0]
        packed_weight = args[1]
        bias = args[2] if self.has_bias else const_args[0]
        w_scale, w_zp = args[-2], args[-1]
        (
            stride,
            padding,
            dilation,
            groups,
            x_scale,
            x_zp,
            o_inv_scale,
            o_zp,
            output_dtype,
            unary_attr,
            unary_scalars,
            unary_algorithm,
        ) = const_args[-12:]

        codegen_args = (
            x,
            x_scale,
            x_zp,
            packed_weight,
            w_scale,
            w_zp,
            bias,
            stride,
            padding,
            dilation,
            groups,
            o_inv_scale,
            o_zp,
            output_dtype,
            unary_attr,
            unary_scalars,
            unary_algorithm,
        )
        wrapper.generate_extern_kernel_alloc_and_find_schema_if_needed(
            self.get_name(),
            self.python_kernel_name,
            self.cpp_kernel_name,
            codegen_args,
            self.cpp_op_schema,
            self.cpp_kernel_key,
        )
        if isinstance(self.layout, Layout):
            self.codegen_size_asserts(wrapper)

    @classmethod
    def create(
        cls,
        x: "TensorBox",
        x_scale: float,
        x_zp: int,
        weight: "TensorBox",  # packed_weight
        w_scale: "TensorBox",
        w_zp: "TensorBox",
        bias: "TensorBox",
        stride_: List[int],
        padding_: List[int],
        dilation_: List[int],
        groups: int,
        o_inv_scale: float,
        output_zero_point: int,
        output_dtype,
        unary_attr,
        unary_scalars,
        unary_algorithm,
    ):
        transposed = False
        output_padding = None
        (inputs, constant_args, kernel_layout, _) = _prepare_convolution_fusion_create(
            cls,
            x,
            weight,
            bias,
            padding_,
            stride_,
            dilation_,
            groups,
            transposed,
            output_padding,
        )
        # swap padding and stride to align with functional conv arg order
        if bias is None:
            constant_args[1], constant_args[2] = constant_args[2], constant_args[1]
        else:
            constant_args[0], constant_args[1] = constant_args[1], constant_args[0]

        w_scale.realize()
        w_zp.realize()
        inputs = inputs + [w_scale, w_zp]
        constant_args = constant_args + [
            x_scale,
            x_zp,
            o_inv_scale,
            output_zero_point,
            output_dtype,
            unary_attr,
            may_convert_to_optional(unary_scalars),
            unary_algorithm,
        ]

        if output_dtype is not None:
            assert output_dtype in [torch.float32, torch.bfloat16]
            # in _prepare_convolution_fusion_create, we use x.dtype (uint8) to create kernel_layout
            # if we set output_dtype is not None, the output buf should be output_dtype instead of uint8.
            kernel_layout.dtype = output_dtype

        return QConvPointWisePT2E(
            layout=kernel_layout,
            inputs=inputs,
            constant_args=constant_args,
        )


class QConvPointWiseBinaryPT2E(ExternKernelAlloc):
    def __init__(
        self,
        layout,
        inputs,
        constant_args=(),
    ):
        """
        Needs input/weight/output qparams
        if bias is not None
            - inputs = [x, w, b, accum, w_scale, w_zp]
            - const_args = [stride, padding, dilation, groups, x_scale, x_zp, accum_scale, accum_zp, o_inv_scale, o_zp,
            fp32_output, binary_attr, aplha, unary_attr, unary_scalars, unary_algorithm]
        else
            - inputs = [x, w, accum, w_scale, w_zp]
            - const_args = const_args is: [bias, stride, padding, dilation, groups, x_scale, x_zp, accum_scale,
            accum_zp, o_inv_scale, o_zp, fp32_output, binary_attr, aplha, unary_attr, unary_scalars, unary_algorithm]
        """
        self.has_bias = len(inputs) == 6
        self.idx_for_inplace_sum = 3 if self.has_bias else 2
        super().__init__(
            layout,
            inputs,
            constant_args,
            None,
            python_kernel_name="torch.ops.onednn.qconv2d_pointwise.binary",
            cpp_kernel_name="onednn::qconv2d_pointwise",
        )
        self.cpp_kernel_overload_name = "binary"
        self.cpp_kernel_key = "qconv2d_pointwise_binary"
        self.cpp_op_schema = """
            at::Tensor(
                at::Tensor act,
                double act_scale,
                int64_t act_zero_point,
                at::Tensor accum,
                double accum_scale,
                int64_t accum_zero_point,
                at::Tensor weight,
                at::Tensor weight_scales,
                at::Tensor weight_zero_points,
                c10::optional<at::Tensor> bias,
                torch::List<int64_t> stride,
                torch::List<int64_t> padding,
                torch::List<int64_t> dilation,
                int64_t groups,
                double output_scale,
                int64_t output_zero_point,
                c10::optional<c10::ScalarType> output_dtype,
                c10::string_view binary_attr,
                c10::optional<at::Scalar> alpha,
                c10::optional<c10::string_view> attr,
                torch::List<c10::optional<at::Scalar>> scalars,
                c10::optional<c10::string_view> algorithm)"""

    def codegen(self, wrapper):
        # Parser the inputs and constant
        args = [x.codegen_reference() for x in self.inputs]
        const_args = []
        const_args.extend(self.codegen_const_args())

        x = args[0]
        packed_weight = args[1]
        bias = args[2] if self.has_bias else const_args[0]
        accum, w_scale, w_zp = args[-3], args[-2], args[-1]
        (
            stride,
            padding,
            dilation,
            groups,
            x_scale,
            x_zp,
            accum_scale,
            accum_zp,
            o_inv_scale,
            o_zp,
            output_dtype,
            binary_attr,
            alpha,
            unary_attr,
            unary_scalars,
            unary_algorithm,
        ) = const_args[-16:]
        conv_args = (
            x,
            x_scale,
            x_zp,
            accum,
            accum_scale,
            accum_zp,
            packed_weight,
            w_scale,
            w_zp,
            bias,
            stride,
            padding,
            dilation,
            groups,
            o_inv_scale,
            o_zp,
            output_dtype,
            binary_attr,
            alpha,
            unary_attr,
            unary_scalars,
            unary_algorithm,
        )
        wrapper.generate_extern_kernel_alloc_and_find_schema_if_needed(
            self.get_name(),
            self.python_kernel_name,
            self.cpp_kernel_name,
            conv_args,
            self.cpp_op_schema,
            self.cpp_kernel_key,
            self.cpp_kernel_overload_name,
        )
        if isinstance(self.layout, Layout):
            self.codegen_size_asserts(wrapper)

    def get_mutation_names(self):
        return [self.inputs[self.idx_for_inplace_sum].get_name()]

    def get_unbacked_symbol_defs(self) -> Set[sympy.Symbol]:
        return set()

    @classmethod
    def create(
        cls,
        x: "TensorBox",
        x_scale,
        x_zp,
        accum: "TensorBox",
        accum_scale,
        accum_zp,
        weight: "TensorBox",  # packed_weight
        w_scale,
        w_zp,
        bias: "TensorBox",
        stride_: List[int],
        padding_: List[int],
        dilation_: List[int],
        groups: int,
        o_inv_scale: "TensorBox",
        output_zero_point: "TensorBox",
        output_dtype,
        binary_attr,
        alpha,
        unary_attr,
        unary_scalars,
        unary_algorithm,
    ):
        transposed = False
        output_padding = None
        (
            inputs,
            constant_args,
            kernel_layout,
            req_stride_order,
        ) = _prepare_convolution_fusion_create(
            cls,
            x,
            weight,
            bias,
            padding_,
            stride_,
            dilation_,
            groups,
            transposed,
            output_padding,
        )

        accum = cls.require_stride_order(accum, req_stride_order)
        inputs.append(accum)

        # swap padding and stride to align with functional conv arg order
        if bias is None:
            constant_args[1], constant_args[2] = constant_args[2], constant_args[1]
        else:
            constant_args[0], constant_args[1] = constant_args[1], constant_args[0]

        w_scale.realize()
        w_zp.realize()
        inputs = inputs + [w_scale, w_zp]
        constant_args = constant_args + [
            x_scale,
            x_zp,
            accum_scale,
            accum_zp,
            o_inv_scale,
            output_zero_point,
            output_dtype,
            binary_attr,
            alpha,
            unary_attr,
            may_convert_to_optional(unary_scalars),
            unary_algorithm,
        ]

        assert (
            binary_attr == "sum"
        ), "For now, only post op sum is supported in QConvPointWiseBinaryPT2E."

        packed = QConvPointWiseBinaryPT2E(
            layout=NoneLayout(accum.get_device()),
            inputs=inputs,
            constant_args=constant_args,
        )
        mark_node_as_mutating(packed, accum)

        # Return accum since it has been inplace changed.
        return packed.inputs[packed.idx_for_inplace_sum]


class QLinearPointwisePT2E(ExternKernelAlloc):
    def __init__(
        self,
        layout,
        inputs,
        constant_args=(),
        has_bias=True,
        x_scale_zp_are_tensors=False,
    ):
        """
        if bias is not None
            - inputs = [x, w, b, weight_scale, weight_zp]
            - const_args is: [x_scale, x_zp, o_inv_scale, o_zp,
              fp32_output, unary_attr, unary_scalars, unary_algorithm]
        else
            - inputs = [x, w, weight_scale, weight_zp]
            - const_args is: [bias, x_scale, x_zp, o_inv_scale, o_zp,
              fp32_output, unary_attr, unary_scalars, unary_algorithm]
        """
        self.has_bias = has_bias
        self.x_scale_zp_are_tensors = x_scale_zp_are_tensors
        super().__init__(
            layout,
            inputs,
            constant_args,
            None,
            python_kernel_name=(
                "torch.ops.onednn.qlinear_pointwise.tensor"
                if x_scale_zp_are_tensors
                else "torch.ops.onednn.qlinear_pointwise.default"
            ),
            cpp_kernel_name="onednn::qlinear_pointwise",
        )
        self.cpp_kernel_overload_name = "tensor" if x_scale_zp_are_tensors else ""
        self.cpp_kernel_key = "qlinear_pointwise"
        x_scale_type_str, x_zp_type_str = (
            ("at::Tensor", "at::Tensor")
            if x_scale_zp_are_tensors
            else ("double", "int64_t")
        )
        self.cpp_op_schema = f"""
            at::Tensor(
                at::Tensor act,
                {x_scale_type_str} act_scale,
                {x_zp_type_str} act_zero_point,
                at::Tensor weight,
                at::Tensor weight_scales,
                at::Tensor weight_zero_points,
                c10::optional<at::Tensor> bias,
                double output_scale,
                int64_t output_zero_point,
                c10::optional<c10::ScalarType> output_dtype,
                c10::string_view post_op_name,
                torch::List<c10::optional<at::Scalar>> post_op_args,
                c10::string_view post_op_algorithm)"""

    def codegen(self, wrapper):
        # Parser the inputs and constant
        args = [x.codegen_reference() for x in self.inputs]
        const_args = []
        const_args.extend(self.codegen_const_args())

        x = args[0]
        packed_weight = args[1]
        bias = args[2] if self.has_bias else const_args[0]
        w_scale, w_zp = args[-2], args[-1]
        if self.x_scale_zp_are_tensors:
            assert len(args) >= 4
            x_scale, x_zp = args[-4], args[-3]
            (
                o_inv_scale,
                o_zp,
                output_dtype,
                unary_attr,
                unary_scalars,
                unary_algorithm,
            ) = const_args[-6:]
        else:
            assert len(const_args) >= 8
            (
                x_scale,
                x_zp,
                o_inv_scale,
                o_zp,
                output_dtype,
                unary_attr,
                unary_scalars,
                unary_algorithm,
            ) = const_args[-8:]

        codegen_args = (
            x,
            x_scale,
            x_zp,
            packed_weight,
            w_scale,
            w_zp,
            bias,
            o_inv_scale,
            o_zp,
            output_dtype,
            unary_attr,
            unary_scalars,
            unary_algorithm,
        )
        wrapper.generate_extern_kernel_alloc_and_find_schema_if_needed(
            self.get_name(),
            self.python_kernel_name,
            self.cpp_kernel_name,
            codegen_args,
            self.cpp_op_schema,
            self.cpp_kernel_key,
            self.cpp_kernel_overload_name,
        )
        if isinstance(self.layout, Layout):
            self.codegen_size_asserts(wrapper)

    @classmethod
    def create(
        cls,
        x: "TensorBox",
        x_scale: float,
        x_zp: int,
        weight: "TensorBox",  # packed_weight
        w_scale: "TensorBox",
        w_zp: "TensorBox",
        bias: "TensorBox",
        o_inv_scale: float,
        output_zero_point: int,
        output_dtype,
        unary_attr,
        unary_scalars,
        unary_algorithm,
    ):
        (inputs, constant_args, kernel_layout, _) = _prepare_linear_fusion_create(
            cls,
            x,
            weight,
            bias,
        )

        if isinstance(x_scale, TensorBox) and isinstance(x_zp, TensorBox):
            x_scale.realize()
            x_zp.realize()
            inputs = inputs + [x_scale, x_zp]
            x_scale_zp_are_tensors = True
        else:
            assert isinstance(x_scale, float) and isinstance(x_zp, int)
            constant_args = constant_args + [x_scale, x_zp]
            x_scale_zp_are_tensors = False
        w_scale.realize()
        w_zp.realize()
        inputs = inputs + [w_scale, w_zp]
        constant_args = constant_args + [
            o_inv_scale,
            output_zero_point,
            output_dtype,
            unary_attr,
            may_convert_to_optional(unary_scalars),
            unary_algorithm,
        ]

        if output_dtype is not None:
            assert output_dtype in [torch.float32, torch.bfloat16]
            # in _prepare_linear_fusion_create, we use x.dtype (uint8) to create kernel_layout
            # if we set fp32_output, the output buf should be dtype float32 instead of uint8.
            kernel_layout.dtype = output_dtype

        return QLinearPointwisePT2E(
            layout=kernel_layout,
            inputs=inputs,
            constant_args=constant_args,
            has_bias=(bias is not None),
            x_scale_zp_are_tensors=x_scale_zp_are_tensors,
        )


@dataclasses.dataclass
class MutableBox(IRNode):
    """
    TensorBox / StorageBox allow in-place mutation of Tensors
    """

    data: IRNode

    def __getattr__(self, name):
        fn = getattr(self.data, name)
        if callable(fn):
            return fn
        raise AttributeError(f"{type(self.data).__name__}.{name} not callable")

    def realize(self):
        return self.data.realize()

    def get_unbacked_symbol_uses(self) -> Set[sympy.Symbol]:
        return self.data.get_unbacked_symbol_uses()

    def codegen_reference(self, writer=None):
        return self.data.codegen_reference(writer)

    @property
    def layout(self):
        return self.data.layout  # type: ignore[attr-defined]

    def get_layout(self):
        return self.layout

    def get_size(self):
        return self.data.get_size()

    @property
    def dtype(self):
        return self.data.dtype

    def __str__(self):
        if isinstance(self.data, MutableBox):
            line0 = f"{type(self).__name__}({type(self.data).__name__}("
            endl = "))"
            inner = self.data.data
        else:
            line0 = f"{type(self).__name__}("
            inner = self.data
            endl = ")"

        lines = [
            line0,
            indent(str(inner)),
            endl,
        ]
        return "\n".join(lines)

    __repr__ = __str__


class TensorBox(MutableBox):
    @staticmethod
    def create(data):
        return TensorBox(StorageBox(data))


class StorageBox(MutableBox):
    def is_input_buffer(self):
        if isinstance(self.data, (InputBuffer, ReinterpretView)):
            return self.data.get_name() in V.graph.graph_inputs
        return False

    def is_module_buffer(self):
        return (
            isinstance(self.data, (ConstantBuffer))
            and self.data.get_name() in V.graph.constants
        )

    def realize(self):
        if isinstance(
            self.data,
            (
                ComputedBuffer,
                InputsKernel,
                InputBuffer,
                ReinterpretView,
                TemplateBuffer,
            ),
        ):
            return self.data.get_name()
        assert isinstance(self.data, (Pointwise, Reduction, Scan)), type(self.data)
        origin_node = self.data.get_origin_node()
        traceback = self.data.get_traceback()
        self.data = ComputedBuffer(
            name=None,
            layout=FlexibleLayout(
                device=self.data.get_device(),
                dtype=self.data.get_dtype(),
                size=self.data.get_size(),
            ),
            data=self.data,
        )
        self.data.name = V.graph.register_buffer(self.data)
        self.data.origins = self.origins
        self.data.origin_node = origin_node
        self.data.traceback = traceback
        return self.data.name

    def realize_hint(self):
        """
        Called on buffers we expect to be forced to realize later.
        """
        if (
            isinstance(self.data, (Pointwise, Reduction))
            and self.num_reads() > 1
            and self.is_pointwise_non_scalar_tensor_num_reads_larger_than_one()
        ):
            self.realize()

    def has_exceeded_max_reads(self):
        return isinstance(self.data, Pointwise) and (
            self.num_reads() > config.realize_acc_reads_threshold
            or self.has_large_inner_fn()
        )

    def mark_reuse(self, users):
        """
        A heuristic to decide if we should realize a tensor
        that is used multiple times.
        """

        def should_realize_on_cpu(loops: Union[Pointwise, Reduction]):
            """
            The heuristic for realizing reused result of heavy ops on cpu
            """
            heavy_ops = ["exp"]  # a list of heavy ops
            fn_str = loops.inner_fn_str()
            return any((op + "(") in fn_str for op in heavy_ops)

        if (
            users > 1
            and isinstance(self.data, (Pointwise, Reduction))
            and (
                self.num_reads() > config.realize_reads_threshold
                or self.has_large_inner_fn()
                or (is_cpu(self.data) and should_realize_on_cpu(self.data))
            )
        ):
            self.realize()

    @cache_on_self
    def num_reads(self):
        data = self.data
        if isinstance(data, (InputsKernel, InputBuffer, ReinterpretView)):
            return 1
        if isinstance(data, ComputedBuffer):
            read_writes = data.get_read_writes()
        else:
            assert isinstance(data, (Pointwise, Reduction)), type(data)
            read_writes = ComputedBuffer(
                name=None,
                layout=FlexibleLayout(
                    device=data.get_device(),
                    dtype=data.get_dtype(),
                    size=data.get_size(),
                ),
                data=data,
            ).get_read_writes()
        return len(read_writes.reads)

    @cache_on_self
    def is_pointwise_non_scalar_tensor_num_reads_larger_than_one(self):
        # Skip the check for non Pointwise instances
        return (
            (sum(read.index != 0 for read in self.data.get_reads()) > 1)
            if isinstance(self.data, Pointwise)
            and all(
                not isinstance(read, dependencies.StarDep)
                for read in self.data.get_reads()
            )
            else True
        )


@dataclasses.dataclass
class Subgraph(IRNode):
    name: str
    graph_module: torch.fx.GraphModule
    graph: Optional["GraphLowering"] = None


def _has_aliased_buffers(buffers):
    buffers = [
        buffer.unwrap_view() if isinstance(buffer, ReinterpretView) else buffer
        for buffer in buffers
    ]
    # assuming the same buffer is represented by the same IRNode object
    return len({id(buffer) for buffer in buffers}) < len(buffers)


@dataclasses.dataclass
class Conditional(ExternKernel):
    predicate: Optional[IRNode] = None
    operands: Optional[List[TensorBox]] = None
    true_subgraph: Optional[Subgraph] = None
    false_subgraph: Optional[Subgraph] = None
    outputs: Optional[List[MultiOutput]] = None

    def __init__(
        self,
        predicate: IRNode,
        operands: List[TensorBox],
        true_subgraph: Subgraph,
        false_subgraph: Subgraph,
        layout: MultiOutputLayout,
    ):
        self.predicate = predicate
        self.operands = operands
        self.true_subgraph = true_subgraph
        self.false_subgraph = false_subgraph

        inputs = []
        if not isinstance(predicate, ShapeAsConstantBuffer):
            inputs.append(predicate)
        inputs.extend(operands)

        super().__init__(
            name=None,
            layout=layout,  # type: ignore[arg-type]
            inputs=inputs,  # type: ignore[list-item]
        )

        self.name = V.graph.register_buffer(self)

    @classmethod
    def create(
        cls,
        predicate: TensorBox,
        true_fn: Subgraph,
        false_fn: Subgraph,
        operands: List[TensorBox],
    ):
        predicate = cls.realize_input(predicate)
        operands = [cls.realize_input(x) for x in operands]

        fx_operands = V.graph.current_node.args[-1]
        fake_operands = [x.meta["val"] for x in fx_operands]  # type: ignore[union-attr]

        for subgraph in (true_fn, false_fn):
            if subgraph.graph is None:
                # create and lower subgraphs
                subgraph.graph = V.graph.make_subgraph(
                    gm=subgraph.graph_module,
                    example_inputs=fake_operands,
                    subgraph_name=subgraph.name,
                )
                with V.set_graph_handler(subgraph.graph):
                    subgraph.graph.run(*fake_operands)

        true_outputs = true_fn.graph.graph_outputs  # type: ignore[union-attr]
        false_outputs = true_fn.graph.graph_outputs  # type: ignore[union-attr]

        for name, outputs in (("true_fn", true_outputs), ("false_fn", false_outputs)):
            if _has_aliased_buffers(true_outputs):
                raise AssertionError(
                    "Output aliasing is currently not supported in compiled torch.cond. "
                    f"The outputs of the {name} subgraph of torch.cond are aliased: {outputs}"
                )

        # make sure true and false outputs are structurally equivalent
        assert len(true_outputs) == len(false_outputs), (true_outputs, false_outputs)
        for i, (to, fo) in enumerate(zip(true_outputs, false_outputs)):
            assert to.get_size() == fo.get_size(), (i, to, fo)
            assert to.get_stride() == fo.get_stride(), (i, to, fo)
            assert to.get_device() == fo.get_device(), (i, to, fo)
            assert to.get_dtype() == fo.get_dtype(), (i, to, fo)
            assert to.get_layout().offset == fo.get_layout().offset, (i, to, fo)

        if not isinstance(predicate, ShapeAsConstantBuffer):
            # use predicate device for consistent codegen-ing
            device = predicate.get_device()
        else:
            # predicate is not a Tensor: use first operand's device
            assert (
                len(operands) > 0
            ), "When predicate is not a Tensor, there must be at least one operand in torch.cond."
            device = operands[0].get_device()

        conditional = Conditional(
            predicate=predicate,
            operands=operands,
            true_subgraph=true_fn,
            false_subgraph=false_fn,
            layout=MultiOutputLayout(device),
        )

        outputs = [
            MultiOutput(
                FixedLayout(
                    device=output.get_device(),
                    dtype=output.get_dtype(),
                    size=output.get_size(),
                    stride=output.get_stride(),
                    offset=output.get_layout().offset,
                ),
                conditional,
                [(list, i)],
            )
            # as the true and false outputs are equivalent,
            # we can use either of them here as a "template"
            for i, output in enumerate(true_outputs)
        ]

        conditional.outputs = outputs
        return outputs

    def codegen(self, wrapper):
        wrapper.codegen_conditional(self)


@dataclasses.dataclass
class WhileLoop(ExternKernel):
    carried_inputs: Optional[List[TensorBox]] = None
    additional_inputs: Optional[List[TensorBox]] = None
    cond_subgraph: Optional[Subgraph] = None
    body_subgraph: Optional[Subgraph] = None
    outputs: Optional[List[MultiOutput]] = None

    def __init__(
        self,
        carried_inputs: List[TensorBox],
        additional_inputs: List[TensorBox],
        cond_subgraph: Subgraph,
        body_subgraph: Subgraph,
        layout: MultiOutputLayout,
    ):
        self.carried_inputs = carried_inputs
        self.additional_inputs = additional_inputs
        self.cond_subgraph = cond_subgraph
        self.body_subgraph = body_subgraph

        super().__init__(
            name=None,
            layout=layout,  # type: ignore[arg-type]
            inputs=carried_inputs + additional_inputs,  # type: ignore[list-item]
        )

        self.name = V.graph.register_buffer(self)

    @classmethod
    def create(
        cls,
        cond_fn: Subgraph,
        body_fn: Subgraph,
        carried_inputs: List[TensorBox],
        additional_inputs: List[TensorBox],
    ):
        carried_inputs = [cls.realize_input(x) for x in carried_inputs]
        additional_inputs = [cls.realize_input(x) for x in additional_inputs]
        all_inputs = carried_inputs + additional_inputs

        fx_all_inputs = V.graph.current_node.args[-2] + V.graph.current_node.args[-1]  # type: ignore[operator]
        fake_all_inputs = [x.meta["val"] for x in fx_all_inputs]  # type: ignore[union-attr]

        for subgraph in (cond_fn, body_fn):
            if subgraph.graph is None:
                # create and lower subgraphs
                subgraph.graph = V.graph.make_subgraph(
                    gm=subgraph.graph_module,
                    example_inputs=fx_all_inputs,  # type: ignore[arg-type]
                    subgraph_name=subgraph.name,
                )
                with V.set_graph_handler(subgraph.graph):
                    subgraph.graph.run(*fake_all_inputs)

        cond_outputs = cond_fn.graph.graph_outputs  # type: ignore[union-attr]
        body_outputs = body_fn.graph.graph_outputs  # type: ignore[union-attr]

        if _has_aliased_buffers(body_outputs):
            raise AssertionError(
                "Output aliasing is currently not supported in compiled torch.while_loop. "
                f"The outputs of the body_fn subgraph of torch.while_loop are aliased: {body_outputs}"
            )

        # make sure cond_fn returns a boolean scalar Tensor
        assert len(cond_outputs) == 1, cond_outputs
        assert cond_outputs[0].get_dtype() == torch.bool, cond_outputs
        assert len(cond_outputs[0].get_size()) == 0, cond_outputs

        assert (
            len(all_inputs) > 0
        ), "torch.while_loop is assumed to have at least one operand."

        device = all_inputs[0].get_device()

        # make sure carried_inputs and body outputs are structurally equivalent
        assert len(carried_inputs) == len(body_outputs), (carried_inputs, body_outputs)
        for i, (op, bo) in enumerate(zip(carried_inputs, body_outputs)):
            assert op.get_size() == bo.get_size(), (i, op, bo)
            assert op.get_stride() == bo.get_stride(), (i, op, bo)
            # assume all carried_inputs and outputs are on the same device
            # as the MultiOutputLayout below requires single device
            assert op.get_device() == bo.get_device() == device, (i, op, bo, device)
            assert op.get_dtype() == bo.get_dtype(), (i, op, bo)
            assert op.get_layout().offset == bo.get_layout().offset, (i, op, bo)

        while_loop = WhileLoop(
            carried_inputs=carried_inputs,
            additional_inputs=additional_inputs,
            cond_subgraph=cond_fn,
            body_subgraph=body_fn,
            # asserted above that there is at least one operand
            layout=MultiOutputLayout(device),
        )

        outputs = [
            MultiOutput(
                FixedLayout(
                    device=output.get_device(),
                    dtype=output.get_dtype(),
                    size=output.get_size(),
                    stride=output.get_stride(),
                    offset=output.get_layout().offset,
                ),
                while_loop,
                [(list, i)],
            )
            for i, output in enumerate(body_outputs)
        ]

        for inp, out in zip(carried_inputs, outputs):
            if inp.get_name() in V.graph.graph_inputs:
                # if a carried input of the while_loop is a graph input,
                # it can be returned as is when the number of iterations
                # is zero. due to this, we can't (generally) reuse the
                # output buffers corresponding to the graph inputs, as
                # the inputs may end up being mutated.
                V.graph.never_reuse_buffers.add(out.get_name())

        while_loop.outputs = outputs
        return outputs

    def codegen(self, wrapper):
        wrapper.codegen_while_loop(self)


class EffectfulKernel(FallbackKernel):
    def __init__(
        self,
        layout,
        kernel,
        tensor_args,
        nontensor_args,
        unflatten_args,
        kwargs=None,
        *,
        unbacked_bindings=None,
    ):
        super().__init__(
            NoneLayout(layout.device),
            kernel,
            tensor_args,
            nontensor_args,
            unflatten_args,
            kwargs=None,
            unbacked_bindings=unbacked_bindings,
        )

        from torch._higher_order_ops.effects import get_effect_key

        effect_type = get_effect_key(kernel, (*nontensor_args, *tensor_args), kwargs)
        assert effect_type is not None
        self.effect_type = effect_type
        self.prev_effect_buffer = V.graph.effectful_ops.get(effect_type, None)
        V.graph.effectful_ops[effect_type] = self

    def get_read_writes(self):
        read_writes = super().get_read_writes()

        if self.prev_effect_buffer is not None:
            read_writes.reads.add(
                dependencies.StarDep(self.prev_effect_buffer.get_name())
            )

        return read_writes

    def has_side_effects(self):
        return True


class InterpreterShim(torch.fx.Interpreter):
    @staticmethod
    @functools.lru_cache(None)
    def _dummy_gm():
        return torch.fx.symbolic_trace(identity)

    def __init__(self, graph, submodules):
        # call super() with a placeholder to avoid constructing a
        # GraphModule which is very expensive (it does codegen).
        super().__init__(self._dummy_gm(), garbage_collect_values=False)
        self.module = self  # type: ignore[assignment]
        self.graph = graph
        self.submodules = submodules
        self.extra_traceback = False
        self.fetch_attr = submodules.__getitem__
        self.current_node = None

    def run_node(self, n: torch.fx.Node) -> Any:
        self.current_node = n
        return super().run_node(n)

    def run(self, *args, **kwargs):
        with V.set_interpreter_handler(self):
            return super().run(*args, **kwargs)


class LoopBody:
    """
    Captures the body of a Loops subclass into an FX graph.  Persists any
    indexing simplifications and makes it easier to analyze loop bodies.
    """

    def __init__(self, fn, args, var_ranges):
        super().__init__()
        self.var_ranges = var_ranges
        self.indexing_exprs = {}
        self.indexing_exprs_name = {}
        self.reads = []
        self.writes = []
        self.reads_name2expr = {}
        self.writes_name2expr = {}
        self.other = []
        self.submodules = {"get_index": self.get_index}
        self.subblocks = {}
        self.indirect_vars = []
        self.root_block = LoopBodyBlock(self, fn, args)
        self.indexing = None

    @cache_on_self
    def get_nodes(self):
        all_graphs = itertools.chain(
            (self.root_block.graph,),
            (block.graph for block in self.subblocks.values()),
        )
        return [node for graph in all_graphs for node in graph.nodes]

    @cache_on_self
    def bounds(self):
        # Doing a local import to avoid dumping all the code here
        from .bounds import BoundVars

        return BoundVars(self)

    def debug_str(self):
        lines = [f"var_ranges = {dict(self.var_ranges)}"]
        lines.extend([f"{name} = {val}" for name, val in self.indexing_exprs.items()])
        lines.extend(
            [
                block.debug_str(name)
                for name, block in itertools.chain(
                    [("body", self.root_block)], self.subblocks.items()
                )
            ]
        )
        return "\n".join(lines)

    def add_index_expr(self, expr: sympy.Expr, category, buf_name):
        getattr(self, category).append(expr)
        if buf_name is not None:
            getattr(self, f"{category}_name2expr")[buf_name] = expr
        if expr not in self.indexing_exprs_name:
            name = f"index{len(self.indexing_exprs)}"
            self.indexing_exprs_name[expr] = name
            self.indexing_exprs[name] = expr
        return self.indexing_exprs_name[expr]

    def add_submodule(self, block, prefix):
        """Not actually for nn.Modules, but subblocks in generated code are mapped to FX call_module opcodes"""
        if prefix[-1].isnumeric() and prefix not in self.submodules:
            name = prefix
        else:
            name = f"{prefix}{len(self.submodules)}"
        self.submodules[name] = block
        return name

    def add_indirect(self, size):
        var = sympy_index_symbol_with_prefix(SymT.INDIRECT, len(self.indirect_vars))
        self.indirect_vars.append(var)
        return var

    def replace_indirect(self, old, new):
        """Swap in a variable used in indirect indexing"""
        if str(old) == str(new):
            return
        assert self.indexing is not None
        self.indexing = {k: sympy_subs(v, {old: new}) for k, v in self.indexing.items()}

    def get_index(self, name):
        assert self.indexing is not None
        return self.indexing[name]

    def __call__(self, *indices):
        index = list(itertools.chain.from_iterable(indices))
        assert len(index) == len(self.var_ranges), (index, self.var_ranges)
        assert all(v not in self.var_ranges for v in index)
        replacements = dict(zip(self.var_ranges.keys(), index))
        self.indexing = {
            name: sympy_subs(expr, replacements)
            for name, expr in self.indexing_exprs.items()
        }
        result = self.root_block()
        self.indexing = None
        return result


class LoopBodyBlock:
    """
    Captures the body of a Loops subclass into an FX graph.
    In normal cases there will be a 1:1 mapping between LoopBody and
    LoopBodyBlock, hower in the case of ops.masked() the masked out
    operations will manifest as an extra LoopBodyBlock.
    """

    def __init__(self, body: LoopBody, fn: Callable[..., Any], args: List[Any]):
        self.body = body

        def add_index(expr, category, buf_name=None):
            return tracer.create_proxy(
                "call_module",
                "get_index",
                (self.body.add_index_expr(expr, category, buf_name),),
                {},
            )

        class CaptureIndexing(V.WrapperHandler):  # type: ignore[name-defined]
            self.name = "CaptureIndexing"

            def load(self, name: str, index: sympy.Expr):
                index = add_index(index, "reads", name)
                return self._inner.load(name, index)

            def store(self, name, index, value, mode=None):
                index = add_index(index, "writes", name)
                return self._inner.store(name, index, value, mode)

            def store_reduction(self, name, index, value):
                index = add_index(index, "writes", name)
                return self._inner.store_reduction(name, index, value)

            def reduction(self, dtype, src_dtype, reduction_type, value):
                result = self._inner.reduction(dtype, src_dtype, reduction_type, value)
                if "welford" in reduction_type:
                    return tuple(result[i] for i in range(3))
                return result

            def index_expr(self, index, dtype):
                if isinstance(index, (int, sympy.Integer)):
                    return self._inner.constant(int(index), dtype)
                index = add_index(index, "other")
                return self._inner.index_expr(index, dtype)

            def bucketize(
                self,
                values,
                offsets_name: str,
                offsets_size: sympy.Expr,
                indexing_dtype: torch.dtype,
                right: bool,
            ):
                offsets_size = add_index(offsets_size, "other")
                return self._inner.bucketize(
                    values, offsets_name, offsets_size, indexing_dtype, right
                )

            @staticmethod
            def masked(mask_proxy, masked_body: Callable[..., Any], other_proxy):
                """
                Recursively capture the masked out body in another LoopBodyBlock
                """

                subblock: LoopBodyBlock

                def shim(mask, other):
                    return V.ops.masked(mask, subblock, other)

                name = self.body.add_submodule(shim, "masked_subblock")
                subblock = LoopBodyBlock(self.body, masked_body, [])
                self.body.subblocks[name] = subblock
                return tracer.create_proxy(
                    "call_module", name, (mask_proxy, other_proxy), {}
                )

            @staticmethod
            def scan(
                dtype_proxy,
                combine_fn: Callable[
                    [Tuple[Any, ...], Tuple[Any, ...]], Tuple[Any, ...]
                ],
                value_proxy,
            ):
                def shim(dtypes, values):
                    return V.ops.scan(dtypes, combine_fn, values)

                name = self.body.add_submodule(shim, "scan")
                result = tracer.create_proxy(
                    "call_module",
                    name,
                    (dtype_proxy, value_proxy),
                    {},
                )
                # Proxies are iterable, but some methods expect tuples/lists
                return tuple(result[i] for i in range(len(value_proxy)))

            def frexp(self, value_proxy):
                result = self._inner.frexp(value_proxy)
                # Proxies are iterable, but some methods expect tuples/lists
                return (result[0], result[1])

            @staticmethod
            def indirect_indexing(index_proxy, size, check=True):
                """
                Flow data from tensors into indexing formulas.
                Introduce a call_module to update the indexing.
                """

                var = self.body.add_indirect(size)

                def set_indirect(new_var):
                    self.body.replace_indirect(
                        var, V.ops.indirect_indexing(new_var, size, check)
                    )

                tracer.create_proxy(
                    "call_module",
                    self.body.add_submodule(set_indirect, f"set_{var}"),
                    (index_proxy,),
                    {},
                )
                return var

            @staticmethod
            def output(result):
                tracer.create_proxy("output", "output", (result,), {})

        tracer = torch.fx.Tracer()
        tracer.graph = torch.fx.Graph(tracer_cls=tracer.__class__)
        proxy_ops = tracer.create_proxy("placeholder", "ops", (), {})

        from .index_propagation import IndexPropagation
        from .sizevars import SimplifyIndexing

        handler: Any = SimplifyIndexing(
            CaptureIndexing(proxy_ops), self.body.var_ranges
        )
        if config.constant_and_index_propagation:
            handler = IndexPropagation(handler)

        with V.set_ops_handler(handler):
            # This indirection is just a cute way to get IndexPropagation to
            # unwrap the return value.
            ops.output(fn(*args))
        self.graph = tracer.graph

    def __call__(self):
        graph = self.graph
        submodules = self.body.submodules

        return InterpreterShim(graph, submodules).run(V.get_ops_handler())

    def debug_str(self, name="block"):
        code = torch.fx.GraphModule(self.body.submodules, self.graph).code
        return re.sub(
            # strip `; del var0` suffixes to make output prettier
            r";[^\n]*",
            "",
            code.strip().replace("def forward(", f"def {name}("),
        )


class _CollectiveKernel(FallbackKernel):
    def should_allocate(self):
        return False

    def has_side_effects(self):
        return True

    # This is identical to FallbackKernel.set_cpp_kernel(), minus the
    # part that checks against input aliasing and mutation.
    def set_cpp_kernel(self, kernel):
        from .codegen.wrapper import get_cpp_op_schema

        self.cpp_kernel_name = kernel._schema.name
        self.cpp_kernel_overload_name = kernel._schema.overload_name
        self.cpp_kernel_key = f"{self.cpp_kernel_name.replace('::', '_')}_{self.cpp_kernel_overload_name}"  # type: ignore[union-attr]

        self.cpp_op_schema = get_cpp_op_schema(kernel)
        self.ordered_kwargs_for_cpp_kernel = [
            x.name for x in kernel._schema.arguments if x.kwarg_only
        ]

    # NOTE: [In-Place Collective Safety]
    # Between the initiation and completion of an in-place collective, the
    # input buffers are subject to both volatile reads and volatile writes.
    # They must not be read, written to or reused by another kernel. To ensure
    # the constraints, we model collective -> wait_tensor as as two-step
    # mutation of the input buffers.
    @classmethod
    def create_inplace(
        cls, kernel, inputs: Union[TensorBox, List[TensorBox]], *args, **kwargs
    ) -> None:
        cpp_kernel_name = kernel._name
        python_kernel_name = cpp_kernel_name.replace("::", ".")
        with V.graph.fake_mode:
            (
                example_output,
                tensor_args,
                non_tensor_args,
                unflatten_args,
                unbacked_bindings,
            ) = cls.process_kernel(kernel, inputs, *args, **kwargs)
        assert not unbacked_bindings, f"{kernel} {unbacked_bindings}"
        for tensor_arg in tensor_args:
            tensor_arg.realize()

        packed = cls(
            NoneLayout(tensor_args[0].get_device()),
            kernel,
            tensor_args,
            non_tensor_args,
            unflatten_args,
        )
        packed.cpp_kernel_name = cpp_kernel_name
        packed.python_kernel_name = python_kernel_name

        def mark_mutation(x):
            if isinstance(x.data, BaseView):
                x = x.data.unwrap_view()
            MutationOutput(x.layout, x, packed)

        pytree.tree_map(lambda inp: mark_mutation(inp), inputs)

    # NOTE: [Out-of-Place Collective Safety]
    # Between the initiation and completion of an out-of-place collective:
    #
    # Input buffers:
    # - Are subject to volatile reads
    # - Can be read by another kernel
    # - Must not be written to or reused by another kernel
    #
    # Output buffers:
    # - Are subject to volatile writes
    # - Must not be read, written to or reused by another kernel
    #
    # To ensure the safety of input buffers without sacrificing read
    # availability, we add input buffers as read deps of wait_tensor kernels.
    #
    # To ensure the safety of output buffers, we model wait_tensor as a
    # mutation to the output buffer. Note we also assumes the user program being
    # correct and the output buffer is not consumed by kernels other than
    # wait_tensor.
    #
    # TODO(yifu): add a pre-grad pass to validate the correctness of collective
    # usage in the user program.
    @classmethod
    def create_out_of_place(
        cls, kernel, inputs: Union[TensorBox, List[TensorBox]], *args, **kwargs
    ):
        cpp_kernel_name = kernel._name
        python_kernel_name = cpp_kernel_name.replace("::", ".")
        with V.graph.fake_mode:
            (
                example_output,
                tensor_args,
                non_tensor_args,
                unflatten_args,
                unbacked_bindings,
            ) = cls.process_kernel(kernel, inputs, *args, **kwargs)
        assert not unbacked_bindings, f"{kernel}, {unbacked_bindings}"
        for tensor_arg in tensor_args:
            tensor_arg.realize()

        if isinstance(example_output, list):
            device = cls.find_device(tensor_args, example_output)
            packed = cls(
                MultiOutputLayout(device),
                kernel,
                tensor_args,
                non_tensor_args,
                unflatten_args,
            )
            packed.cpp_kernel_name = cpp_kernel_name
            packed.python_kernel_name = python_kernel_name
            packed.outputs = [
                MultiOutput(
                    cls.tensor_to_layout(tensor),
                    packed,
                    [(list, i)],
                )
                for i, tensor in enumerate(example_output)
            ]
            return packed.outputs
        else:
            packed = cls(
                cls.tensor_to_layout(example_output),
                kernel,
                tensor_args,
                non_tensor_args,
                unflatten_args,
            )
            packed.cpp_kernel_name = cpp_kernel_name
            packed.python_kernel_name = python_kernel_name
            packed.outputs = [packed]
            return packed


class _WaitKernel(_CollectiveKernel):
    def get_volatile_reads(self):
        inp = self.inputs[0]
        if isinstance(inp, _CollectiveKernel):
            # Out-of-place single-output
            return [inp.inputs[0]]
        elif isinstance(inp, MultiOutput):
            # This can be two things:
            # 1. Out-of-place multi-output coll
            # 2. In-place coll with inputs coming from another MultiOutput
            coll = inp.inputs[0]
            # Case 1
            if isinstance(coll, _CollectiveKernel):
                _, idx = inp.indices[0]
                return [coll.inputs[idx]]
            # Case 2
            return []
        else:
            # In-place requires no additional deps handling for volatile
            # reads since the inputs are mutated.
            return []

    @classmethod
    def create_wait(cls, kernel, inp: TensorBox) -> None:
        with V.graph.fake_mode:
            (
                example_output,
                tensor_args,
                non_tensor_args,
                unflatten_args,
                unbacked_bindings,
            ) = cls.process_kernel(kernel, inp)
        assert not unbacked_bindings, f"{kernel} {unbacked_bindings}"
        packed = cls(
            NoneLayout(inp.get_device()),
            kernel,
            tensor_args,
            non_tensor_args,
            unflatten_args,
        )
        if isinstance(inp.data, BaseView):
            inp = inp.data.unwrap_view()
        MutationOutput(inp.layout, inp, packed)

    def get_read_writes(self):
        read_writes = super().get_read_writes()
        # See [Out-of-Place Collective Safety].
        volatile_reads = self.get_volatile_reads()
        for vr in volatile_reads:
            read_writes.reads.add(dependencies.StarDep(vr.get_name()))
        return read_writes


# NB: recursive structure here reflects val_to_arg_str, avoid
# calling free_unbacked_symbols on "exotic" types that don't get pexpr
# treatment
def maybe_free_unbacked_symbols(s):
    if isinstance(s, (SymTypes, sympy.Expr)):
        # This branch should be impossible in return position
        return free_unbacked_symbols(s)
    elif isinstance(s, (tuple, list)):
        r = set()
        for t in s:
            r |= maybe_free_unbacked_symbols(t)
        return r
    elif isinstance(s, torch.Tensor):
        # This branch is impossible in constant-args position
        return free_unbacked_symbols(s)
    else:
        return set()<|MERGE_RESOLUTION|>--- conflicted
+++ resolved
@@ -2217,11 +2217,8 @@
         Perform a reshape entirely by modifying indexing math
         """
         size_hint = V.graph.sizevars.size_hint
-<<<<<<< HEAD
-=======
         # TODO: These symbols may not escape, if they don't assert so and
         # treat them as temporary
->>>>>>> ee003497
         vars = [
             sympy_index_symbol_with_prefix(SymT.VIEW, i) for i in range(len(new_size))
         ]
