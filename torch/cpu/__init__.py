# mypy: allow-untyped-defs
r"""
This package implements abstractions found in ``torch.cuda``
to facilitate writing device-agnostic code.
"""

from contextlib import AbstractContextManager
from typing import Any, Optional, Union

import torch

from .. import device as _device
from . import amp


__all__ = [
    "is_available",
    "synchronize",
    "current_device",
    "current_stream",
    "stream",
    "set_device",
    "device_count",
    "Stream",
    "StreamContext",
    "Event",
]

_device_t = Union[_device, str, int, None]


def _is_cpu_support_avx2() -> bool:
    r"""Returns a bool indicating if CPU supports AVX2."""
    return torch._C._cpu._is_cpu_support_avx2()


def _is_cpu_support_avx512() -> bool:
    r"""Returns a bool indicating if CPU supports AVX512."""
    return torch._C._cpu._is_cpu_support_avx512()


def _is_cpu_support_vnni() -> bool:
    r"""Returns a bool indicating if CPU supports VNNI."""
    # Note: Currently, it only checks avx512_vnni, will add the support of avx2_vnni later.
    return torch._C._cpu._is_cpu_support_avx512_vnni()
<<<<<<< HEAD
=======


def _is_cpu_support_amx_tile() -> bool:
    r"""Returns a bool indicating if CPU supports AMX_TILE."""
    return torch._C._cpu._is_cpu_support_amx_tile()


def _init_amx() -> bool:
    r"""Initializes AMX instructions."""
    return torch._C._cpu._init_amx()
>>>>>>> d21f311a


def is_available() -> bool:
    r"""Returns a bool indicating if CPU is currently available.

    N.B. This function only exists to facilitate device-agnostic code

    """
    return True


def synchronize(device: _device_t = None) -> None:
    r"""Waits for all kernels in all streams on the CPU device to complete.

    Args:
        device (torch.device or int, optional): ignored, there's only one CPU device.

    N.B. This function only exists to facilitate device-agnostic code.
    """


class Stream:
    """
    N.B. This class only exists to facilitate device-agnostic code
    """

    def __init__(self, priority: int = -1) -> None:
        pass

    def wait_stream(self, stream) -> None:
        pass


class Event:
    def query(self) -> bool:
        return True

    def record(self, stream=None) -> None:
        pass

    def synchronize(self) -> None:
        pass

    def wait(self, stream=None) -> None:
        pass


_default_cpu_stream = Stream()
_current_stream = _default_cpu_stream


def current_stream(device: _device_t = None) -> Stream:
    r"""Returns the currently selected :class:`Stream` for a given device.

    Args:
        device (torch.device or int, optional): Ignored.

    N.B. This function only exists to facilitate device-agnostic code

    """
    return _current_stream


class StreamContext(AbstractContextManager):
    r"""Context-manager that selects a given stream.

    N.B. This class only exists to facilitate device-agnostic code

    """

    cur_stream: Optional[Stream]

    def __init__(self, stream):
        self.stream = stream
        self.prev_stream = _default_cpu_stream

    def __enter__(self):
        cur_stream = self.stream
        if cur_stream is None:
            return

        global _current_stream
        self.prev_stream = _current_stream
        _current_stream = cur_stream

    def __exit__(self, type: Any, value: Any, traceback: Any) -> None:
        cur_stream = self.stream
        if cur_stream is None:
            return

        global _current_stream
        _current_stream = self.prev_stream


def stream(stream: Stream) -> AbstractContextManager:
    r"""Wrapper around the Context-manager StreamContext that
    selects a given stream.

    N.B. This function only exists to facilitate device-agnostic code
    """
    return StreamContext(stream)


def device_count() -> int:
    r"""Returns number of CPU devices (not cores). Always 1.

    N.B. This function only exists to facilitate device-agnostic code
    """
    return 1


def set_device(device: _device_t) -> None:
    r"""Sets the current device, in CPU we do nothing.

    N.B. This function only exists to facilitate device-agnostic code
    """


def current_device() -> str:
    r"""Returns current device for cpu. Always 'cpu'.

    N.B. This function only exists to facilitate device-agnostic code
    """
    return "cpu"<|MERGE_RESOLUTION|>--- conflicted
+++ resolved
@@ -43,8 +43,6 @@
     r"""Returns a bool indicating if CPU supports VNNI."""
     # Note: Currently, it only checks avx512_vnni, will add the support of avx2_vnni later.
     return torch._C._cpu._is_cpu_support_avx512_vnni()
-<<<<<<< HEAD
-=======
 
 
 def _is_cpu_support_amx_tile() -> bool:
@@ -55,7 +53,6 @@
 def _init_amx() -> bool:
     r"""Initializes AMX instructions."""
     return torch._C._cpu._init_amx()
->>>>>>> d21f311a
 
 
 def is_available() -> bool:
