# mypy: ignore-errors

r"""This file is allowed to initialize CUDA context when imported."""

import functools
import torch
import torch.cuda
from torch.testing._internal.common_utils import LazyVal, TEST_NUMBA, TEST_WITH_ROCM, TEST_CUDA, IS_WINDOWS
import inspect
import contextlib
import os


CUDA_ALREADY_INITIALIZED_ON_IMPORT = torch.cuda.is_initialized()


TEST_MULTIGPU = TEST_CUDA and torch.cuda.device_count() >= 2
CUDA_DEVICE = torch.device("cuda:0") if TEST_CUDA else None
# note: if ROCm is targeted, TEST_CUDNN is code for TEST_MIOPEN
if TEST_WITH_ROCM:
    TEST_CUDNN = LazyVal(lambda: TEST_CUDA)
else:
    TEST_CUDNN = LazyVal(lambda: TEST_CUDA and torch.backends.cudnn.is_acceptable(torch.tensor(1., device=CUDA_DEVICE)))

TEST_CUDNN_VERSION = LazyVal(lambda: torch.backends.cudnn.version() if TEST_CUDNN else 0)

SM53OrLater = LazyVal(lambda: torch.cuda.is_available() and torch.cuda.get_device_capability() >= (5, 3))
SM60OrLater = LazyVal(lambda: torch.cuda.is_available() and torch.cuda.get_device_capability() >= (6, 0))
SM70OrLater = LazyVal(lambda: torch.cuda.is_available() and torch.cuda.get_device_capability() >= (7, 0))
SM75OrLater = LazyVal(lambda: torch.cuda.is_available() and torch.cuda.get_device_capability() >= (7, 5))
SM80OrLater = LazyVal(lambda: torch.cuda.is_available() and torch.cuda.get_device_capability() >= (8, 0))
SM90OrLater = LazyVal(lambda: torch.cuda.is_available() and torch.cuda.get_device_capability() >= (9, 0))

IS_JETSON = LazyVal(lambda: torch.cuda.is_available() and torch.cuda.get_device_capability() in [(7, 2), (8, 7)])

def evaluate_gfx_arch_exact(matching_arch):
    if not torch.cuda.is_available():
        return False
    gcn_arch_name = torch.cuda.get_device_properties('cuda').gcnArchName
    arch = os.environ.get('PYTORCH_DEBUG_FLASH_ATTENTION_GCN_ARCH_OVERRIDE', gcn_arch_name)
    return arch == matching_arch

GFX90A_Exact = LazyVal(lambda: evaluate_gfx_arch_exact('gfx90a:sramecc+:xnack-'))
GFX942_Exact = LazyVal(lambda: evaluate_gfx_arch_exact('gfx942:sramecc+:xnack-'))

def evaluate_platform_supports_flash_attention():
    if TEST_WITH_ROCM:
        return evaluate_gfx_arch_exact('gfx90a:sramecc+:xnack-') or evaluate_gfx_arch_exact('gfx942:sramecc+:xnack-')
    if TEST_CUDA:
        return not IS_WINDOWS and SM80OrLater
    return False

<<<<<<< HEAD
PLATFORM_SUPPORTS_FLASH_ATTENTION: bool = LazyVal(lambda: evaluate_platform_supports_flash_attention())
PLATFORM_SUPPORTS_MEM_EFF_ATTENTION: bool = LazyVal(lambda: TEST_CUDA and not TEST_WITH_ROCM)
# TODO(eqy): gate this against a cuDNN version
PLATFORM_SUPPORTS_CUDNN_ATTENTION: bool = LazyVal(lambda: TEST_CUDA and not TEST_WITH_ROCM and
                                                  torch.backends.cuda.cudnn_sdp_enabled())
=======
def evaluate_platform_supports_cudnn_attention():
    return (not TEST_WITH_ROCM) and (not IS_WINDOWS) and TEST_CUDA and SM80OrLater

def evaluate_platform_supports_efficient_attention():
    if TEST_WITH_ROCM:
        return evaluate_gfx_arch_exact('gfx90a:sramecc+:xnack-') or evaluate_gfx_arch_exact('gfx942:sramecc+:xnack-')
    if TEST_CUDA:
        return True
    return False

PLATFORM_SUPPORTS_FLASH_ATTENTION: bool = LazyVal(lambda: evaluate_platform_supports_flash_attention())
PLATFORM_SUPPORTS_MEM_EFF_ATTENTION: bool = LazyVal(lambda: evaluate_platform_supports_efficient_attention())
PLATFORM_SUPPORTS_CUDNN_ATTENTION: bool = LazyVal(lambda: evaluate_platform_supports_cudnn_attention())

>>>>>>> f2d7f235
# This condition always evaluates to PLATFORM_SUPPORTS_MEM_EFF_ATTENTION but for logical clarity we keep it separate
PLATFORM_SUPPORTS_FUSED_ATTENTION: bool = LazyVal(lambda: PLATFORM_SUPPORTS_FLASH_ATTENTION or
                                                  PLATFORM_SUPPORTS_CUDNN_ATTENTION or
                                                  PLATFORM_SUPPORTS_MEM_EFF_ATTENTION)

PLATFORM_SUPPORTS_FUSED_SDPA: bool = TEST_CUDA and not TEST_WITH_ROCM

PLATFORM_SUPPORTS_BF16: bool = LazyVal(lambda: TEST_CUDA and SM80OrLater)

if TEST_NUMBA:
    try:
        import numba.cuda
        TEST_NUMBA_CUDA = numba.cuda.is_available()
    except Exception as e:
        TEST_NUMBA_CUDA = False
        TEST_NUMBA = False
else:
    TEST_NUMBA_CUDA = False

# Used below in `initialize_cuda_context_rng` to ensure that CUDA context and
# RNG have been initialized.
__cuda_ctx_rng_initialized = False


# after this call, CUDA context and RNG must have been initialized on each GPU
def initialize_cuda_context_rng():
    global __cuda_ctx_rng_initialized
    assert TEST_CUDA, 'CUDA must be available when calling initialize_cuda_context_rng'
    if not __cuda_ctx_rng_initialized:
        # initialize cuda context and rng for memory tests
        for i in range(torch.cuda.device_count()):
            torch.randn(1, device=f"cuda:{i}")
        __cuda_ctx_rng_initialized = True


# Test whether hardware TF32 math mode enabled. It is enabled only on:
# - CUDA >= 11
# - arch >= Ampere
def tf32_is_not_fp32():
    if not torch.cuda.is_available() or torch.version.cuda is None:
        return False
    if torch.cuda.get_device_properties(torch.cuda.current_device()).major < 8:
        return False
    if int(torch.version.cuda.split('.')[0]) < 11:
        return False
    return True


@contextlib.contextmanager
def tf32_off():
    old_allow_tf32_matmul = torch.backends.cuda.matmul.allow_tf32
    try:
        torch.backends.cuda.matmul.allow_tf32 = False
        with torch.backends.cudnn.flags(enabled=None, benchmark=None, deterministic=None, allow_tf32=False):
            yield
    finally:
        torch.backends.cuda.matmul.allow_tf32 = old_allow_tf32_matmul


@contextlib.contextmanager
def tf32_on(self, tf32_precision=1e-5):
    old_allow_tf32_matmul = torch.backends.cuda.matmul.allow_tf32
    old_precision = self.precision
    try:
        torch.backends.cuda.matmul.allow_tf32 = True
        self.precision = tf32_precision
        with torch.backends.cudnn.flags(enabled=None, benchmark=None, deterministic=None, allow_tf32=True):
            yield
    finally:
        torch.backends.cuda.matmul.allow_tf32 = old_allow_tf32_matmul
        self.precision = old_precision


# This is a wrapper that wraps a test to run this test twice, one with
# allow_tf32=True, another with allow_tf32=False. When running with
# allow_tf32=True, it will use reduced precision as specified by the
# argument. For example:
#    @dtypes(torch.float32, torch.float64, torch.complex64, torch.complex128)
#    @tf32_on_and_off(0.005)
#    def test_matmul(self, device, dtype):
#        a = ...; b = ...;
#        c = torch.matmul(a, b)
#        self.assertEqual(c, expected)
# In the above example, when testing torch.float32 and torch.complex64 on CUDA
# on a CUDA >= 11 build on an >=Ampere architecture, the matmul will be running at
# TF32 mode and TF32 mode off, and on TF32 mode, the assertEqual will use reduced
# precision to check values.
#
# This decorator can be used for function with or without device/dtype, such as
# @tf32_on_and_off(0.005)
# def test_my_op(self)
# @tf32_on_and_off(0.005)
# def test_my_op(self, device)
# @tf32_on_and_off(0.005)
# def test_my_op(self, device, dtype)
# @tf32_on_and_off(0.005)
# def test_my_op(self, dtype)
# if neither device nor dtype is specified, it will check if the system has ampere device
# if device is specified, it will check if device is cuda
# if dtype is specified, it will check if dtype is float32 or complex64
# tf32 and fp32 are different only when all the three checks pass
def tf32_on_and_off(tf32_precision=1e-5):
    def with_tf32_disabled(self, function_call):
        with tf32_off():
            function_call()

    def with_tf32_enabled(self, function_call):
        with tf32_on(self, tf32_precision):
            function_call()

    def wrapper(f):
        params = inspect.signature(f).parameters
        arg_names = tuple(params.keys())

        @functools.wraps(f)
        def wrapped(*args, **kwargs):
            for k, v in zip(arg_names, args):
                kwargs[k] = v
            cond = tf32_is_not_fp32()
            if 'device' in kwargs:
                cond = cond and (torch.device(kwargs['device']).type == 'cuda')
            if 'dtype' in kwargs:
                cond = cond and (kwargs['dtype'] in {torch.float32, torch.complex64})
            if cond:
                with_tf32_disabled(kwargs['self'], lambda: f(**kwargs))
                with_tf32_enabled(kwargs['self'], lambda: f(**kwargs))
            else:
                f(**kwargs)

        return wrapped
    return wrapper


# This is a wrapper that wraps a test to run it with TF32 turned off.
# This wrapper is designed to be used when a test uses matmul or convolutions
# but the purpose of that test is not testing matmul or convolutions.
# Disabling TF32 will enforce torch.float tensors to be always computed
# at full precision.
def with_tf32_off(f):
    @functools.wraps(f)
    def wrapped(*args, **kwargs):
        with tf32_off():
            return f(*args, **kwargs)

    return wrapped

def _get_magma_version():
    if 'Magma' not in torch.__config__.show():
        return (0, 0)
    position = torch.__config__.show().find('Magma ')
    version_str = torch.__config__.show()[position + len('Magma '):].split('\n')[0]
    return tuple(int(x) for x in version_str.split("."))

def _get_torch_cuda_version():
    if torch.version.cuda is None:
        return (0, 0)
    cuda_version = str(torch.version.cuda)
    return tuple(int(x) for x in cuda_version.split("."))

def _get_torch_rocm_version():
    if not TEST_WITH_ROCM:
        return (0, 0)
    rocm_version = str(torch.version.hip)
    rocm_version = rocm_version.split("-")[0]    # ignore git sha
    return tuple(int(x) for x in rocm_version.split("."))

def _check_cusparse_generic_available():
    return not TEST_WITH_ROCM

def _check_hipsparse_generic_available():
    if not TEST_WITH_ROCM:
        return False

    rocm_version = str(torch.version.hip)
    rocm_version = rocm_version.split("-")[0]    # ignore git sha
    rocm_version_tuple = tuple(int(x) for x in rocm_version.split("."))
    return not (rocm_version_tuple is None or rocm_version_tuple < (5, 1))


TEST_CUSPARSE_GENERIC = _check_cusparse_generic_available()
TEST_HIPSPARSE_GENERIC = _check_hipsparse_generic_available()

# Shared by test_torch.py and test_multigpu.py
def _create_scaling_models_optimizers(device="cuda", optimizer_ctor=torch.optim.SGD, optimizer_kwargs=None):
    # Create a module+optimizer that will use scaling, and a control module+optimizer
    # that will not use scaling, against which the scaling-enabled module+optimizer can be compared.
    mod_control = torch.nn.Sequential(torch.nn.Linear(8, 8), torch.nn.Linear(8, 8)).to(device=device)
    mod_scaling = torch.nn.Sequential(torch.nn.Linear(8, 8), torch.nn.Linear(8, 8)).to(device=device)
    with torch.no_grad():
        for c, s in zip(mod_control.parameters(), mod_scaling.parameters()):
            s.copy_(c)

    kwargs = {"lr": 1.0}
    if optimizer_kwargs is not None:
        kwargs.update(optimizer_kwargs)
    opt_control = optimizer_ctor(mod_control.parameters(), **kwargs)
    opt_scaling = optimizer_ctor(mod_scaling.parameters(), **kwargs)

    return mod_control, mod_scaling, opt_control, opt_scaling

# Shared by test_torch.py, test_cuda.py and test_multigpu.py
def _create_scaling_case(device="cuda", dtype=torch.float, optimizer_ctor=torch.optim.SGD, optimizer_kwargs=None):
    data = [(torch.randn((8, 8), dtype=dtype, device=device), torch.randn((8, 8), dtype=dtype, device=device)),
            (torch.randn((8, 8), dtype=dtype, device=device), torch.randn((8, 8), dtype=dtype, device=device)),
            (torch.randn((8, 8), dtype=dtype, device=device), torch.randn((8, 8), dtype=dtype, device=device)),
            (torch.randn((8, 8), dtype=dtype, device=device), torch.randn((8, 8), dtype=dtype, device=device))]

    loss_fn = torch.nn.MSELoss().to(device)

    skip_iter = 2

    return _create_scaling_models_optimizers(
        device=device, optimizer_ctor=optimizer_ctor, optimizer_kwargs=optimizer_kwargs,
    ) + (data, loss_fn, skip_iter)


# Importing this module should NOT eagerly initialize CUDA
if not CUDA_ALREADY_INITIALIZED_ON_IMPORT:
    assert not torch.cuda.is_initialized()<|MERGE_RESOLUTION|>--- conflicted
+++ resolved
@@ -50,13 +50,6 @@
         return not IS_WINDOWS and SM80OrLater
     return False
 
-<<<<<<< HEAD
-PLATFORM_SUPPORTS_FLASH_ATTENTION: bool = LazyVal(lambda: evaluate_platform_supports_flash_attention())
-PLATFORM_SUPPORTS_MEM_EFF_ATTENTION: bool = LazyVal(lambda: TEST_CUDA and not TEST_WITH_ROCM)
-# TODO(eqy): gate this against a cuDNN version
-PLATFORM_SUPPORTS_CUDNN_ATTENTION: bool = LazyVal(lambda: TEST_CUDA and not TEST_WITH_ROCM and
-                                                  torch.backends.cuda.cudnn_sdp_enabled())
-=======
 def evaluate_platform_supports_cudnn_attention():
     return (not TEST_WITH_ROCM) and (not IS_WINDOWS) and TEST_CUDA and SM80OrLater
 
@@ -71,7 +64,6 @@
 PLATFORM_SUPPORTS_MEM_EFF_ATTENTION: bool = LazyVal(lambda: evaluate_platform_supports_efficient_attention())
 PLATFORM_SUPPORTS_CUDNN_ATTENTION: bool = LazyVal(lambda: evaluate_platform_supports_cudnn_attention())
 
->>>>>>> f2d7f235
 # This condition always evaluates to PLATFORM_SUPPORTS_MEM_EFF_ATTENTION but for logical clarity we keep it separate
 PLATFORM_SUPPORTS_FUSED_ATTENTION: bool = LazyVal(lambda: PLATFORM_SUPPORTS_FLASH_ATTENTION or
                                                   PLATFORM_SUPPORTS_CUDNN_ATTENTION or
