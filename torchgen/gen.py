from __future__ import annotations

import argparse
import functools
import json
import os
import pathlib
from collections import defaultdict, namedtuple, OrderedDict
from dataclasses import dataclass, field
<<<<<<< HEAD
from pathlib import Path
from typing import Any, Callable, Literal, Sequence, TypeVar
=======
from typing import (
    Any,
    Callable,
    Dict,
    List,
    Literal,
    Optional,
    Sequence,
    Set,
    Tuple,
    TypeVar,
    Union,
)
>>>>>>> ddb299db

import yaml

import torchgen.api.dispatcher as dispatcher
import torchgen.api.meta as meta
import torchgen.api.native as native
import torchgen.api.structured as structured
import torchgen.dest as dest
from torchgen.aoti.fallback_ops import inductor_fallback_ops
from torchgen.api import cpp
from torchgen.api.translate import translate
from torchgen.api.types import (
    Binding,
    CppSignature,
    CppSignatureGroup,
    DispatcherSignature,
    NamedCType,
    NativeSignature,
    SpecialArgName,
)
from torchgen.context import (
    method_with_native_function,
    native_function_manager,
    with_native_function,
    with_native_function_and_indices,
)
from torchgen.gen_aoti_c_shim import (
    gen_aoti_c_shim,
    gen_static_dispatch_backend_call_signature,
    get_fallback_op_name,
    get_header_for_aoti,
)
from torchgen.gen_functionalization_type import (
    gen_functionalization_definition,
    gen_functionalization_registration,
    gen_functionalization_view_inverse_declaration,
    GenCompositeViewCopyKernel,
)
from torchgen.gen_vmap_plumbing import gen_all_vmap_plumbing
from torchgen.model import (
    Argument,
    BackendIndex,
    BackendMetadata,
    BaseOperatorName,
    DEFAULT_KERNEL_NAMESPACE,
    DispatchKey,
    FRAGMENT_NAMESPACES,
    FunctionSchema,
    is_cuda_dispatch_key,
    is_generic_dispatch_key,
    is_ufunc_dispatch_key,
    Location,
    NativeFunction,
    NativeFunctionsGroup,
    NativeFunctionsViewGroup,
    OperatorName,
    OptionalType,
    SchemaKind,
    SelfArgument,
    STRUCTURED_DISPATCH_KEYS,
    TensorOptionsArguments,
    Type,
    Variant,
    ViewSchemaKind,
)
from torchgen.native_function_generation import (
    add_generated_native_functions,
    gen_composite_functional_kernel,
    gen_composite_out_kernel,
    pre_group_native_functions,
)
from torchgen.selective_build.selector import SelectiveBuilder
from torchgen.utils import (
    assert_never,
    concatMap,
    context,
    FileManager,
    make_file_manager,
    mapMaybe,
    NamespaceHelper,
    Target,
)
from torchgen.yaml_utils import YamlDumper, YamlLoader


T = TypeVar("T")

# Welcome to the ATen code generator v2!  The ATen code generator is
# responsible for parsing native_functions.yaml and then generating
# various generated files (e.g., TypeDefault.cpp) based on the operators
# defined in this file.  This means that the code generator knows how to
# parse function schema, and then translate this into various C++ types
# and boilerplate code.
#
# Some things to know about this file when you modify it:
#
# - This file has STRICT mypy typechecking.  Typecheck it with
#   `mypy --config mypy-strict.ini` in the root source directory
#
# - Most of the heavy lifting lives in external modules:
#   - 'model' has the data model for native_functions.yaml.  The classes
#     in those file represent what you see when you look at
#     a native_functions.yaml
#   - 'api' has conversions for how to translate JIT schema into
#     the various C++ APIs that the codegen interacts with.  There
#     are in fact THREE different C++ APIs: the public C++ API,
#     the dispatcher API, and the legacy dispatcher API.  See each
#     of these respective files for more information

# ~~~~~~~~~~~~~~~~~~~~~~~~~~~~~~~~~~~~~~~~~~~~~~~~~~~~~~~~~~~~~~~~~~~ #
#
#                         HELPER FUNCTIONS
#
# ~~~~~~~~~~~~~~~~~~~~~~~~~~~~~~~~~~~~~~~~~~~~~~~~~~~~~~~~~~~~~~~~~~~ #


# A custom loader for YAML to let us also keep track of line numbers
# of each entry in the YAML file
class LineLoader(YamlLoader):
    def construct_mapping(self, node, deep=False):  # type: ignore[no-untyped-def]
        mapping = super().construct_mapping(node, deep=deep)  # type: ignore[no-untyped-call]
        # Add 1 so line numbering starts at 1
        mapping["__line__"] = node.start_mark.line + 1
        return mapping


# Parse native_functions.yaml into a sequence of NativeFunctions and Backend Indices.
ParsedYaml = namedtuple("ParsedYaml", ["native_functions", "backend_indices"])


_GLOBAL_PARSE_NATIVE_YAML_CACHE: dict[str, ParsedYaml] = {}
_GLOBAL_PARSE_TAGS_YAML_CACHE: dict[str, set[str]] = {}


def parse_native_yaml_struct(
    es: object,
    valid_tags: set[str],
    ignore_keys: set[DispatchKey] | None = None,
    path: str = "<stdin>",
    skip_native_fns_gen: bool = False,
) -> ParsedYaml:
    assert isinstance(es, list)
    rs: list[NativeFunction] = []
    bs: dict[DispatchKey, dict[OperatorName, BackendMetadata]] = defaultdict(dict)
    for e in es:
        assert isinstance(e, dict), f"expected to be dict: {e}"
        assert isinstance(e.get("__line__"), int), e
        loc = Location(path, e["__line__"])
        funcs = e.get("func")
        assert funcs is not None, f"missed 'func' in {e}"
        with context(lambda: f"in {loc}:\n  {funcs}"):
            func, m = NativeFunction.from_yaml(e, loc, valid_tags, ignore_keys)
            rs.append(func)
            BackendIndex.grow_index(bs, m)
    error_check_native_functions(rs)
    # Default dict is to prevent the codegen from barfing when we have a dispatch key that has no kernels yet.
    indices: dict[DispatchKey, BackendIndex] = defaultdict(
        lambda: BackendIndex(
            dispatch_key=DispatchKey.Undefined,
            use_out_as_primary=True,
            external=False,
            device_guard=False,
            # I'm actually not sure about this; undefined could be hit on
            # empty TensorList, hypothetically that could have sizes in it
            index={},
        )
    )
    if not skip_native_fns_gen:
        add_generated_native_functions(rs, bs)
    for k, v in bs.items():
        # All structured in-tree operators are implemented in terms of their out operator.
        indices[k] = BackendIndex(
            dispatch_key=k,
            use_out_as_primary=True,
            external=False,
            # Only cuda-like devices in tree require device guards
            device_guard=is_cuda_dispatch_key(k),
            index=v,
        )
    return ParsedYaml(rs, indices)


def parse_tags_yaml_struct(es: object, path: str = "<stdin>") -> set[str]:
    assert isinstance(es, list)
    rs: set[str] = set()
    for e in es:
        assert isinstance(e.get("__line__"), int), e
        loc = Location(path, e["__line__"])
        tags = e.get("tag")
        with context(lambda: f"in {loc}:\n  {tags}"):
            e_i = e.copy()
            name = e_i.pop("tag")
            desc = e_i.pop("desc", "")
            # ensure that each tag has a non-empty description
            assert desc != ""
            rs.add(name)
    return rs


@functools.lru_cache(maxsize=None)
def parse_tags_yaml(path: str) -> set[str]:
    global _GLOBAL_PARSE_TAGS_YAML_CACHE
    if path not in _GLOBAL_PARSE_TAGS_YAML_CACHE:
        with open(path) as f:
            es = yaml.load(f, Loader=LineLoader)
            _GLOBAL_PARSE_TAGS_YAML_CACHE[path] = parse_tags_yaml_struct(es, path=path)

    return _GLOBAL_PARSE_TAGS_YAML_CACHE[path]


def parse_native_yaml(
    path: str,
    tags_yaml_path: str,
    ignore_keys: set[DispatchKey] | None = None,
    *,
    skip_native_fns_gen: bool = False,
    loaded_yaml: object | None = None,
) -> ParsedYaml:
    global _GLOBAL_PARSE_NATIVE_YAML_CACHE
    if path not in _GLOBAL_PARSE_NATIVE_YAML_CACHE:
        valid_tags = parse_tags_yaml(tags_yaml_path)

        # if a loaded yaml is provided, use that instead of reading from path
        if loaded_yaml is None:
            with open(path) as f:
                es = yaml.load(f, Loader=LineLoader)
        else:
            es = loaded_yaml

        _GLOBAL_PARSE_NATIVE_YAML_CACHE[path] = parse_native_yaml_struct(
            es,
            valid_tags,
            ignore_keys,
            path=path,
            skip_native_fns_gen=skip_native_fns_gen,
        )

    return _GLOBAL_PARSE_NATIVE_YAML_CACHE[path]


# Some assertions are already performed during parsing, but those are only within a single NativeFunction.
# Assertions here are meant to be performed across NativeFunctions.
def error_check_native_functions(funcs: Sequence[NativeFunction]) -> None:
    func_map: dict[OperatorName, NativeFunction] = {}
    base_func_map: dict[BaseOperatorName, list[NativeFunction]] = defaultdict(list)
    for f in funcs:
        func_map[f.func.name] = f
        base_func_map[f.func.name.name].append(f)
    for f in funcs:
        if f.structured_delegate is not None:
            delegate_func = func_map.get(f.structured_delegate)
            assert delegate_func is not None, (
                f"{f.func.name} is marked as a structured_delegate pointing to "
                f"{f.structured_delegate}, but {f.structured_delegate} is missing."
            )
            assert delegate_func.structured, (
                f"{f.func.name} is marked as a structured_delegate pointing to "
                f"{f.structured_delegate}, but {f.structured_delegate} is not marked as structured. "
                f"Consider adding 'structured=True' to the delegated operator"
            )
        # See Note [resize_ in Functionalization]
        # resize_() is technically an inplace view op (and therefore needs the tag),
        # but it would be overkill to add a true "view" variant of resize.
        # Instead, resize_() gets special treatment in functionalization,
        # and we have a resize() op that is non-aliasing + functional.
        if (
            "inplace_view" in f.tags
            and str(f.func.name) != "resize_"
            and str(f.func.name) != "resize_as_"
            and str(f.func.name.name) != "set_"
        ):
            base_name = f.func.name.name
            assert base_name.inplace, (
                f"{f.func.name} is marked with tag: inplace_view, but it doesn't follow the naming "
                "convention for inplace ops - the codegen expects the base name to have a trailing underscore. "
            )
            out_of_place_base_name = BaseOperatorName(
                base_name.base, False, base_name.dunder_method
            )
            assert len(base_func_map[out_of_place_base_name]) > 0, (
                f"{f.func.name} is marked with tag: inplace_view. The codegen expects there to be a corresponding "
                f"out-of-place view op with the name '{base_name}' and matching schema, but it didn't find one. "
            )


def cpp_string(s: str) -> str:
    """Convert a python string into a c++ string literal"""
    s = s.replace("\\", "\\\\")
    s = s.replace('"', '\\"')
    s = s.replace("\a", "\\a")
    s = s.replace("\b", "\\b")
    s = s.replace("\f", "\\f")
    s = s.replace("\n", "\\n")
    s = s.replace("\v", "\\v")
    s = s.replace("\t", "\\t")
    return f'"{s}"'


# ~~~~~~~~~~~~~~~~~~~~~~~~~~~~~~~~~~~~~~~~~~~~~~~~~~~~~~~~~~~~~~~~~~~ #
#
#                        C++ CODE GENERATION
#
# ~~~~~~~~~~~~~~~~~~~~~~~~~~~~~~~~~~~~~~~~~~~~~~~~~~~~~~~~~~~~~~~~~~~ #

# Most functions in this section are curried: they consist of a function
# that takes some parameters (e.g., what is to be generated) which itself
# returns a function that actually maps NativeFunction to the code
# to be generated.  This pattern makes it convenient to use map, concatMap
# and similar functional combinators.


def static_dispatch_keys(backends: list[BackendIndex]) -> list[DispatchKey]:
    if len(backends) == 0:
        return []
    else:
        return [backend.dispatch_key for backend in backends] + [
            DispatchKey.CompositeImplicitAutograd,
            DispatchKey.CompositeImplicitAutogradNestedTensor,
            DispatchKey.CompositeExplicitAutograd,
            DispatchKey.CompositeExplicitAutogradNonFunctional,
        ]


def get_static_dispatch_backend(
    f: NativeFunction, backend_index: BackendIndex
) -> DispatchKey | None:
    if f.structured_delegate is not None or backend_index.has_kernel(f):
        # TODO: for ops with structured_delegate it should check the dispatch table of
        # the out variant instead. For now, these structured ops all have CPU/CUDA kernels
        # so we always dispatch to the `backend`, but this could be wrong when we
        # migrate math/default_backend ops to use structured delegate.
        return backend_index.dispatch_key
    elif f.has_composite_explicit_autograd_kernel:
        return DispatchKey.CompositeExplicitAutograd
    elif f.has_composite_explicit_autograd_non_functional_kernel:
        return DispatchKey.CompositeExplicitAutogradNonFunctional
    elif f.has_composite_implicit_autograd_kernel:
        return DispatchKey.CompositeImplicitAutograd
    elif f.has_composite_implicit_autograd_nested_tensor_kernel:
        return DispatchKey.CompositeImplicitAutogradNestedTensor
    return None


def static_dispatch_ops_header(
    f: NativeFunction, backend_index: list[BackendIndex]
) -> str | None:
    if backend_index is None or f.manual_kernel_registration:
        return None

    output = []
    for index in backend_index:
        dispatch_key = get_static_dispatch_backend(f, index)
        if dispatch_key is not None:
            output.append(
                f"#include <ATen/ops/{f.root_name}_{dispatch_key.lower()}_dispatch.h>"
            )
    return "\n".join(output)


def static_dispatch_extra_headers(backends: list[BackendIndex]) -> list[str]:
    return [
        f"#include <ATen/{dispatch_key}Functions.h>"
        for dispatch_key in static_dispatch_keys(backends)
    ]


# Translates arguments of `sig` to CppSignature bindings.
# Note that we have a special case for `memory_format` argument and this case is not covered by
# tools.codegen.api.translate() yet as its application is limited to static dispatch.
def translate_args(
    sig: CppSignature | DispatcherSignature,
    cpp_sig: CppSignature,
) -> str:
    # Adds SpecialArgName.possibly_redundant_memory_format NamedCType for memory_format bindings
    def add_spl_memory_format_binding(input_bindings: list[Binding]) -> list[Binding]:
        output_bindings: list[Binding] = []
        for binding in input_bindings:
            if binding.name == "memory_format":
                spl_mem_format_binding = Binding(
                    nctype=NamedCType(
                        SpecialArgName.possibly_redundant_memory_format,
                        binding.nctype.type,
                    ),
                    name=binding.name,
                    default=binding.default,
                    argument=binding.argument,
                )
                output_bindings.append(spl_mem_format_binding)
            else:
                output_bindings.append(binding)
        return output_bindings

    src_bindings = list(sig.arguments())
    goal_bindings = list(cpp_sig.arguments())
    # When last argument of CPP signature has SpecialArgName.possibly_redundant_memory_format NCType,
    # get memory_format bindings of dispatcher signature to have the same NCType as well
    for arg in goal_bindings:
        if arg.nctype.name == SpecialArgName.possibly_redundant_memory_format:
            src_bindings = add_spl_memory_format_binding(src_bindings)
            break
    exprs = translate(src_bindings, goal_bindings)
    return ", ".join(a.expr for a in exprs)


def generate_static_dispatch_backend_call(
    sig: CppSignature | DispatcherSignature,
    f: NativeFunction,
    backend_index: BackendIndex,
) -> str:
    cpp_sig = gen_static_dispatch_backend_call_signature(sig, f)
    name = cpp_sig.name()
    exprs = translate_args(sig, cpp_sig)
    backend_metadata = backend_index.get_kernel(f)
    kernel_ns = (
        backend_metadata.cpp_namespace
        if backend_metadata and backend_metadata.cpp_namespace
        else DEFAULT_KERNEL_NAMESPACE
    )
    ns = kernel_ns.replace("::native", "")
    return f"return {ns}::{backend_index.dispatch_key.lower()}::{name}({exprs});"


def generate_static_dispatch_fallback_call(
    sig: CppSignature | DispatcherSignature,
    f: NativeFunction,
    backend_indices: list[BackendIndex],
) -> str:
    cpp_sigs = CppSignatureGroup.from_native_function(
        f, method=False, fallback_binding=False
    )
    if sig.symint and f.func.has_symint():
        cpp_sig = cpp_sigs.symint_signature
    else:
        cpp_sig = cpp_sigs.signature
    assert cpp_sig is not None
    name = cpp_sig.name()
    exprs = translate_args(sig, cpp_sig)
    ns = DEFAULT_KERNEL_NAMESPACE.replace("::native", "")
    if f.has_composite_explicit_autograd_kernel:
        return f"return {ns}::{DispatchKey.CompositeExplicitAutograd.lower()}::{name}({exprs});"
    elif f.has_composite_explicit_autograd_non_functional_kernel:
        return f"return {ns}::{DispatchKey.CompositeExplicitAutogradNonFunctional.lower()}::{name}({exprs});"
    elif f.has_composite_implicit_autograd_kernel:
        return f"return {ns}::{DispatchKey.CompositeImplicitAutograd.lower()}::{name}({exprs});"
    elif f.has_composite_implicit_autograd_nested_tensor_kernel:
        return f"return {ns}::{DispatchKey.CompositeImplicitAutogradNestedTensor.lower()}::{name}({exprs});"
    else:
        return f"""TORCH_CHECK(false, "Static dispatch does not support {name} for\
{', '.join([str(index.dispatch_key)for index in backend_indices])} ");"""


def static_dispatch(
    sig: CppSignature | DispatcherSignature,
    f: NativeFunction,
    backend_indices: list[BackendIndex],
) -> str:
    """
    For a given `NativeFunction`, find out the corresponding backend and dispatch to it. If more than one
    backends exsit, fallback to static dispatch by determining dispatch key from inputs.
    Arguments:
        sig: A CppSignature or DispatcherSignature for this native function we want to use.
        f: NativeFunction to generate static dispatch.
        backend_indices: All available backends.
    Return:
        C++ code to call backend-specific functions, e.g., "return at::cpu::add(self, other, scale);"
    """
    if len(backend_indices) == 0 or f.manual_kernel_registration:
        return ""

    keys = [
        b
        for b in backend_indices
        if b.has_kernel(f)
        or (
            f.structured_delegate is not None
            and b.dispatch_key in STRUCTURED_DISPATCH_KEYS
        )
    ]
    if len(keys) == 1:
        return generate_static_dispatch_backend_call(sig, f, keys[0])
    elif len(keys) == 0:
        return generate_static_dispatch_fallback_call(sig, f, backend_indices)

    native_tensor_args = [
        a.name
        for a in sig.arguments()
        if isinstance(a.argument, SelfArgument)
        or isinstance(a.argument, Argument)
        and a.argument.type.is_tensor_like()
    ]
    tensor_args = ", ".join(native_tensor_args)
    tensor_opts = f.func.arguments.tensor_options

    stmts = []
    subexprs: list[str] = []
    if tensor_opts is not None:
        subexprs.append(
            "DispatchKeySet(c10::computeDispatchKey(dtype, layout, device))"
        )
    if tensor_args != "":
        subexprs.append(f"c10::detail::multi_dispatch_key_set({tensor_args})")
    stmts.append(f"""DispatchKeySet _dk_set = {' | '.join(subexprs)};""")
    stmts.append("DispatchKey _dk = c10::highestPriorityBackendTypeId(_dk_set);")

    dispatch_code = []
    for index in keys:
        dispatch_code.append(f"""case DispatchKey::{index.dispatch_key}:""")
        dispatch_code.append(
            f"""\t{generate_static_dispatch_backend_call(sig, f, index)};"""
        )

    fallback = generate_static_dispatch_fallback_call(sig, f, backend_indices)
    connector = "\n\t\t"

    return f"""
    {connector.join(stmts)}
    switch (_dk) {{
        {connector.join(dispatch_code)}
        default:
            {fallback}
    }}
    """


# Generates RegisterSchema.cpp.  Depending on the selector, either
# all schemas are registered, or only some are (in the case of
# selective build)
@dataclass(frozen=True)
class RegisterSchema:
    selector: SelectiveBuilder
    known_tags: dict[str, int] = field(default_factory=dict)

    @method_with_native_function
    def __call__(self, f: NativeFunction) -> str | None:
        if not self.selector.is_native_function_selected(f):
            return None
        tags = "{" + ", ".join(f"at::Tag::{tag}" for tag in sorted(f.tags)) + "}"
        if tags == "{}":
            return f"m.def({cpp_string(str(f.func))}, {{}});\n"
        maybe_tags = ""
        if tags not in self.known_tags:
            idx = len(self.known_tags)
            self.known_tags[tags] = idx
            maybe_tags = f"const std::vector<at::Tag> tags_{idx} = {tags};\n"
        return f"{maybe_tags}m.def({cpp_string(str(f.func))}, tags_{self.known_tags[tags]});\n"


# Generates Operators.h and Operators.cpp.
# These provide macros that, given an operator and overload name, allow users
# to access an "un-overloaded" function version of the operator. This
# is useful for extension writers who want to (1) want to decltype the operator
# and (2) don't want to worry about method-only operators.
@dataclass(frozen=True)
class ComputeOperators:
    target: Literal[Target.DECLARATION, Target.DEFINITION]
    static_dispatch_backend_indices: list[BackendIndex]

    @method_with_native_function
    def __call__(self, f: NativeFunction) -> str:
        sig = DispatcherSignature.from_schema(f.func)
        name = f.func.name.unambiguous_name()

        if self.target is Target.DECLARATION:
            # Note [The ATen Operators API]
            # The ATen Operators API lives in the at::_ops namespace, and contains compile-time
            # metadata about each operator + entry points into the Dispatcher.
            # The C++ function, method, and redispatch API's are all implemented as wrappers
            # into various bits of the structs defined here.
            #
            # Important characteristics about the Operators API:
            # (1) It follows the Dispatcher API.
            #     This is kind of necessary to avoid overhead.
            #     For example: if it followed the C++ API, then all of the faithful C++ factory functions
            #     would need to wrap their arguments into TensorOptions only to unwrap them again.
            # (2) Overload names are disambiguated.
            #     This is helpful for pytorch extenders who would like to decltype() an aten operator,
            #     that has overloads, e.g. decltype(at::_ops::mul_Tensor::call)
            # (3) No argument defaulting is allowed.
            #     This is more of an implementation detail to avoid #include cycles,
            #     since TensorBody.h (which defines the Tensor class) needs to include this file.
            # (4) manual_cpp_bindings and faithful names are not included in the API.
            #     This applies to stuff like __dispatch__is_complex(), and add_outf().
            #     These aren't "real aten ops", they're just additional functions provided by the C++ API.
            #     They're implemented as wrappers in Functions.h that call into the actual operators
            #     defined here, i.e. at::_ops::is_complex::call() and at::_ops::add_out::call().
            #     This means that ATEN_OP(is_complex) will not fastpath, and will go through the dispatcher.
            return f"""
struct TORCH_API {name} {{
  using schema = {sig.type()};
  using ptr_schema = schema*;
  // See Note [static constexpr char* members for windows NVCC]
  STATIC_CONSTEXPR_STR_INL_EXCEPT_WIN_CUDA(name, "aten::{f.func.name.name}")
  STATIC_CONSTEXPR_STR_INL_EXCEPT_WIN_CUDA(overload_name, "{f.func.name.overload_name}")
  STATIC_CONSTEXPR_STR_INL_EXCEPT_WIN_CUDA(schema_str, {cpp_string(str(f.func))})
  static {sig.defn(name="call", is_redispatching_fn=False)};
  static {sig.defn(name="redispatch", is_redispatching_fn=True)};
}};"""

        elif self.target is Target.DEFINITION:
            defns = f"""
STATIC_CONST_STR_OUT_OF_LINE_FOR_WIN_CUDA({name}, name, "aten::{f.func.name.name}")
STATIC_CONST_STR_OUT_OF_LINE_FOR_WIN_CUDA({name}, overload_name, "{f.func.name.overload_name}")
STATIC_CONST_STR_OUT_OF_LINE_FOR_WIN_CUDA({name}, schema_str, {cpp_string(str(f.func))})

// aten::{f.func}
static C10_NOINLINE c10::TypedOperatorHandle<{name}::schema> create_{name}_typed_handle() {{
  return c10::Dispatcher::singleton()
      .findSchemaOrThrow({name}::name, {name}::overload_name)
      .typed<{name}::schema>();
}}
"""
            for is_redispatching_fn in [False, True]:
                if is_redispatching_fn:
                    dispatcher_exprs_str = ", ".join(
                        ["dispatchKeySet"] + [a.name for a in sig.arguments()]
                    )
                    method_base = "redispatch"
                else:
                    dispatcher_exprs_str = ", ".join([a.name for a in sig.arguments()])
                    method_base = "call"

                dispatcher_call = method_base
                method_name = f"{name}::{method_base}"

                fn_body = f"""
    static auto op = create_{name}_typed_handle();
    return op.{dispatcher_call}({dispatcher_exprs_str});"""

                if (
                    not is_redispatching_fn
                    and len(self.static_dispatch_backend_indices) > 0
                ):
                    # call() should go through static dispatch
                    fn_body = static_dispatch(
                        sig, f, backend_indices=self.static_dispatch_backend_indices
                    )
                defns += f"""
// aten::{f.func}
{sig.defn(name=method_name, is_redispatching_fn=is_redispatching_fn)} {{
    {fn_body}
}}
"""
            return defns
        else:
            assert_never(self.target)


# Generates Functions.h, which provides the functional public C++ API,
# and the scaffolding to call into the dispatcher from these functions.
@dataclass(frozen=True)
class ComputeFunction:
    @method_with_native_function
    def __call__(self, f: NativeFunction) -> str | None:
        sig_group = CppSignatureGroup.from_native_function(
            f, method=False, fallback_binding=f.manual_cpp_binding
        )
        has_symint = f.func.has_symint()

        result = ""
        for sig in sig_group.signatures():
            # See Note [The ATen Operators API]
            target_sig = DispatcherSignature.from_schema(f.func)
            exprs = translate(sig.arguments(), target_sig.arguments())
            exprs_str = ", ".join([e.expr for e in exprs])

            if sig.symint:
                intlike_t = "c10::SymInt"
            else:
                intlike_t = "int64_t"

            if Variant.function in f.variants:
                result += f"""
// aten::{f.func}
inline {sig.decl()} {{
    return at::_ops::{f.func.name.unambiguous_name()}::call({exprs_str});
}}"""

            # The template function can be used from template situations
            # where you want to switch between the symint or not version
            # depending on a template argument
            #
            # NB: we ALWAYS generate this even for methods.  But we put it in
            # this header so it can take advantage of per-op headers
            if has_symint:
                result += f"""
namespace symint {{
  template <typename T, typename = std::enable_if_t<std::is_same<T, {intlike_t}>::value>>
  {sig.decl(suppress_symint_suffix=True)} {{
    return at::_ops::{f.func.name.unambiguous_name()}::call({exprs_str});
  }}
}}
"""
        return result


# Generates TensorBody.h. This file provides the object-oriented (method-based)
# public C++ API, and the scaffolding to call into the dispatcher from these functions.
@dataclass(frozen=True)
class ComputeTensorMethod:
    target: Literal[Target.DECLARATION, Target.DEFINITION]
    static_dispatch_backend_indices: list[BackendIndex]

    @method_with_native_function
    def __call__(self, f: NativeFunction) -> str | None:
        if Variant.method not in f.variants:
            return None

        assert not f.func.is_out_fn()
        assert f.func.arguments.self_arg is not None

        sig_group = CppSignatureGroup.from_native_function(
            f, method=True, fallback_binding=f.manual_cpp_binding
        )

        if self.target is Target.DECLARATION:
            result = ""
            for sig in sig_group.signatures():
                result += f"{sig.decl()} const;\n"
            return result

        if self.target is not Target.DEFINITION:
            assert_never(self.target)

        result = ""

        for sig in sig_group.signatures():
            target_sig = DispatcherSignature.from_schema(f.func)
            exprs = translate(sig.arguments(), target_sig.arguments(), method=True)
            exprs_str = ", ".join([e.expr for e in exprs])

            result += f"""
// aten::{f.func}
inline {sig.defn(prefix="Tensor::")} const {{
    return at::_ops::{f.func.name.unambiguous_name()}::call({exprs_str});
}}
"""

        return result


# Generates RedispatchFunctions.h.
# This is similar to the C++ API defined in Functions.h, but provides access
# to the dispatcher's redispatch API.
@dataclass(frozen=True)
class ComputeRedispatchFunction:
    @method_with_native_function
    def __call__(self, f: NativeFunction) -> str | None:
        # We unconditionally generate function variants of the redispatch API.
        # This is mainly because we can namespace functions separately, but not methods,
        sig_group = CppSignatureGroup.from_native_function(
            f, method=False, fallback_binding=f.manual_cpp_binding
        )

        result = ""
        for sig in sig_group.signatures():
            target_sig = DispatcherSignature.from_schema(f.func)
            exprs = translate(sig.arguments(), target_sig.arguments())
            exprs_str = ", ".join(["dispatchKeySet"] + [a.expr for a in exprs])

            result += f"""
// aten::{f.func}
inline {sig.decl(is_redispatching_fn=True)} {{
    return at::_ops::{f.func.name.unambiguous_name()}::redispatch({exprs_str});
}}
"""

        return result


# Generates ATenOpList.cpp, a runtime accessible list of all aten
# operators.
# TODO: This was historically used to help some JIT interop code
# figure out whether or not to treat aten namespace'd operators
# one way or another, we should reevaluate if this is actually needed.
@with_native_function
def compute_aten_op(f: NativeFunction) -> str:
    return f'{{"aten::{f.func.name.name}", "{f.func.name.overload_name}"}},'


# Generates MetaFunctions.h
def compute_meta_function_declaration(g: NativeFunctionsGroup) -> str | None:
    if not g.structured:
        return None
    with native_function_manager(g.out):
        name = meta.name(g)
        args = structured.meta_arguments(g)
        args_str = ", ".join(a.decl() for a in args)
        parent_class = g.out.structured_inherits
        if parent_class is None:
            parent_class = "at::impl::MetaBase"
        meta_return = "void"
        precomputed = g.out.precomputed if g.structured else None

        if precomputed:
            # Generate the template declaration with one bool parameter for each
            # precomputed element. Each parameter is true if the corresponding (in
            # terms of position) precomputed element has been set.
            precomputed_values = [*precomputed.replace.values(), precomputed.add]
            precomputed_elements = [
                elem for replace_list in precomputed_values for elem in replace_list
            ]
            precomputed_template_parameters = [
                elem.name.upper() for elem in precomputed_elements
            ]
            precomputed_template_params_str = ", ".join(
                f"bool {param} = false" for param in precomputed_template_parameters
            )
            precompute_template_decl = f"template <{precomputed_template_params_str}>"

            # Generate a string containing declarations of all precomputed elements.
            precomputed_elements_with_cpp_types = [
                structured.argument_type(elem, binds=elem.name)
                for elem in precomputed_elements
            ]

            precomputed_elements_decl = ";\n".join(
                f"{elem.cpp_type(strip_ref=True)} {elem.name}"
                for elem in precomputed_elements_with_cpp_types
            )

            # Generate "setter" methods for each precomputed element. Each method will return
            # a new instance of precompute_out with the template parameter that corresponds to
            # the member set by the method to true (to indicate that it has been set).
            setter_methods = []
            for i, elem in enumerate(precomputed_elements):
                # Generate the signature. The return type will be the same
                # as the type of `this` but with the template parameter
                # corresponding to the element set by this method set to true.
                # The assert generated below will ensure that this template
                # parameter is false on the type of `this`.
                return_ty_templates = ", ".join(
                    precomputed_template_parameters[:i]
                    + ["true"]
                    + precomputed_template_parameters[i + 1 :]
                )
                return_ty = f"precompute_out<{return_ty_templates}>"
                elem_cpp_ty = precomputed_elements_with_cpp_types[i].cpp_type(
                    strip_ref=True
                )
                signature = f"{return_ty} set_{elem.name}({elem_cpp_ty} value)"

                # Generate an assert which checks that the
                # template parameter corresponding to the precomputed
                # element that is set by this method is false on the
                # class corresponding to the object that `this` points to.
                # This ensures that each element can be set only once.
                assert_msg = f'"{elem.name} already set"'
                assert_stmt = f"static_assert({precomputed_template_parameters[i]} == false, {assert_msg});"

                # Generate the new object construction block. All state
                # except the element that this method sets is copied from the
                # object that `this` points to. The value for the element that
                # the method sets is taken from a method parameter.
                construction_stmts = []
                construction_stmts.append(f"{return_ty} ret;")

                for j, elem in enumerate(precomputed_elements):
                    if i == j:
                        construction_stmts.append(f"ret.{elem.name} = value;")
                    else:
                        construction_stmts.append(
                            f"ret.{elem.name} = this->{elem.name};"
                        )

                construction_stmts.append("return ret;")
                construction_block = "\n".join(construction_stmts)

                setter_methods.append(
                    f"""
                    {signature} {{
                        {assert_stmt}
                        {construction_block}
                    }}
                """
                )
            setter_methods_decl = "\n".join(setter_methods)

            # Meta should return an instance of the struct containing the precomputed elements.
            meta_return_template_params = ", ".join(
                ["true"] * len(precomputed_template_parameters)
            )
            # This typedef (actually a using statement) is needed so that TORCH_META_FUNC can reuse the return
            # type (which has a variable number of template parameters).
            meta_return_typedef = f"using meta_return_ty = precompute_out <{meta_return_template_params}>;"
            meta_return = "meta_return_ty"
            precomputed_decl = f"""
                {precompute_template_decl}
                struct TORCH_API precompute_out {{
                    {setter_methods_decl}
                    {precomputed_elements_decl};
            }};"""
        else:
            meta_return_typedef = ""
            precomputed_decl = ""

        return f"""\
struct TORCH_API structured_{name} : public {parent_class} {{
    {precomputed_decl}
    {meta_return_typedef}
    {meta_return} meta({args_str});
}};
"""


def needs_backend_select(f: NativeFunction, selector: SelectiveBuilder) -> bool:
    name = str(f.func.name.name)
    if name.endswith("_like") or name.startswith("new_"):
        return False
    if f.func.arguments.tensor_options is None:
        return False
    return selector.is_native_function_selected(f)


# Generates RegisterBackendSelect.cpp, a series of kernels which provide
# specialized computation of dispatch key for operator signatures which cannot
# be easily done automatically using templating.
@dataclass(frozen=True)
class ComputeBackendSelect:
    target: Literal[Target.DEFINITION, Target.REGISTRATION]

    # Selector object to determine which operators to generate
    # registration code for.
    selector: SelectiveBuilder

    @method_with_native_function
    def __call__(self, f: NativeFunction) -> str | None:
        if not needs_backend_select(f, self.selector):
            return None

        name = native.name(f.func)
        # BackendSelect can go to Meta, so it must preserve symints
        native_sig = NativeSignature(f.func, symint=True)

        native_tensor_args = [
            a
            for a in native_sig.arguments()
            if isinstance(a.argument, Argument) and a.argument.type.is_tensor_like()
        ]

        dispatcher_sig = DispatcherSignature.from_schema(f.func)

        sig: NativeSignature | DispatcherSignature
        sig = dispatcher_sig
        dispatcher_exprs = dispatcher_sig.exprs()
        dispatch_key = "c10::computeDispatchKey(dtype, layout, device)"

        if self.target is Target.DEFINITION:
            # I don't think there's actually a good reason to generate
            # these two cases differently
            # The first case could probably be improved though- it calls computeDispatchKeySet(),
            # which looks at TLS dispatch keys- there should not be any by the time we reach backend select.
            if native_tensor_args:
                assert f.func.arguments.has_tensor_arg()
                tensor_args = ", ".join(a.name for a in native_tensor_args)
                compute_dk = f"""\
DispatchKeySet _dk_set = c10::DispatchKeySet({dispatch_key}) | c10::detail::multi_dispatch_key_set({tensor_args});
DispatchKeySet _dk_mask = c10::DispatchKeySet(DispatchKeySet::FULL_AFTER, DispatchKey::BackendSelect);
DispatchKeySet _dk = c10::impl::computeDispatchKeySet(_dk_set, _dk_mask);"""
            else:
                assert not f.func.arguments.has_tensor_arg()
                compute_dk = (
                    f"DispatchKeySet _dk = c10::DispatchKeySet({dispatch_key});"
                )
            return f"""\
// aten::{f.func}
C10_ALWAYS_INLINE
{sig.defn(name)} {{
  {compute_dk}
  return at::_ops::{f.func.name.unambiguous_name()}::redispatch(
      _dk, {', '.join(a.expr for a in dispatcher_exprs)});
}}
"""
        elif self.target is Target.REGISTRATION:
            return f"""m.impl("aten::{f.func.name}", TORCH_FN({name}));"""
        else:
            assert_never(self.target)


# ~~~~~~~~~~~~~~~~~~~~~~~~~~~~~~~~~~~~~~~~~~~~~~~~~~~~~~~~~~~~~~~~~~~ #
#
#                       YAML CODE GENERATION
#
# ~~~~~~~~~~~~~~~~~~~~~~~~~~~~~~~~~~~~~~~~~~~~~~~~~~~~~~~~~~~~~~~~~~~ #


def format_yaml(data: object) -> str:
    # Ignore alias in Dumper
    YamlDumper.ignore_aliases = lambda self, data: True  # type: ignore[assignment]

    # Support serializing OrderedDict
    def dict_representer(dumper: Any, data: Any) -> Any:
        return dumper.represent_dict(data.items())

    YamlDumper.add_representer(OrderedDict, dict_representer)  # type: ignore[no-untyped-call]
    # Some yaml parsers (e.g. Haskell's) don't understand line breaks.
    # width=1e9 turns off optional line breaks and improves
    # the portability of the outputted yaml.
    return yaml.dump(data, default_flow_style=False, Dumper=YamlDumper, width=1e9)  # type: ignore[no-any-return, call-overload]


# For some reason, some defaults we write to YAML are written as native
# YAML objects, rather than doing them uniformly as strings.  This
# function detects those cases and converts them into native Python
# objects.
def pythonify_default(s: str) -> object:
    if s == "true":
        return True
    elif s == "false":
        return False

    try:
        return int(s)
    except ValueError:
        try:
            return float(s)
        except ValueError:
            return s


# What is a dynamic type?  Over time, the semantic meaning of
# dynamic type has degraded to meaninglessness (in the old days,
# it captured dtype-ness of types, but that has gone away with
# the removal of TH).  These days, it's mostly the same thing as
# the C++ API argument type, except that Tensor and Tensor?
# arguments simply present as Tensor.
#
# TODO: Get rid of dynamic_type, after getting tools/autograd
# to use the new codegen framework
def dynamic_type(t: Type) -> str:
    if isinstance(t, OptionalType):
        return dynamic_type(t.elem)
    # Note we don't use t.is_tensor_like() here because it would
    # also include Tensor[]
    if str(t) == "Tensor":
        return "at::Tensor"
    # This is a legacy concept, so never report SymInt
    return cpp.argumenttype_type(
        t, mutable=False, binds="__placeholder__", symint=False
    ).cpp_type()


def compute_method_of_yaml(variants: set[Variant]) -> list[str]:
    # This is written out explicitly to ensure that Tensor and
    # namespace are put into the list in the right order
    method_of = ["Type"]
    if Variant.method in variants:
        method_of.append("Tensor")
    if Variant.function in variants:
        method_of.append("namespace")
    return method_of


def compute_returns_yaml(
    f: NativeFunction,
) -> tuple[list[dict[str, str]], dict[str, str]]:
    # Note [name and field_name]
    # ~~~~~~~~~~~~~~~~~~~~~~~~~~
    # To understand name_to_field_name, we must first talk about this
    # schema:
    #
    #   lstsq.X(Tensor self, Tensor A, *, Tensor(a!) X, Tensor(b!) qr) -> (Tensor(a!) solution, Tensor(b!) QR)
    #
    # There is something very odd about this schema: it is an out
    # variant of the function (that is to say, it will convert into
    # at::lstsq_out() in the C++ API), but the names of the output
    # return arguments don't match the keyword argument names of
    # the inputs.  It TURNS OUT that in this situation, the historical
    # Declarations.yaml we want to output is this (abbreviated to
    # only show relevant fields):
    #
    #   arguments:
    #     ...
    #   - field_name: solution
    #     name: X
    #   - field_name: QR
    #     name: qr
    #     ...
    #
    #   returns:
    #   - field_name: solution
    #     name: X
    #   - field_name: QR
    #     name: qr
    #
    # The name of the return fields is stored in 'field_name', and the
    # name of the arguments is stored in 'name'.  So when we process
    # arguments, we need a way to get at the corresponding return.  At
    # the moment, this is most conveniently done by constructing a
    # mapping from name (the argument concept) to field_name (the
    # return concept) while processing return arguments, since we don't
    # directly maintain this correspondence in the modeling of function
    # schema itself.
    #
    # See also https://github.com/pytorch/pytorch/issues/43114
    name_to_field_name: dict[str, str] = {}

    # Compute the returns field of the YAML entry
    names = cpp.return_names(f)
    returns = []
    for i, (r, name) in enumerate(zip(f.func.returns, names)):
        ret = {
            "dynamic_type": dynamic_type(r.type),
            "name": name,
            # legacy, report ints
            "type": cpp.return_type(r, symint=False).cpp_type(),
        }

        if r.name:
            # See Note [name and field_name]
            ret["field_name"] = r.name
            if f.func.is_out_fn():
                name_to_field_name[f.func.arguments.out[i].name] = r.name

        returns.append(ret)

    return returns, name_to_field_name


# arguments in yaml roughly corresponds to the public C++ API
def compute_cpp_argument_yaml(
    cpp_a: Binding,
    *,
    schema_order: bool,
    kwarg_only_set: set[str],
    out_arg_set: set[str],
    name_to_field_name: dict[str, str],
) -> object:
    if isinstance(cpp_a.argument, TensorOptionsArguments):
        arg: dict[str, object] = {
            "annotation": None,
            "dynamic_type": "at::TensorOptions",
            "is_nullable": False,
            "name": cpp_a.name,
            "type": cpp_a.type,
            "kwarg_only": True,
        }
        if cpp_a.default is not None:
            arg["default"] = cpp_a.default
        return arg
    elif isinstance(cpp_a.argument, SelfArgument):
        raise AssertionError
    elif isinstance(cpp_a.argument, Argument):
        return compute_argument_yaml(
            cpp_a.argument,
            schema_order=schema_order,
            kwarg_only_set=kwarg_only_set,
            out_arg_set=out_arg_set,
            name_to_field_name=name_to_field_name,
        )


def compute_argument_yaml(
    a: Argument,
    *,
    schema_order: bool,
    kwarg_only_set: set[str],
    out_arg_set: set[str],
    name_to_field_name: dict[str, str],
) -> object:
    arg: dict[str, object] = {
        "annotation": str(a.annotation) if a.annotation else None,
        "dynamic_type": dynamic_type(a.type),
        "is_nullable": a.type.is_nullable(),
        "name": a.name,
        # legacy, report ints
        "type": cpp.argument_type(a, binds="__placeholder__", symint=False).cpp_type(),
    }
    if a.default is not None:
        arg["default"] = pythonify_default(
            cpp.default_expr(a.default, a.type, symint=False)
        )
    if a.name in kwarg_only_set:
        arg["kwarg_only"] = True
    if a.name in out_arg_set:
        arg["output"] = True
        arg["allocate"] = True
        # See Note [name and field_name]
        if a.name in name_to_field_name:
            arg["field_name"] = name_to_field_name[a.name]
    # Historically, booleans don't get their size recorded, because it
    # is already built into the cpp type (e.g., std::array<bool, 4>)
    l = a.type.is_list_like()
    if l is not None and l.size is not None and str(l.elem) != "bool":
        arg["size"] = l.size
    return arg


@with_native_function
def compute_declaration_yaml(f: NativeFunction) -> object:
    returns, name_to_field_name = compute_returns_yaml(f)

    # These sets are used to conveniently test if an argument is a
    # kwarg-only or out argument
    kwarg_only_set = {a.name for a in f.func.arguments.flat_kwarg_only}
    out_arg_set = {a.name for a in f.func.arguments.out}

    sig_group = CppSignatureGroup.from_native_function(
        f, method=False, fallback_binding=False
    )
    cpp_args = sig_group.signature.arguments()
    arguments = [
        compute_cpp_argument_yaml(
            cpp_a,
            schema_order=False,
            kwarg_only_set=kwarg_only_set,
            out_arg_set=out_arg_set,
            name_to_field_name=name_to_field_name,
        )
        for cpp_a in cpp_args
    ]

    schema_order_jit_arguments = list(f.func.schema_order_arguments())

    schema_order_arguments = [
        compute_argument_yaml(
            a,
            schema_order=True,
            kwarg_only_set=kwarg_only_set,
            out_arg_set=out_arg_set,
            name_to_field_name=name_to_field_name,
        )
        for a in schema_order_jit_arguments
    ]

    cpp_schema_order_types = [
        # NB: method here doesn't matter
        r.type
        for a in schema_order_jit_arguments
        for r in cpp.argument(
            a,
            method=False,
            cpp_no_default_args=set(),
            faithful=False,
            symint=False,
            has_tensor_options=False,
        )
    ]

    # legacy, report ints
    cpp_returns = cpp.returns_type(f.func.returns, symint=False).cpp_type()
    schema_order_cpp_signature = f"{cpp_returns} ({', '.join(cpp_schema_order_types)})"

    is_factory_method = (
        any(isinstance(a.argument, TensorOptionsArguments) for a in cpp_args)
        and Variant.method not in f.variants
    )

    return OrderedDict(
        [
            ("name", cpp.name(f.func)),
            ("operator_name", str(f.func.name.name)),
            ("overload_name", str(f.func.name.overload_name)),
            ("manual_kernel_registration", f.manual_kernel_registration),
            (
                "category_override",
                f.category_override if f.category_override is not None else "",
            ),
            ("schema_string", f"aten::{f.func}"),
            ("arguments", arguments),
            ("schema_order_cpp_signature", schema_order_cpp_signature),
            ("schema_order_arguments", schema_order_arguments),
            ("method_of", compute_method_of_yaml(f.variants)),
            ("mode", "native"),
            ("python_module", "" if f.python_module is None else f.python_module),
            ("returns", returns),
            ("inplace", f.func.name.name.inplace),
            ("is_factory_method", is_factory_method),
            ("abstract", f.is_abstract),
            ("device_guard", f.device_guard),
            ("with_gil", False),
            ("deprecated", False),
            ("has_math_kernel", f.has_composite_implicit_autograd_kernel),
        ]
    )


# See Note [Auto generated composite kernels]
def has_autogenerated_composite_kernel(f: NativeFunction) -> bool:
    return (f.structured or f.structured_delegate is not None) and (
        f.func.kind() == SchemaKind.functional or f.func.kind() == SchemaKind.inplace
    )


@with_native_function_and_indices
def compute_registration_declarations(
    f: NativeFunction, backend_indices: dict[DispatchKey, BackendIndex]
) -> str:
    name = dispatcher.name(f.func)
    returns_type = dispatcher.returns_type(
        f.func.returns
    ).cpp_type_registration_declarations()
    args = dispatcher.arguments(f.func)
    args_str = ", ".join(a.no_default().decl_registration_declarations() for a in args)
    comment_data: dict[str, str] = {
        "schema": f"aten::{f.func}",
        # TODO: What exactly is the semantics of the 'dispatch' field?
        "dispatch": str(
            {k for k, v in backend_indices.items() if v.has_kernel(f)}
            != {DispatchKey.CompositeImplicitAutograd}
            and {k for k, v in backend_indices.items() if v.has_kernel(f)}
            != {
                DispatchKey.CompositeImplicitAutograd,
                DispatchKey.CompositeImplicitAutogradNestedTensor,
            }
        ),
        "default": str(f.has_composite_kernel or has_autogenerated_composite_kernel(f)),
    }
    return f"""{returns_type} {name}({args_str}); // {json.dumps(comment_data)}
"""


# ~~~~~~~~~~~~~~~~~~~~~~~~~~~~~~~~~~~~~~~~~~~~~~~~~~~~~~~~~~~~~~~~~~~ #
#
#                           RUN IT ALL
#
# ~~~~~~~~~~~~~~~~~~~~~~~~~~~~~~~~~~~~~~~~~~~~~~~~~~~~~~~~~~~~~~~~~~~ #


def get_custom_build_selector(
    provided_op_registration_allowlist: list[str] | None,
    op_selection_yaml_path: str | None,
) -> SelectiveBuilder:
    assert not (
        provided_op_registration_allowlist is not None
        and op_selection_yaml_path is not None
    ), (
        "Both provided_op_registration_allowlist and "
        + "op_selection_yaml_path can NOT be provided at the "
        + "same time."
    )

    op_registration_allowlist: set[str] | None = None
    if provided_op_registration_allowlist is not None:
        op_registration_allowlist = set(provided_op_registration_allowlist)

    if op_registration_allowlist is not None:
        selector = SelectiveBuilder.from_legacy_op_registration_allow_list(
            op_registration_allowlist,
            True,
            False,
        )
    elif op_selection_yaml_path is not None:
        selector = SelectiveBuilder.from_yaml_path(op_selection_yaml_path)
    else:
        selector = SelectiveBuilder.get_nop_selector()

    return selector


def get_grouped_by_view_native_functions(
    native_functions: Sequence[NativeFunction],
) -> Sequence[NativeFunction | NativeFunctionsViewGroup]:
    def maybe_create_view_group(
        d: dict[ViewSchemaKind | SchemaKind, NativeFunction]
    ) -> list[NativeFunction | NativeFunctionsViewGroup]:
        funcs: list[NativeFunction | NativeFunctionsViewGroup] = []
        if ViewSchemaKind.aliasing in d:
            view = d.pop(ViewSchemaKind.aliasing)
            view_inplace = d.pop(ViewSchemaKind.aliasing_inplace, None)
            view_copy = d.pop(SchemaKind.functional, None)

            funcs.append(
                NativeFunctionsViewGroup(
                    view=view,
                    view_copy=view_copy,
                    view_inplace=view_inplace,
                )
            )
        # Take the remaining functions that weren't part of the view group
        # and emit them separately
        funcs.extend(d.values())
        return funcs

    grouped_by_views: dict[
        FunctionSchema, dict[SchemaKind | ViewSchemaKind, NativeFunction]
    ] = defaultdict(dict)
    for f in native_functions:
        schema = f.func.view_signature()
        view_kind: ViewSchemaKind = f.view_schema_kind
        # We need to group up ops relevant to the same "view", consisting of:
        # view op (ViewSchemaKind.aliasing)
        # view_inplace op (ViewSchemaKind.aliasing_inplace)
        # view_copy op (SchemaKind.functional)
        if view_kind == ViewSchemaKind.non_aliasing:
            kind = f.func.kind()
            assert kind not in grouped_by_views[schema]
            grouped_by_views[schema][kind] = f
        else:
            assert (
                view_kind not in grouped_by_views[schema]
            ), f"{view_kind} already in {grouped_by_views[schema].keys()}"
            grouped_by_views[schema][view_kind] = f

    return list(concatMap(maybe_create_view_group, grouped_by_views.values()))


def get_grouped_native_functions(
    native_functions: Sequence[NativeFunction],
) -> Sequence[NativeFunction | NativeFunctionsGroup]:
    def flatten_pre_group(
        d: dict[SchemaKind, NativeFunction]
    ) -> Sequence[NativeFunction | NativeFunctionsGroup]:
        r = NativeFunctionsGroup.from_dict(d)
        if r is None:
            # Invariant: any NativeFunctions that are code-generated
            # should have been grouped into NativeFunctionsGroup objects
            assert not any("generated" in f.tags for f in d.values())
            return list(d.values())
        else:
            return [r]

    # TODO: how come ValuesView isn't a Sequence lol
    pre_grouped_native_functions = pre_group_native_functions(native_functions)
    return list(
        concatMap(flatten_pre_group, list(pre_grouped_native_functions.values()))
    )


def get_ns_grouped_kernels(
    *,
    grouped_native_functions: Sequence[NativeFunction | NativeFunctionsGroup],
    backend_indices: dict[DispatchKey, BackendIndex],
    native_function_decl_gen: Callable[
        [NativeFunctionsGroup | NativeFunction, BackendIndex], list[str]
    ] = dest.compute_native_function_declaration,
) -> dict[str, list[str]]:
    ns_grouped_kernels: dict[str, list[str]] = defaultdict(list)
    for f in grouped_native_functions:
        native_function_namespaces = set()
        dispatch_keys = set()
        for dispatch_key, backend_idx in backend_indices.items():
            backend_metadata = backend_idx.get_kernel(f)
            if backend_metadata:
                namespace = backend_metadata.cpp_namespace
                dispatch_keys.add(dispatch_key)
                native_function_namespaces.add(namespace)
            else:
                namespace = DEFAULT_KERNEL_NAMESPACE
            assert (
                len(native_function_namespaces) <= 1
            ), f"Codegen only supports one namespace per operator, got {native_function_namespaces} from {dispatch_keys}"
            ns_grouped_kernels[namespace].extend(
                native_function_decl_gen(f, backend_idx)
            )
    return ns_grouped_kernels


def get_native_function_declarations_from_ns_grouped_kernels(
    *,
    ns_grouped_kernels: dict[str, list[str]],
) -> list[str]:
    declarations: list[str] = []
    newline = "\n"
    for namespace, kernels in ns_grouped_kernels.items():
        ns_helper = NamespaceHelper(
            namespace_str=namespace,
            entity_name="",
            max_level=4,
        )
        # Convert to a set first to remove duplicate kernel names. Backends are
        # allowed to repeat kernel names; only generate the declaration once!
        ordered_kernels = list(OrderedDict.fromkeys(kernels))
        declarations.extend(
            f"""
{ns_helper.prologue}
{newline.join(ordered_kernels)}
{ns_helper.epilogue}
        """.split(
                newline
            )
        )
    return declarations


# Return native function declarations grouped by their namespaces.
def get_native_function_declarations(
    *,
    grouped_native_functions: Sequence[NativeFunction | NativeFunctionsGroup],
    backend_indices: dict[DispatchKey, BackendIndex],
    native_function_decl_gen: Callable[
        [NativeFunctionsGroup | NativeFunction, BackendIndex], list[str]
    ] = dest.compute_native_function_declaration,
) -> list[str]:
    """
    Generate kernel declarations, in `NativeFunction(s).h`.
    :param grouped_native_functions: a sequence of `NativeFunction` or `NativeFunctionGroup`.
    :param backend_indices: kernel collections grouped by dispatch key.
    :param native_function_decl_gen: callable to generate kernel declaration for each `NativeFunction`.
    :return: a list of string, from the string with all declarations, grouped by namespaces, split by newline.
    """

    ns_grouped_kernels = get_ns_grouped_kernels(
        grouped_native_functions=grouped_native_functions,
        backend_indices=backend_indices,
        native_function_decl_gen=native_function_decl_gen,
    )
    return get_native_function_declarations_from_ns_grouped_kernels(
        ns_grouped_kernels=ns_grouped_kernels
    )


def get_kernel_namespace(
    *, f: NativeFunction | NativeFunctionsGroup, backend_idx: BackendIndex
) -> str:
    backend_metadata = backend_idx.get_kernel(f)
    assert not backend_metadata or "::native" in backend_metadata.cpp_namespace, (
        f"The kernel for function {f.func.name if isinstance(f, NativeFunction) else f.functional.func.name} "
        f"with dispatch key {backend_idx.dispatch_key}"
        f" has a namespace {backend_metadata.cpp_namespace} and it's not ending with '::native'."
    )
    return (
        backend_metadata.cpp_namespace if backend_metadata else DEFAULT_KERNEL_NAMESPACE
    )


# Return native function definitions grouped by dispatch key and custom namespace.
# Used in RegisterDispatchKey.cpp and etc.
def get_native_function_definitions(
    *,
    fm: FileManager,
    grouped_native_functions: Sequence[NativeFunction | NativeFunctionsGroup],
    dispatch_key: DispatchKey,
    backend_idx: BackendIndex,
    selector: SelectiveBuilder,
    rocm: bool,
    symint: bool,
    skip_dispatcher_op_registration: bool,
    gen_dispatch_helpers: bool,
) -> list[str]:
    definitions: list[str] = []
    ns_definitions: dict[str, list[str]] = defaultdict(list)
    anonymous_definitions: dict[str, list[str]] = defaultdict(list)
    registrations: dict[str, dict[str, list[str]]] = defaultdict(dict)
    newline = "\n"
    ns_gen = dest.RegisterDispatchKey(
        backend_idx,
        Target.NAMESPACED_DEFINITION,
        selector,
        rocm=rocm,
        symint=symint,
        class_method_name=None,
        skip_dispatcher_op_registration=skip_dispatcher_op_registration,
    )
    anonymous_gen = dest.RegisterDispatchKey(
        backend_idx,
        Target.ANONYMOUS_DEFINITION,
        selector,
        rocm=rocm,
        symint=symint,
        class_method_name=None,
        skip_dispatcher_op_registration=skip_dispatcher_op_registration,
    )
    reg_gen = dest.RegisterDispatchKey(
        backend_idx,
        Target.REGISTRATION,
        selector,
        rocm=rocm,
        symint=symint,
        class_method_name=None,
        skip_dispatcher_op_registration=skip_dispatcher_op_registration,
    )
    for f in grouped_native_functions:
        kernel_namespace = get_kernel_namespace(f=f, backend_idx=backend_idx).replace(
            "::native", ""
        )

        ns_definitions[kernel_namespace].extend(
            ns_gen(f),
        )
        anonymous_definitions[kernel_namespace].extend(
            anonymous_gen(f),
        )
        namespace = (
            f.namespace if isinstance(f, NativeFunction) else f.functional.namespace
        )
        if namespace not in registrations[kernel_namespace]:
            registrations[kernel_namespace] = defaultdict(list)
        registrations[kernel_namespace][namespace].extend(
            reg_gen(f),
        )

    for kernel_namespace in ns_definitions:
        if len(ns_definitions[kernel_namespace]) == 0:
            continue
        ns_helper = NamespaceHelper(namespace_str=kernel_namespace)
        registration_body = ""
        for namespace in registrations[kernel_namespace]:
            if not registrations[kernel_namespace][namespace]:
                continue
            registration_body += f"""
TORCH_LIBRARY_IMPL({namespace}, {dispatch_key}, m) {{
    {newline.join(registrations[kernel_namespace][namespace])}
}};"""
        definitions.extend(
            fm.substitute_with_template(
                "RegisterDispatchDefinitions.ini",
                lambda: {
                    "ns_prologue": ns_helper.prologue,
                    "ns_epilogue": ns_helper.epilogue,
                    "dispatch_helpers": dest.gen_registration_helpers(backend_idx)
                    if gen_dispatch_helpers
                    else [],
                    "dispatch_anonymous_definitions": anonymous_definitions[
                        kernel_namespace
                    ],
                    "static_init_dispatch_registrations": ""
                    if skip_dispatcher_op_registration
                    else registration_body,
                    "deferred_dispatch_registrations": "",
                    "dispatch_namespace": dispatch_key.lower(),
                    "dispatch_namespaced_definitions": ns_definitions[kernel_namespace],
                },
            ).split(newline)
        )

    return definitions


# Return native function declarations grouped by dispatch key and custom namespace.
# Used in CPUFunctions_inl.h and etc.
def get_namespaced_declaration(
    *,
    grouped_native_functions: Sequence[NativeFunction | NativeFunctionsGroup],
    dispatch_key: DispatchKey,
    backend_idx: BackendIndex,
    selector: SelectiveBuilder,
    rocm: bool,
    symint: bool,
) -> list[str]:
    declarations: list[str] = []
    ns_grouped_kernels: dict[str, list[str]] = defaultdict(list)
    newline = "\n"
    func = dest.RegisterDispatchKey(
        backend_idx,
        Target.NAMESPACED_DECLARATION,
        selector,
        rocm=rocm,
        class_method_name=None,
        skip_dispatcher_op_registration=False,
        symint=symint,
    )
    for f in grouped_native_functions:
        namespace = get_kernel_namespace(f=f, backend_idx=backend_idx).replace(
            "native", dispatch_key.lower()
        )

        ns_grouped_kernels[namespace].extend(
            func(f),
        )

    for namespace, kernels in ns_grouped_kernels.items():
        if len(kernels) == 0:
            continue
        ns_helper = NamespaceHelper(
            namespace_str=namespace, entity_name="", max_level=3
        )
        ordered_kernels = list(OrderedDict.fromkeys(kernels))
        declarations.extend(
            f"""
{ns_helper.prologue}
{newline.join(ordered_kernels)}
{ns_helper.epilogue}
        """.split(
                newline
            )
        )
    return declarations


# Return native function schema registration code for aten and other namespaces.
def get_native_function_schema_registrations(
    *,
    native_functions: Sequence[NativeFunction],
    schema_selector: SelectiveBuilder,
) -> tuple[list[str], str]:
    ns_native_functions: dict[str, list[NativeFunction]] = defaultdict(list)
    for native_function in native_functions:
        ns_native_functions[native_function.namespace].append(native_function)
    schema_registrations = ""
    aten_schema_registrations = []
    custom_namespace = None
    for namespace, funcs in ns_native_functions.items():
        schema_registrations_body = list(
            mapMaybe(RegisterSchema(schema_selector), funcs)
        )
        # NB: we have to separate aten namespace registration from other namespaces,
        # because in the template we hardcoded an operator for ATen already.
        if namespace == "aten":
            aten_schema_registrations = schema_registrations_body
        else:
            custom_namespace = namespace
            tab = "\t"
            # if the namespace is predefined, we should use define a library fragment
            # instead of a new library
            torch_library_macro = (
                "TORCH_LIBRARY_FRAGMENT"
                if namespace in FRAGMENT_NAMESPACES
                else "TORCH_LIBRARY"
            )
            schema_registrations += f"""
{torch_library_macro}({custom_namespace}, m) {{
  {tab.join(schema_registrations_body)}
}};"""
    return (aten_schema_registrations, schema_registrations)


def gen_aggregated_headers(
    *,
    native_functions: Sequence[NativeFunction],
    grouped_native_functions: Sequence[NativeFunction | NativeFunctionsGroup],
    structured_native_functions: Sequence[NativeFunctionsGroup],
    static_dispatch_idx: list[BackendIndex],
    selector: SelectiveBuilder,
    backend_indices: dict[DispatchKey, BackendIndex],
    cpu_fm: FileManager,
    cuda_fm: FileManager,
    functions_keys: set[DispatchKey],
    dispatch_keys: Sequence[DispatchKey],
    rocm: bool,
) -> None:
    # Buck doesn't support dynamic output files, so we aggregate all operator
    # headers into a single file
    cpu_fm.write(
        "NativeMetaFunctions.h",
        lambda: {
            "NativeMetaFunctions_includes": [],
            "NativeMetaFunctions_declarations": list(
                mapMaybe(compute_meta_function_declaration, structured_native_functions)
            ),
        },
    )
    method_native_functions = [
        fn for fn in native_functions if Variant.method in fn.variants
    ]
    non_method_native_functions = [
        fn for fn in native_functions if fn not in method_native_functions
    ]
    cpu_fm.write(
        "MethodOperators.h",
        lambda: {
            "MethodOperators_includes": [],
            "MethodOperators_declarations": list(
                mapMaybe(
                    ComputeOperators(
                        Target.DECLARATION,
                        static_dispatch_backend_indices=static_dispatch_idx,
                    ),
                    method_native_functions,
                )
            ),
        },
    )
    cpu_fm.write(
        "Operators.h",
        lambda: {
            "Operators_includes": ["#include <ATen/MethodOperators.h>"],
            "Operators_declarations": list(
                mapMaybe(
                    ComputeOperators(
                        Target.DECLARATION,
                        static_dispatch_backend_indices=static_dispatch_idx,
                    ),
                    non_method_native_functions,
                )
            ),
        },
    )
    cpu_fm.write(
        "Functions.h",
        lambda: {
            "static_dispatch_extra_headers": static_dispatch_extra_headers(
                static_dispatch_idx
            ),
            "Functions_includes": ["#include <ATen/Operators.h>"],
            "Functions_declarations": list(
                mapMaybe(
                    ComputeFunction(),
                    native_functions,
                )
            ),
        },
    )
    declarations = get_native_function_declarations(
        grouped_native_functions=grouped_native_functions,
        backend_indices=backend_indices,
    )
    cpu_fm.write(
        "NativeFunctions.h",
        lambda: {
            "NativeFunctions_includes": ["#include <ATen/NativeMetaFunctions.h>"],
            "NativeFunctions_declarations": declarations,
        },
    )

    for dispatch_key in dispatch_keys:
        fm = cuda_fm if is_cuda_dispatch_key(dispatch_key) else cpu_fm
        if dispatch_key in functions_keys:
            inl_headers = f"#include <ATen/{dispatch_key}Functions_inl.h>"

            fm.write_with_template(
                f"{dispatch_key}Functions.h",
                "DispatchKeyFunctions.h",
                lambda: {
                    "dispatch_key": str(dispatch_key),
                    "inline_headers": inl_headers,
                },
            )
            fm.write_with_template(
                f"{dispatch_key}Functions_inl.h",
                "DispatchKeyFunctions_inl.h",
                lambda: {
                    "DispatchKeyFunctions_inl_includes": [],
                    "dispatch_namespace": dispatch_key.lower(),
                    "dispatch_namespaced_declarations": get_namespaced_declaration(
                        grouped_native_functions=grouped_native_functions,
                        dispatch_key=dispatch_key,
                        backend_idx=backend_indices[dispatch_key],
                        selector=selector,
                        rocm=rocm,
                        symint=True,
                    ),
                },
            )

        del fm


def gen_per_operator_headers(
    *,
    native_functions: Sequence[NativeFunction],
    grouped_native_functions: Sequence[NativeFunction | NativeFunctionsGroup],
    static_dispatch_idx: list[BackendIndex],
    selector: SelectiveBuilder,
    backend_indices: dict[DispatchKey, BackendIndex],
    cpu_fm: FileManager,
    cuda_fm: FileManager,
    ops_fm: FileManager,
    functions_keys: set[DispatchKey],
    dispatch_keys: Sequence[DispatchKey],
    rocm: bool,
) -> None:
    # For CMake builds, split operator declarations into separate headers in
    # the ATen/ops folder to split up header dependencies
    functions_by_root_name: dict[str, list[NativeFunction]] = defaultdict(list)
    for fn in native_functions:
        functions_by_root_name[fn.root_name].append(fn)

    grouped_functions_by_root_name: dict[
        str, list[NativeFunction | NativeFunctionsGroup]
    ] = defaultdict(list)
    for group in grouped_native_functions:
        name = group.root_name
        grouped_functions_by_root_name[name].append(group)

    for name, functions in functions_by_root_name.items():
        ops_fm.write_with_template(
            f"{name}_ops.h",
            "Operator.h",
            lambda: {
                "declarations": list(
                    mapMaybe(
                        ComputeOperators(
                            Target.DECLARATION,
                            static_dispatch_backend_indices=static_dispatch_idx,
                        ),
                        functions,
                    )
                ),
            },
        )

        ops_fm.write_with_template(
            f"{name}.h",
            "Function.h",
            lambda: {
                "static_dispatch_ops_headers": list(
                    mapMaybe(
                        lambda fn: static_dispatch_ops_header(
                            fn, backend_index=static_dispatch_idx
                        ),
                        functions,
                    )
                ),
                "operator_includes": f"#include <ATen/ops/{name}_ops.h>",
                "function_definitions": list(
                    mapMaybe(
                        ComputeFunction(),
                        functions,
                    )
                ),
            },
        )

        grouped_functions = grouped_functions_by_root_name.get(name, [])
        structured_functions = [
            fn
            for fn in grouped_functions
            if isinstance(fn, NativeFunctionsGroup) and fn.structured
        ]
        is_structured = len(structured_functions) > 0

        if is_structured:
            ops_fm.write_with_template(
                f"{name}_meta.h",
                "NativeMetaFunction.h",
                lambda: {
                    "meta_function_declarations": list(
                        mapMaybe(
                            compute_meta_function_declaration, structured_functions
                        )
                    ),
                },
            )
        declarations = get_native_function_declarations(
            grouped_native_functions=grouped_functions,
            backend_indices=backend_indices,
            native_function_decl_gen=dest.compute_native_function_declaration,
        )
        ops_fm.write_with_template(
            f"{name}_native.h",
            "NativeFunction.h",
            lambda: {
                "extra_includes": (
                    f"#include <ATen/ops/{name}_meta.h>" if is_structured else []
                ),
                "native_function_declarations": declarations,
            },
        )

    for category, suffix in [
        ("Functions", ""),
        ("Operators", "_ops"),
        ("NativeMetaFunctions", "_meta"),
        ("NativeFunctions", "_native"),
    ]:
        cpu_fm.write(
            f"{category}.h",
            lambda: {
                f"{category}_includes": [
                    f"#include <ATen/ops/{name}{suffix}.h>"
                    for name in sorted(functions_by_root_name.keys())
                ],
                f"{category}_declarations": [],
            },
        )

    for dispatch_key in dispatch_keys:
        if dispatch_key not in functions_keys:
            continue

        dispatch_namespace = dispatch_key.lower()
        dispatch_names = []

        for name, functions in functions_by_root_name.items():
            grouped_functions = grouped_functions_by_root_name.get(name, [])
            declarations = list(
                concatMap(
                    dest.RegisterDispatchKey(
                        backend_indices[dispatch_key],
                        Target.NAMESPACED_DECLARATION,
                        selector,
                        rocm=rocm,
                        symint=True,
                        class_method_name=None,
                        skip_dispatcher_op_registration=False,
                    ),
                    grouped_functions,
                )
            )

            if len(declarations) == 0:
                continue

            dispatch_names.append(name)
            ops_fm.write_with_template(
                f"{name}_{dispatch_namespace}_dispatch.h",
                "DispatchKeyFunction.h",
                lambda: {
                    "dispatch_namespace": dispatch_namespace,
                    "dispatch_namespaced_declarations": declarations,
                },
            )

        fm = cuda_fm if is_cuda_dispatch_key(dispatch_key) else cpu_fm
        inl_headers = f"#include <ATen/{dispatch_key}Functions_inl.h>"

        fm.write_with_template(
            f"{dispatch_key}Functions.h",
            "DispatchKeyFunctions.h",
            lambda: {
                "dispatch_key": str(dispatch_key),
                "inline_headers": inl_headers,
            },
        )
        fm.write_with_template(
            f"{dispatch_key}Functions_inl.h",
            "DispatchKeyFunctions_inl.h",
            lambda: {
                "dispatch_namespace": dispatch_namespace,
                "DispatchKeyFunctions_inl_includes": [
                    f"#include <ATen/ops/{name}_{dispatch_namespace}_dispatch.h>"
                    for name in sorted(dispatch_names)
                ],
                "dispatch_namespaced_declarations": [],
            },
        )
        del fm

    cpu_fm.write(
        "MethodOperators.h",
        lambda: {
            "MethodOperators_includes": sorted(
                f"#include <ATen/ops/{name}_ops.h>"
                for name, functions in functions_by_root_name.items()
                if any(Variant.method in fn.variants for fn in functions)
            ),
            "MethodOperators_declarations": [],
        },
    )


def gen_headers(
    *,
    native_functions: Sequence[NativeFunction],
    valid_tags: set[str],
    grouped_native_functions: Sequence[NativeFunction | NativeFunctionsGroup],
    structured_native_functions: Sequence[NativeFunctionsGroup],
    static_dispatch_idx: list[BackendIndex],
    selector: SelectiveBuilder,
    backend_indices: dict[DispatchKey, BackendIndex],
    core_fm: FileManager,
    cpu_fm: FileManager,
    cuda_fm: FileManager,
    ops_fm: FileManager,
    dispatch_keys: Sequence[DispatchKey],
    functions_keys: set[DispatchKey],
    rocm: bool,
    per_operator_headers: bool,
) -> None:
    if per_operator_headers:
        gen_per_operator_headers(
            native_functions=native_functions,
            grouped_native_functions=grouped_native_functions,
            static_dispatch_idx=static_dispatch_idx,
            selector=selector,
            backend_indices=backend_indices,
            cpu_fm=cpu_fm,
            cuda_fm=cuda_fm,
            ops_fm=ops_fm,
            dispatch_keys=dispatch_keys,
            functions_keys=functions_keys,
            rocm=rocm,
        )
    else:
        gen_aggregated_headers(
            native_functions=native_functions,
            grouped_native_functions=grouped_native_functions,
            structured_native_functions=structured_native_functions,
            static_dispatch_idx=static_dispatch_idx,
            selector=selector,
            backend_indices=backend_indices,
            cpu_fm=cpu_fm,
            cuda_fm=cuda_fm,
            dispatch_keys=dispatch_keys,
            functions_keys=functions_keys,
            rocm=rocm,
        )

    core_fm.write(
        "TensorBody.h",
        lambda: {
            "tensor_method_declarations": list(
                mapMaybe(
                    ComputeTensorMethod(
                        target=Target.DECLARATION,
                        static_dispatch_backend_indices=static_dispatch_idx,
                    ),
                    native_functions,
                )
            ),
            "tensor_method_definitions": list(
                mapMaybe(
                    ComputeTensorMethod(
                        target=Target.DEFINITION,
                        static_dispatch_backend_indices=static_dispatch_idx,
                    ),
                    native_functions,
                )
            ),
        },
    )

    cpu_fm.write(
        "RedispatchFunctions.h",
        lambda: {
            "function_redispatch_definitions": list(
                mapMaybe(ComputeRedispatchFunction(), native_functions)
            ),
        },
    )

    cpu_fm.write(
        "RegistrationDeclarations.h",
        lambda: {
            "registration_declarations": [
                compute_registration_declarations(f, backend_indices)
                for f in native_functions
            ],
        },
    )

    cpu_fm.write(
        "VmapGeneratedPlumbing.h", lambda: gen_all_vmap_plumbing(native_functions)
    )

    def gen_aten_interned_strings() -> dict[str, str]:
        attrs: set[str] = set()  # All function argument names
        names = set()  # All ATen function names
        for func in native_functions:
            names.add(str(func.func.name.name))
            # Some operators don't have a functional variant but we still create a
            # symbol without the underscore
            names.add(func.func.name.name.base)

            attrs.update(arg.name for arg in func.func.schema_order_arguments())

        # These are keywords in C++, so aren't valid symbol names
        # https://en.cppreference.com/w/cpp/language/operator_alternative
        names -= {
            "and",
            "and_eq",
            "bitand",
            "bitor",
            "compl",
            "not",
            "not_eq",
            "or",
            "or_eq",
            "xor",
            "xor_eq",
        }

        return {
            "aten_symbols": " \\\n".join(
                [f"_(aten, {name})" for name in sorted(names)]
            ),
            "attr_symbols": " \\\n".join(
                [f"_(attr, {name})" for name in sorted(attrs)]
            ),
        }

    core_fm.write("aten_interned_strings.h", gen_aten_interned_strings)

    def gen_tags_enum() -> dict[str, str]:
        return {"enum_of_valid_tags": (",\n".join(sorted(valid_tags)))}

    core_fm.write("enum_tag.h", gen_tags_enum)


def gen_source_files(
    *,
    native_functions: Sequence[NativeFunction],
    grouped_native_functions: Sequence[NativeFunction | NativeFunctionsGroup],
    structured_native_functions: Sequence[NativeFunctionsGroup],
    view_groups: Sequence[NativeFunctionsViewGroup],
    selector: SelectiveBuilder,
    static_dispatch_idx: list[BackendIndex],
    backend_indices: dict[DispatchKey, BackendIndex],
    aoti_fm: FileManager,
    core_fm: FileManager,
    cpu_fm: FileManager,
    cpu_vec_fm: FileManager,
    cuda_fm: FileManager,
    dispatch_keys: Sequence[DispatchKey],
    functions_keys: set[DispatchKey],
    rocm: bool,
    force_schema_registration: bool,
    per_operator_headers: bool,
    skip_dispatcher_op_registration: bool,
    update_aoti_c_shim: bool,
) -> None:
    extra_cuda_headers = """\
#include <c10/cuda/CUDAGuard.h>
#include <ATen/cuda/ATenCUDAGeneral.h>
#include <ATen/cuda/CUDADevice.h>
#include <ATen/cuda/CUDAContext.h>"""
    if rocm:
        extra_cuda_headers = """\
#include <ATen/hip/impl/HIPGuardImplMasqueradingAsCUDA.h>
#include <ATen/hip/ATenHIPGeneral.h>
#include <ATen/hip/HIPDevice.h>
#include <ATen/hip/HIPContext.h>"""

    for dispatch_key in dispatch_keys:
        fm = cuda_fm if is_cuda_dispatch_key(dispatch_key) else cpu_fm

        if per_operator_headers:

            def operator_headers() -> list[str]:
                headers = []
                for g in grouped_native_functions:
                    is_registered = False
                    if backend_index.has_kernel(g):
                        is_registered = True
                    # The above has_kernel test on a group will only test for
                    # the existence of out dispatch, because that's how
                    # structured kernels work. But sometimes functions can be
                    # grouped but not be structured, and then you need to check
                    # each individual piece, as they may have manual dispatch
                    # entries.
                    elif isinstance(g, NativeFunctionsGroup) and any(
                        backend_index.has_kernel(fn) for fn in g.functions()
                    ):
                        is_registered = True
                    # TODO: this condition is a bit questionable
                    # (It has to do with the fact that structured kernels get generated kernels
                    # to the Meta + CompositeExplicitAutogradNonFunctional keys).
                    elif g.structured and dispatch_key in (
                        DispatchKey.Meta,
                        DispatchKey.CompositeExplicitAutogradNonFunctional,
                    ):
                        is_registered = True
                    if not is_registered:
                        continue

                    headers.append(f"#include <ATen/ops/{g.root_name}_native.h>")
                    if (
                        dispatch_key
                        == DispatchKey.CompositeExplicitAutogradNonFunctional
                    ):
                        headers.append(f"#include <ATen/ops/{g.root_name}.h>")
                    if dispatch_key in functions_keys:
                        headers.append(
                            f"#include <ATen/ops/{g.root_name}_{dispatch_namespace}_dispatch.h>"
                        )

                return sorted(set(headers))

        else:

            def operator_headers() -> list[str]:
                headers = ["#include <ATen/NativeFunctions.h>"]
                if dispatch_key == DispatchKey.CompositeExplicitAutogradNonFunctional:
                    headers.append("#include <ATen/Functions.h>")
                if dispatch_key in functions_keys:
                    headers.append(f"#include <ATen/{dispatch_key!s}Functions.h>")
                return headers

        backend_index = backend_indices[dispatch_key]
        ns_grouped_native_functions = defaultdict(list)
        for grouped_native_function in grouped_native_functions:
            namespace = (
                grouped_native_function.namespace
                if isinstance(grouped_native_function, NativeFunction)
                else grouped_native_function.functional.namespace
            )
            ns_grouped_native_functions[namespace].append(grouped_native_function)

        dispatch_namespace = str(dispatch_key).lower()

        # CompositeImplicitAutogradNestdTensor does not currently user the helpers generated
        # compilation will fail when `-Werror=unused-function` flag is set
        gen_dispatch_helpers: bool = (
            dispatch_key != DispatchKey.CompositeImplicitAutogradNestedTensor
        )

        dispatch_definitions = get_native_function_definitions(
            fm=fm,
            grouped_native_functions=grouped_native_functions,
            dispatch_key=dispatch_key,
            backend_idx=backend_index,
            selector=selector,
            rocm=rocm,
            symint=True,
            skip_dispatcher_op_registration=skip_dispatcher_op_registration,
            gen_dispatch_helpers=gen_dispatch_helpers,
        )
        fm.write_with_template(
            f"Register{dispatch_key}.cpp",
            "RegisterDispatchKey.cpp",
            lambda: {
                "extra_cuda_headers": extra_cuda_headers
                if is_cuda_dispatch_key(dispatch_key)
                else "",
                "external_backend_headers": "",
                "dispatch_headers": dest.gen_registration_headers(
                    backend_index, per_operator_headers, rocm
                ),
                "ops_headers": operator_headers(),
                "dispatch_helpers": "",
                "dispatch_definitions": dispatch_definitions,
            },
        )

        for g in structured_native_functions:
            if not g.out.ufunc_inner_loop or not is_ufunc_dispatch_key(dispatch_key):
                continue
            name = g.functional.func.name.name
            if dispatch_key is DispatchKey.CPU:
                assert fm is cpu_fm
                fm.write_with_template(
                    f"UfuncCPU_{name}.cpp",
                    "UfuncCPU.cpp",
                    lambda: {
                        "meta_declaration": compute_meta_function_declaration(g),
                        "native_declaration": dest.compute_native_function_declaration(
                            g, backend_indices[dispatch_key]
                        ),
                        "native_definitions": dest.compute_ufunc_cpu(g),
                    },
                )
                cpu_vec_fm.write_with_template(
                    f"UfuncCPUKernel_{name}.cpp",
                    "UfuncCPUKernel.cpp",
                    lambda: {
                        "name": name,
                        "native_definitions": dest.compute_ufunc_cpu_kernel(g),
                    },
                )
            elif dispatch_key is DispatchKey.CUDA:
                cuda_headers = "#include <ATen/native/cuda/Loops.cuh>"
                if rocm:
                    cuda_headers = "#include <ATen/native/hip/Loops.cuh>"
                fm.write_with_template(
                    f"UfuncCUDA_{name}.cu",
                    "UfuncCUDA.cu",
                    lambda: {
                        "name": name,
                        "cuda_headers": cuda_headers,
                        "meta_declaration": compute_meta_function_declaration(g),
                        "native_declaration": dest.compute_native_function_declaration(
                            g, backend_indices[dispatch_key]
                        ),
                        "native_definitions": dest.compute_ufunc_cuda(g),
                    },
                )
            else:
                raise AssertionError(f"unrecognized {dispatch_key} for ufunc")

        structured_func_group_dict = dict()
        for func_group in structured_native_functions:
            for func in func_group.functions():
                if func.structured_delegate is not None:
                    structured_func_group_dict[func.structured_delegate] = func_group
                    break

        if dispatch_key in (DispatchKey.CPU, DispatchKey.CUDA):
            fallbacks = dict()
            for func in native_functions:
                op_name = get_fallback_op_name(func)
                if op_name in inductor_fallback_ops:
                    fallbacks[op_name] = func
            fallback_native_functions = tuple(
                value for _, value in sorted(fallbacks.items())
            )

            # header files were checked in for ABI-compatiblilty checking
            header_file_name = f"c_shim_{dispatch_key.lower()}.h"
            new_header = gen_aoti_c_shim(
                fallback_native_functions,
                structured_func_group_dict,
                dispatch_key,
                backend_indices,
                header=True,
                includes="",
            )
            if update_aoti_c_shim:
                aoti_fm.write(
                    header_file_name,
                    lambda: new_header,
                )
            else:
                try:
                    with open(
                        os.path.join(aoti_fm.install_dir, header_file_name)
                    ) as old_file:
                        old_header = old_file.read()
                        assert (
                            old_header == new_header
                        ), """

WARNING: The generated AOTInductor C shim header files have unexpectedly changed. This
indicates an AOTInductor fallback operator ABI backward compatibility breakage!!!
Only in a limited number of situations, this is allowed:

1. You added a fallback op to the inductor_fallback_ops list in torchgen/aoti/fallback_ops.py.
If that's the case, run `python torchgen/gen.py --update-aoti-c-shim` to update the existing
C shim header files.

2. You added a new default argument to an existing fallback op. This is clearly a BC breaking
change in the AOTInductor land. In this case, you need to keep a manual copy of that existing
fallback op in a file, e.g. torch/csrc/inductor/aoti_torch/c/shim.h, bump up the version
number of that fallback op in the newly generated C shim files, and update the cpp wrapper
codegen to generate the correct cpp call for this op. Contact AOTInductor team for assistance.

                        """
                except FileNotFoundError:
                    print(
                        f"{os.path.join(aoti_fm.install_dir, header_file_name)} not found"
                    )

            # cpp files are always generated on-the-fly
            def headers_for_aoti() -> str:
                headers = []
                for func in fallback_native_functions:
                    header = get_header_for_aoti(
                        func, structured_func_group_dict, dispatch_key, backend_indices
                    )
                    if header is not None:
                        headers.append(header)
                return "\n".join(sorted(set(headers)))

            extra_headers = (
                extra_cuda_headers if is_cuda_dispatch_key(dispatch_key) else ""
            )

            aoti_fm.write(
                f"c_shim_{dispatch_key.lower()}.cpp",
                lambda: gen_aoti_c_shim(
                    fallback_native_functions,
                    structured_func_group_dict,
                    dispatch_key,
                    backend_indices,
                    header=False,
                    includes=headers_for_aoti() + "\n" + extra_headers,
                ),
            )

        del fm

    # BackendSelect is generated specially
    def gen_backend_select() -> dict[str, list[str]]:
        relevant_fns = [
            fn for fn in native_functions if needs_backend_select(fn, selector)
        ]
        return {
            "ops_headers": [
                f"#include <ATen/ops/{fn.root_name}_ops.h>" for fn in relevant_fns
            ],
            "backend_select_method_definitions": list(
                mapMaybe(
                    ComputeBackendSelect(Target.DEFINITION, selector), relevant_fns
                )
            ),
            "backend_select_function_registrations": list(
                mapMaybe(
                    ComputeBackendSelect(Target.REGISTRATION, selector), relevant_fns
                )
            ),
        }

    cpu_fm.write("RegisterBackendSelect.cpp", gen_backend_select)

    schema_selector = selector
    if force_schema_registration:
        schema_selector = SelectiveBuilder.get_nop_selector()

    (
        aten_schema_registrations,
        schema_registrations,
    ) = get_native_function_schema_registrations(
        native_functions=native_functions, schema_selector=schema_selector
    )
    cpu_fm.write(
        "RegisterSchema.cpp",
        lambda: {
            "aten_schema_registrations": []
            if skip_dispatcher_op_registration
            else aten_schema_registrations,
            "schema_registrations": []
            if skip_dispatcher_op_registration
            else schema_registrations,
        },
    )

    def key_func(
        fn: NativeFunction | NativeFunctionsGroup | NativeFunctionsViewGroup,
    ) -> str:
        return fn.root_name

    cpu_fm.write_sharded(
        "Operators.cpp",
        native_functions,
        key_fn=key_func,
        env_callable=lambda fn: {
            "operator_headers": [f"#include <ATen/ops/{fn.root_name}.h>"],
            "definitions": [
                ComputeOperators(
                    Target.DEFINITION,
                    static_dispatch_backend_indices=static_dispatch_idx,
                )(fn)
            ],
        },
        base_env={
            "static_dispatch_extra_headers": static_dispatch_extra_headers(
                static_dispatch_idx
            ),
        },
        num_shards=5,
        sharded_keys={
            "operator_headers",
            "definitions",
            "static_dispatch_extra_headers",
        },
    )

    cpu_fm.write("Functions.cpp", dict)

    core_fm.write("TensorMethods.cpp", dict)

    core_fm.write(
        "ATenOpList.cpp",
        lambda: {
            "aten_ops": list(mapMaybe(compute_aten_op, native_functions)),
        },
    )

    def functionalization_env_callable(
        g: NativeFunction | NativeFunctionsGroup | NativeFunctionsViewGroup,
    ) -> dict[str, list[str]]:
        def gen_op_headers(
            g: NativeFunction | NativeFunctionsGroup | NativeFunctionsViewGroup,
        ) -> list[str]:
            if isinstance(g, NativeFunctionsViewGroup):
                # view ops always get a functionalization kernel
                headers = [
                    f"#include <ATen/ops/{g.view.root_name}_native.h>",
                    f"#include <ATen/ops/{g.view.root_name}_ops.h>",
                ]
                if g.view_copy is not None:
                    headers += [
                        f"#include <ATen/ops/{g.view_copy.root_name}_native.h>",
                        f"#include <ATen/ops/{g.view_copy.root_name}_ops.h>",
                    ]
                return headers
            elif isinstance(g, NativeFunctionsGroup):
                headers = [
                    f"#include <ATen/ops/{g.functional.root_name}_native.h>",
                    f"#include <ATen/ops/{g.functional.root_name}_ops.h>",
                    f"#include <ATen/ops/{g.out.root_name}_native.h>",
                    f"#include <ATen/ops/{g.out.root_name}_ops.h>",
                ]
                if g.inplace is not None:
                    headers += [
                        f"#include <ATen/ops/{g.inplace.root_name}_native.h>",
                        f"#include <ATen/ops/{g.inplace.root_name}_ops.h>",
                    ]
                if g.mutable is not None:
                    headers += [
                        f"#include <ATen/ops/{g.mutable.root_name}_native.h>",
                        f"#include <ATen/ops/{g.mutable.root_name}_ops.h>",
                    ]
                return headers
            else:
                return [
                    f"#include <ATen/ops/{g.root_name}_native.h>",
                    f"#include <ATen/ops/{g.root_name}_ops.h>",
                ]

        return {
            "ops_headers": gen_op_headers(g),
            "func_definitions": gen_functionalization_definition(
                selector,
                g,
            ),
            "func_registrations": gen_functionalization_registration(
                selector,
                g,
                backend_indices[DispatchKey.CompositeImplicitAutograd],
            ),
        }

    all_groups: list[
        NativeFunction | NativeFunctionsGroup | NativeFunctionsViewGroup
    ] = list(structured_native_functions) + list(
        view_groups  # type: ignore[assignment, arg-type, operator]
    )
    # Note: all operators that functionalization needs to handle (mutable and aliasing ops) should be grouped properly.
    # The only reason we really need to deal with direct NativeFunctions here (instead of the groups) is because:
    # (1) We can provide better error checking (error out if someone introduces a mutable op that doesn't obey the grouping logic)
    # (2) functionalization needs to manually register CompositeImplicitAutograd kernels, which might not be grouped.
    #     Although this could go away long-term if we add a dedicated dispatch key for decompositions.
    structured_map: dict[OperatorName, NativeFunction] = {
        f.func.name: f
        for f in concatMap(lambda g: list(g.functions()), structured_native_functions)
    }
    view_map: dict[OperatorName, NativeFunction] = {
        f.func.name: f for f in concatMap(lambda g: list(g.functions()), view_groups)
    }
    for f in native_functions:
        if f.func.name not in structured_map and f.func.name not in view_map:
            all_groups.append(f)

    cpu_fm.write_sharded(
        "RegisterFunctionalization.cpp",
        all_groups,
        key_fn=key_func,
        env_callable=functionalization_env_callable,
        num_shards=4,
        sharded_keys={
            "ops_headers",
            "func_definitions",
            "func_registrations",
            "func_add_back_views_definitions",
            "func_add_back_views_registrations",
        },
    )

    cpu_fm.write(
        "FunctionalInverses.h",
        lambda: {
            "view_inverse_declarations": list(
                mapMaybe(
                    lambda g: gen_functionalization_view_inverse_declaration(
                        selector, g
                    ),
                    view_groups,
                )
            )
        },
    )

    # Note [view_copy NativeFunctions]
    # Every view operator in native_functions.yaml that is not CompositeImplicitAutograd
    # needs to have a corresponding non-aliasing {view}_copy variant.
    # Backends that use functionalization and don't know how to handle aliasing ops
    # are expected to implement kernels for these {view}_copy kernels instead.
    # The code for {view}_copy operators in core is pretty boilerplate-heavy however,
    # so we codegen the following:
    # (1) A CompositeExplicitAutogradNonFunctional kernel for every {view}_copy operator.
    #     These are never explicitly invoked by the functionalization pass,
    #     but they could theoretically be called from user code (I added these kernels for completeness,
    #     since the ops are part of the public API).
    # (2) A derivative formula for every {view}_copy operator
    #     {view}_copy operators can re-use the same derivative formulas as their {view} op counterparts,
    #     so rather than stamping all of the entries out in derivatives.yaml,
    #     we codegen them in.
    #     This is similar to how autograd codegen doesn't require inplace ops to have a derivatives.yaml entry.
    cpu_fm.write(
        "CompositeViewCopyKernels.cpp",
        lambda: {
            "ops_headers": [
                "\n".join(
                    f"#include <ATen/ops/{f.root_name}_ops.h>\n"
                    # NB: this include is important as it ensures we
                    # set the visibility on generated view_copy kernels
                    # correctly
                    f"#include <ATen/ops/{f.root_name}_native.h>"
                    for f in (
                        [g.view] if g.view_copy is None else [g.view, g.view_copy]
                    )
                )
                for g in view_groups
            ]
            + [
                "\n".join(
                    f"#include <ATen/ops/{f.root_name}_ops.h>"
                    for f in [g.inplace, g.mutable, g.functional]
                    if f is not None and "generated" not in f.tags
                )
                for g in structured_native_functions
            ],
            "CompositeViewCopyKernel_Definitions": list(
                mapMaybe(
                    GenCompositeViewCopyKernel(
                        backend_indices[
                            DispatchKey.CompositeExplicitAutogradNonFunctional
                        ]
                    ),
                    view_groups,
                )
            ),
            "GeneratedCompositeFunctional_Definitions": list(
                mapMaybe(
                    gen_composite_functional_kernel,
                    structured_native_functions,
                )
            ),
            "GeneratedCompositeOut_Definitions": list(
                mapMaybe(
                    gen_composite_out_kernel,
                    structured_native_functions,
                )
            ),
        },
    )


def gen_declarations_yaml(
    cpu_fm: FileManager, native_functions: Sequence[NativeFunction]
) -> None:
    cpu_fm.write(
        "Declarations.yaml",
        lambda: format_yaml([compute_declaration_yaml(f) for f in native_functions]),
    )


def get_torchgen_root() -> pathlib.Path:
    """
    If you're depending on torchgen out-of-tree, you can use the root to figure
    out the path to native_functions.yaml
    """
    return pathlib.Path(__file__).parent.resolve()


def main() -> None:
    parser = argparse.ArgumentParser(description="Generate ATen source files")
    parser.add_argument(
        "-s",
        "--source-path",
        help="path to source directory for ATen",
        default="aten/src/ATen",
    )
    parser.add_argument(
        "-o",
        "--output-dependencies",
        help="output a list of dependencies into the given file and exit",
    )
    parser.add_argument(
        "--dry-run",
        action="store_true",
        help="run without writing any files (still updates outputs)",
    )
    parser.add_argument(
        "--per-operator-headers",
        action="store_true",
        help="generate separate headers per operator in ATen/ops",
    )
    parser.add_argument(
        "-d",
        "--install-dir",
        "--install_dir",
        help="output directory",
        default="build/aten/src/ATen",
    )
    parser.add_argument(
        "--aoti-install-dir",
        "--aoti_install_dir",
        help="output directory for AOTInductor shim",
        default="torch/csrc/inductor/aoti_torch/generated",
    )
    parser.add_argument(
        "--rocm",
        action="store_true",
        help="reinterpret CUDA as ROCm/HIP and adjust filepaths accordingly",
    )
    parser.add_argument(
        "--mps",
        action="store_true",
        help="Generate MPS registration code when set",
    )
    # TODO: --op-registration-whitelist will be removed when all call-sites
    # for gen.py are moved over to using the operator YAML file for mobile
    # custom build.
    parser.add_argument(
        "--op-registration-whitelist",
        "--op_registration_whitelist",
        nargs="*",
        help="filter op registrations by the whitelist (if set); "
        "each item is `namespace`::`operator name` without overload name; "
        "e.g.: aten::empty aten::conv2d ...",
    )
    parser.add_argument(
        "--op-selection-yaml-path",
        "--op_selection_yaml_path",
        help="Provide a path to the operator selection (for custom build) YAML "
        "that contains the information about the set of selected operators "
        "and their categories (training, ...). Each operator is either a "
        "full operator name with overload or just a bare operator name. "
        "The operator names also contain the namespace prefix (e.g. aten::)",
    )
    parser.add_argument(
        "--backend-whitelist",
        "--backend_whitelist",
        nargs="*",
        help="filter dispatch backend by the whitelist (if set), "
        "e.g.: CPU CUDA QuantizedCPU ...",
    )
    parser.add_argument(
        "--static-dispatch-backend",
        "--static_dispatch_backend",
        nargs="*",
        help="generate static dispatch code for the specific backend (if set)",
    )
    parser.add_argument(
        "--skip-dispatcher-op-registration",
        "--skip_dispatcher_op_registration",
        action="store_true",
        help="Avoid registering operators into the dispatcher.",
    )
    parser.add_argument(
        "--force-schema-registration",
        "--force_schema_registration",
        action="store_true",
        help="force it to generate schema-only registrations for all ops, including"
        "those that are not listed on --op-registration-whitelist",
    )
    parser.add_argument(
        "--generate",
        type=str,
        nargs="*",
        choices=["headers", "sources", "declarations_yaml"],
        default=["headers", "sources", "declarations_yaml"],
        help="Generate only a subset of files",
    )
    parser.add_argument(
        "--update-aoti-c-shim",
        action="store_true",
        help="Update AOTInductor C shim after adding an entry to inductor_fallback_ops in torchgen/aoti/fallback_ops.py. "
        "WARNING: Do not use this unless you are sure what you are doing!!!",
    )

    options = parser.parse_args()

    selector = get_custom_build_selector(
        options.op_registration_whitelist,
        options.op_selection_yaml_path,
    )

    native_yaml_path = os.path.join(options.source_path, "native/native_functions.yaml")
    tags_yaml_path = os.path.join(options.source_path, "native/tags.yaml")

    from torchgen.model import dispatch_keys

    # TODO: stop generating CUDA kernels for non-CUDA builds
    ignore_keys = set()
    if not options.mps:
        ignore_keys.add(DispatchKey.MPS)

        if DispatchKey.MPS in dispatch_keys:
            del dispatch_keys[dispatch_keys.index(DispatchKey.MPS)]

    parsed_yaml = parse_native_yaml(native_yaml_path, tags_yaml_path, ignore_keys)
    valid_tags = _GLOBAL_PARSE_TAGS_YAML_CACHE[tags_yaml_path]
    native_functions, backend_indices = (
        parsed_yaml.native_functions,
        parsed_yaml.backend_indices,
    )

    grouped_native_functions = get_grouped_native_functions(native_functions)

    structured_native_functions = [
        g for g in grouped_native_functions if isinstance(g, NativeFunctionsGroup)
    ]
    native_functions_with_view_groups = get_grouped_by_view_native_functions(
        native_functions
    )
    view_groups = [
        g
        for g in native_functions_with_view_groups
        if isinstance(g, NativeFunctionsViewGroup)
    ]

    # NB: It is mandatory to NOT use os.path.join here, as the install directory
    # will eventually be ingested by cmake, which does not respect Windows style
    # path slashes.  If you switch this to use os.path.join, you'll get an error
    # like:
    #
    #   Syntax error in cmake code when parsing string
    #
    #     C:/Jenkins/workspace/pytorch-builds/pytorch-win-ws2016-cuda9-cudnn7-py3-build/build/aten/src/ATen\core/TensorMethods.h
    #
    #   Invalid character escape '\c'.
    core_install_dir = f"{options.install_dir}/core"
    pathlib.Path(core_install_dir).mkdir(parents=True, exist_ok=True)
    ops_install_dir = f"{options.install_dir}/ops"
    pathlib.Path(ops_install_dir).mkdir(parents=True, exist_ok=True)
    aoti_install_dir = f"{options.aoti_install_dir}"
    pathlib.Path(aoti_install_dir).mkdir(parents=True, exist_ok=True)

    core_fm = make_file_manager(options=options, install_dir=core_install_dir)
    cpu_fm = make_file_manager(options=options)
    cpu_vec_fm = make_file_manager(options=options)
    cuda_fm = make_file_manager(options=options)
    ops_fm = make_file_manager(options=options, install_dir=ops_install_dir)
    aoti_fm = make_file_manager(options=options, install_dir=aoti_install_dir)

    # Only a limited set of dispatch keys get CPUFunctions.h headers generated
    # for them; this is the set
    functions_keys = {
        DispatchKey.CPU,
        DispatchKey.CUDA,
        DispatchKey.CompositeImplicitAutograd,
        DispatchKey.CompositeImplicitAutogradNestedTensor,
        DispatchKey.CompositeExplicitAutograd,
        DispatchKey.CompositeExplicitAutogradNonFunctional,
        DispatchKey.Meta,
    }
    if options.mps:
        functions_keys.add(DispatchKey.MPS)

    if options.backend_whitelist:
        dispatch_keys = [
            k
            for k in dispatch_keys
            if is_generic_dispatch_key(k) or str(k) in options.backend_whitelist
        ]

    static_dispatch_idx: list[BackendIndex] = []
    if options.static_dispatch_backend:
        static_dispatch_idx = [
            backend_indices[DispatchKey.parse(key)]
            for key in options.static_dispatch_backend
        ]
        for key in options.static_dispatch_backend:
            dp_key = DispatchKey.parse(key)
            if dp_key not in functions_keys:
                functions_keys.add(dp_key)

    if "sources" in options.generate:
        gen_source_files(
            native_functions=native_functions,
            grouped_native_functions=grouped_native_functions,
            structured_native_functions=structured_native_functions,
            view_groups=view_groups,
            selector=selector,
            static_dispatch_idx=static_dispatch_idx,
            backend_indices=backend_indices,
            aoti_fm=aoti_fm,
            core_fm=core_fm,
            cpu_fm=cpu_fm,
            cpu_vec_fm=cpu_vec_fm,
            cuda_fm=cuda_fm,
            dispatch_keys=dispatch_keys,
            functions_keys=functions_keys,
            rocm=options.rocm,
            force_schema_registration=options.force_schema_registration,
            per_operator_headers=options.per_operator_headers,
            skip_dispatcher_op_registration=options.skip_dispatcher_op_registration,
            update_aoti_c_shim=options.update_aoti_c_shim,
        )

    if "headers" in options.generate:
        gen_headers(
            native_functions=native_functions,
            valid_tags=valid_tags,
            grouped_native_functions=grouped_native_functions,
            structured_native_functions=structured_native_functions,
            static_dispatch_idx=static_dispatch_idx,
            selector=selector,
            backend_indices=backend_indices,
            core_fm=core_fm,
            cpu_fm=cpu_fm,
            cuda_fm=cuda_fm,
            ops_fm=ops_fm,
            dispatch_keys=dispatch_keys,
            functions_keys=functions_keys,
            rocm=options.rocm,
            per_operator_headers=options.per_operator_headers,
        )

    if "declarations_yaml" in options.generate:
        gen_declarations_yaml(native_functions=native_functions, cpu_fm=cpu_fm)

    if options.output_dependencies:
        depfile_path = pathlib.Path(options.output_dependencies).resolve()
        depfile_name = depfile_path.name
        depfile_stem = depfile_path.stem

        for fm, prefix in [
            (cpu_fm, ""),
            (cpu_vec_fm, "cpu_vec_"),
            (core_fm, "core_"),
            (cuda_fm, "cuda_"),
            (ops_fm, "ops_"),
        ]:
            varname = prefix + depfile_stem
            path = depfile_path.parent / (prefix + depfile_name)
            fm.write_outputs(varname, str(path))


if __name__ == "__main__":
    main()<|MERGE_RESOLUTION|>--- conflicted
+++ resolved
@@ -4,27 +4,10 @@
 import functools
 import json
 import os
-import pathlib
 from collections import defaultdict, namedtuple, OrderedDict
 from dataclasses import dataclass, field
-<<<<<<< HEAD
 from pathlib import Path
 from typing import Any, Callable, Literal, Sequence, TypeVar
-=======
-from typing import (
-    Any,
-    Callable,
-    Dict,
-    List,
-    Literal,
-    Optional,
-    Sequence,
-    Set,
-    Tuple,
-    TypeVar,
-    Union,
-)
->>>>>>> ddb299db
 
 import yaml
 
@@ -2722,12 +2705,12 @@
     )
 
 
-def get_torchgen_root() -> pathlib.Path:
+def get_torchgen_root() -> Path:
     """
     If you're depending on torchgen out-of-tree, you can use the root to figure
     out the path to native_functions.yaml
     """
-    return pathlib.Path(__file__).parent.resolve()
+    return Path(__file__).parent.resolve()
 
 
 def main() -> None:
@@ -2889,11 +2872,11 @@
     #
     #   Invalid character escape '\c'.
     core_install_dir = f"{options.install_dir}/core"
-    pathlib.Path(core_install_dir).mkdir(parents=True, exist_ok=True)
+    Path(core_install_dir).mkdir(parents=True, exist_ok=True)
     ops_install_dir = f"{options.install_dir}/ops"
-    pathlib.Path(ops_install_dir).mkdir(parents=True, exist_ok=True)
+    Path(ops_install_dir).mkdir(parents=True, exist_ok=True)
     aoti_install_dir = f"{options.aoti_install_dir}"
-    pathlib.Path(aoti_install_dir).mkdir(parents=True, exist_ok=True)
+    Path(aoti_install_dir).mkdir(parents=True, exist_ok=True)
 
     core_fm = make_file_manager(options=options, install_dir=core_install_dir)
     cpu_fm = make_file_manager(options=options)
@@ -2980,7 +2963,7 @@
         gen_declarations_yaml(native_functions=native_functions, cpu_fm=cpu_fm)
 
     if options.output_dependencies:
-        depfile_path = pathlib.Path(options.output_dependencies).resolve()
+        depfile_path = Path(options.output_dependencies).resolve()
         depfile_name = depfile_path.name
         depfile_stem = depfile_path.stem
 
