--- conflicted
+++ resolved
@@ -14,13 +14,6 @@
 
 
 
-<<<<<<< HEAD
-DALLE2_pytorch,pass,12
-
-
-
-=======
->>>>>>> e53d9590
 LearningToPaint,pass,0
 
 
@@ -153,11 +146,7 @@
 
 
 
-<<<<<<< HEAD
-hf_BigBird,fail_accuracy,43
-=======
 hf_BigBird,fail_to_run,0
->>>>>>> e53d9590
 
 
 
@@ -377,7 +366,7 @@
 
 
 
-vision_maskrcnn,pass,17
+vision_maskrcnn,pass,16
 
 
 
