# Generates Python bindings for ATen functions
#
# The bindings are generated as methods on python_variable or functions on the
# torch._C._nn. torch._C._fft, torch._C._linalg, torch._C._nested, torch._C._sparse
# or torch._C._special objects.
#

# Code tries to stick to the following rules:
#
# - templates should be colocated with the functions that use them.
#   no templates are currently shared between functions, but if that
#   happens, maybe put the template with the first one
#
# - don't use environment dictionaries when calling template.substitute().
#   pass named arguments directly for everything, otherwise it's much too
#   hard to track what's actually being used and by who
#
# - colocate any new hacks/adjustments with existing ones of the same kind.
#   ideally in a data structure rather than code if possible. See e.g.
#   SCHEMA_DEFAULT_CONVERSION_HACKS, etc.
#
# - similarly, conversions from one format to another should ideally happen
#   all at once in a single place.
#
# - no nontrivial nested functions. couple-liners are ok but please no more.
#   especially avoid functions that read/write outer variables defined far away.
#
# - raise RuntimeError instead of asserting, and put as much
#   information as is available into the message. I.e. no need to
#   plumb in new params whose only purpose is to fill out an error
#   message, but use what's there
#

from __future__ import annotations

import itertools
import re
from collections import defaultdict
<<<<<<< HEAD
from typing import Callable, Iterable, Sequence
=======

from typing import Callable, Dict, Iterable, List, Optional, Sequence, Set, Tuple
>>>>>>> 64187670

import yaml

from torchgen.api import cpp
from torchgen.api.python import (
    arg_parser_output_exprs,
    cpp_dispatch_exprs,
    cpp_dispatch_target,
    dispatch_lambda_args,
    dispatch_lambda_exprs,
    dispatch_lambda_return_str,
    has_tensor_options,
    PythonSignature,
    PythonSignatureDeprecated,
    PythonSignatureGroup,
    PythonSignatureNativeFunctionPair,
    signature,
    signature_from_schema,
    structseq_fieldnames,
)

from torchgen.code_template import CodeTemplate
from torchgen.context import with_native_function
from torchgen.gen import cpp_string, parse_native_yaml, parse_tags_yaml
from torchgen.model import (
    Argument,
    BaseOperatorName,
    FunctionSchema,
    NativeFunction,
    SchemaKind,
    Type,
    Variant,
)
from torchgen.utils import FileManager, split_name_params
from torchgen.yaml_utils import YamlLoader

from .gen_inplace_or_view_type import is_tensor_list_type
from .gen_trace_type import should_trace

#
# declarations blocklist
# We skip codegen for these functions, for various reasons.
# Future PRs will categorize this list and eliminate or hoist
# them out of eager-only codegen.
# See https://github.com/pytorch/pytorch/issues/30788
#

# These functions require manual Python bindings or are not exposed to Python
_SKIP_PYTHON_BINDINGS = [
    "alias",
    "contiguous",
    "is_cuda",
    "is_sparse",
    "is_sparse_csr",
    "size",
    "stride",
    "sym_size",
    "sym_stride",
    "sym_storage_offset",
    "sym_numel",
    ".*_backward",
    ".*_backward_(out|input|weight|bias)",
    ".*_forward",
    ".*_forward_out",
    ".*_jvp",
    "_unsafe_view",
    "tensor",
    "_?sparse_(coo|compressed|csr|csc|bsr|bsc)_tensor.*",
    "_range.*",
    "_sparse_add_out",
    "_sparse_div.*",
    "_sparse_mul.*",
    "_sparse_sub.*",
    "_sparse_dense_add_out",
    "index",
    "index_out",
    "unique_dim_consecutive",
    "_cumsum.*",
    "_cumprod.*",
    "_sum.*",
    "_prod.*",
    "_th_.*",
    "_thnn_.*",
    "range.*",
    "_solve.*",
    "_inverse.*",
    "_cholesky.*",
    "_triangular_solve.*",
    "_qr.*",
    "_svd.*",
    "slice",
    "item",
    "_local_scalar_dense",
    "to",
    "_to_copy",
    "_to_copy_out",
    "_reshape_copy",
    "_reshape_copy_out",
    "copy_sparse_to_sparse_",
    "copy_",
    "_foreach_copy",
    "numpy_T",
    "matrix_H",
    "mT",
    "mH",  # these need to be an attributes in Python, not functions
    "nonzero(_(out|numpy))?",
    "set_data",
    ".*_overrideable",  # overrideable functions for backend extension
    "data",
    "is_leaf",
    "output_nr",
    "_version",
    "requires_grad_",
    "retains_grad",
    "set_",
    "_fw_primal",
    "fake_quantize_per_tensor_affine_cachemask",
    "fake_quantize_per_channel_affine_cachemask",
    "_new_zeros_with_same_feature_meta",
    "_has_same_storage_numel",  # used for forward AD internals
    "_reshape_alias",
    "replace_",  # only used by the functionalization pass, doesn't need to be exposed to python
    "copy",  # only used by the functionalization pass
    "fill.Tensor",  # only used by the functionalization pass
    "fill.Scalar",  # only used by the functionalization pass
    "lift.*",
    "normal_functional",  # only used by the functionalization pass
    "nbytes",
    "itemsize",
    "_batch_norm_with_update",
    "_batch_norm_with_update_out",
    "_batch_norm_no_update",
]

SKIP_PYTHON_BINDINGS = [
    re.compile(rf"^{pattern}$") for pattern in _SKIP_PYTHON_BINDINGS
]

# These function signatures are not exposed to Python. Note that this signature
# list does not support regex.
SKIP_PYTHON_BINDINGS_SIGNATURES = [
    "add.Scalar(Tensor self, Scalar other, Scalar alpha=1) -> Tensor",
    "add_.Scalar(Tensor(a!) self, Scalar other, Scalar alpha=1) -> Tensor(a!)",
    "sub.Scalar(Tensor self, Scalar other, Scalar alpha=1) -> Tensor",
    "sub_.Scalar(Tensor(a!) self, Scalar other, Scalar alpha=1) -> Tensor(a!)",
    "mul.Scalar(Tensor self, Scalar other) -> Tensor",
    "mul_.Scalar(Tensor(a!) self, Scalar other) -> Tensor(a!)",
    "div.Scalar(Tensor self, Scalar other) -> Tensor",
    "div_.Scalar(Tensor(a!) self, Scalar other) -> Tensor(a!)",
]


@with_native_function
def should_generate_py_binding(f: NativeFunction) -> bool:
    # NativeFunctions that are entirely code-generated should not get python bindings
    # because these codegen implementations are often inefficient. A handful of
    # view_copy style ops were exposed accidentally when they were handwritten and now
    # that we are moving them to codegen for bc reasons we need to keep them exposed in
    # python.
    if "generated" in f.tags and "view_copy" not in f.tags:
        return False

    name = cpp.name(f.func)
    for skip_regex in SKIP_PYTHON_BINDINGS:
        if skip_regex.match(name):
            return False

    signature = str(f.func)
    for pattern in SKIP_PYTHON_BINDINGS_SIGNATURES:
        if pattern == signature:
            return False
    return True


def get_pycname(name: BaseOperatorName) -> str:
    return f"THPVariable_{name}"


def is_noarg(overloads: Sequence[PythonSignatureNativeFunctionPair]) -> bool:
    return len(overloads) == 1 and overloads[0].signature.arguments_count() == 0


def is_py_variable_method(f: NativeFunction) -> bool:
    return f.python_module is None and Variant.method in f.variants


def is_py_torch_function(f: NativeFunction) -> bool:
    return f.python_module is None and Variant.function in f.variants


def is_py_nn_function(f: NativeFunction) -> bool:
    return f.python_module == "nn"


def is_py_fft_function(f: NativeFunction) -> bool:
    return f.python_module == "fft"


def is_py_linalg_function(f: NativeFunction) -> bool:
    return f.python_module == "linalg"


def is_py_nested_function(f: NativeFunction) -> bool:
    return f.python_module == "nested"


def is_py_sparse_function(f: NativeFunction) -> bool:
    return f.python_module == "sparse"


def is_py_special_function(f: NativeFunction) -> bool:
    return f.python_module == "special"


# ~~~~~~~~~~~~~~~~~~~~~~~~~~~~~~~~~~~~~~~~~~~~~~~~~~~~~~~~~~~~~~~~~~~ #
#
#                            Main Function
#
# ~~~~~~~~~~~~~~~~~~~~~~~~~~~~~~~~~~~~~~~~~~~~~~~~~~~~~~~~~~~~~~~~~~~ #


def gen(
    out: str,
    native_yaml_path: str,
    tags_yaml_path: str,
    deprecated_yaml_path: str,
    template_path: str,
    *,
    symint: bool = True,
) -> None:
    fm = FileManager(install_dir=out, template_dir=template_path, dry_run=False)
    native_functions = parse_native_yaml(
        native_yaml_path, tags_yaml_path
    ).native_functions
    native_functions = list(filter(should_generate_py_binding, native_functions))

    methods = load_signatures(native_functions, deprecated_yaml_path, method=True)
    create_python_bindings(
        fm,
        methods,
        is_py_variable_method,
        None,
        "python_variable_methods.cpp",
        method=True,
        symint=symint,
    )

    # NOTE: num_shards here must be synced with gatherTorchFunctions in
    #       torch/csrc/autograd/python_torch_functions_manual.cpp
    functions = load_signatures(native_functions, deprecated_yaml_path, method=False)
    create_python_bindings_sharded(
        fm,
        functions,
        is_py_torch_function,
        "torch",
        "python_torch_functions.cpp",
        method=False,
        num_shards=3,
        symint=symint,
    )

    create_python_bindings(
        fm,
        functions,
        is_py_nn_function,
        "torch.nn",
        "python_nn_functions.cpp",
        method=False,
        symint=symint,
    )

    create_python_bindings(
        fm,
        functions,
        is_py_fft_function,
        "torch.fft",
        "python_fft_functions.cpp",
        method=False,
        symint=symint,
    )

    create_python_bindings(
        fm,
        functions,
        is_py_linalg_function,
        "torch.linalg",
        "python_linalg_functions.cpp",
        method=False,
        symint=symint,
    )

    create_python_bindings(
        fm,
        functions,
        is_py_nested_function,
        "torch.nested",
        "python_nested_functions.cpp",
        method=False,
    )

    create_python_bindings(
        fm,
        functions,
        is_py_sparse_function,
        "torch.sparse",
        "python_sparse_functions.cpp",
        method=False,
        symint=symint,
    )

    create_python_bindings(
        fm,
        functions,
        is_py_special_function,
        "torch.special",
        "python_special_functions.cpp",
        method=False,
        symint=symint,
    )

    # Currently, we only use `functions` to generate `return_types` bindings.
    # All methods which return structseq have function variant at this point.
    # If any method only operator with structseq is added in the future,
    # we will have to address that.
    create_python_return_type_bindings(
        fm, functions, lambda fn: True, "python_return_types.cpp"
    )
    create_python_return_type_bindings_header(
        fm, functions, lambda fn: True, "python_return_types.h"
    )

    valid_tags = parse_tags_yaml(tags_yaml_path)

    def gen_tags_enum() -> dict[str, str]:
        return {
            "enum_of_valid_tags": (
                "".join(
                    [f'\n.value("{tag}", at::Tag::{tag})' for tag in sorted(valid_tags)]
                )
            )
        }

    fm.write("python_enum_tag.cpp", gen_tags_enum)


def group_filter_overloads(
    pairs: Sequence[PythonSignatureNativeFunctionPair],
    pred: Callable[[NativeFunction], bool],
) -> dict[BaseOperatorName, list[PythonSignatureNativeFunctionPair]]:
    grouped: dict[
        BaseOperatorName, list[PythonSignatureNativeFunctionPair]
    ] = defaultdict(list)
    for pair in pairs:
        if pred(pair.function):
            grouped[pair.function.func.name.name].append(pair)
    return grouped


def create_python_bindings(
    fm: FileManager,
    pairs: Sequence[PythonSignatureNativeFunctionPair],
    pred: Callable[[NativeFunction], bool],
    module: str | None,
    filename: str,
    *,
    method: bool,
    symint: bool = True,
) -> None:
    """Generates Python bindings to ATen functions"""
    py_methods: list[str] = []
    ops_headers: list[str] = []
    py_method_defs: list[str] = []
    py_forwards: list[str] = []

    grouped = group_filter_overloads(pairs, pred)

    for name in sorted(grouped.keys(), key=str):
        overloads = grouped[name]
        py_methods.append(
            method_impl(name, module, overloads, method=method, symint=symint)
        )
        py_method_defs.append(method_def(name, module, overloads, method=method))
        py_forwards.extend(forward_decls(name, overloads, method=method))
        ops_headers.append(f"#include <ATen/ops/{name.base}.h>")

    fm.write_with_template(
        filename,
        filename,
        lambda: {
            "generated_comment": "@"
            + f"generated from {fm.template_dir_for_comments()}/{filename}",
            "ops_headers": ops_headers,
            "py_forwards": py_forwards,
            "py_methods": py_methods,
            "py_method_defs": py_method_defs,
        },
    )


def create_python_return_type_bindings(
    fm: FileManager,
    pairs: Sequence[PythonSignatureNativeFunctionPair],
    pred: Callable[[NativeFunction], bool],
    filename: str,
) -> None:
    """
    Generate function to initialize and return named tuple for native functions
    which returns named tuple and registration invocations in `python_return_types.cpp`.
    """
    py_return_types_definition: list[str] = []
    py_return_types_registrations: list[str] = []

    grouped = group_filter_overloads(pairs, pred)

    for name in sorted(grouped.keys(), key=str):
        overloads = grouped[name]
        definitions, registrations = generate_return_type_definition_and_registrations(
            overloads
        )
        py_return_types_definition.append(
            "" if not definitions else "\n".join(definitions)
        )
        py_return_types_registrations.append(
            "" if not registrations else "\n".join(registrations)
        )

    fm.write_with_template(
        filename,
        filename,
        lambda: {
            "generated_comment": "@"
            + f"generated from {fm.template_dir_for_comments()}/{filename}",
            "py_return_types": py_return_types_definition,
            "py_return_types_registrations": py_return_types_registrations,
        },
    )


def create_python_return_type_bindings_header(
    fm: FileManager,
    pairs: Sequence[PythonSignatureNativeFunctionPair],
    pred: Callable[[NativeFunction], bool],
    filename: str,
) -> None:
    """
    Generate function to initialize and return named tuple for native functions
    which returns named tuple and relevant entry for the map in `python_return_types.cpp`.
    """
    py_return_types_declarations: list[str] = []

    grouped = group_filter_overloads(pairs, pred)

    for name in sorted(grouped.keys(), key=str):
        overloads = grouped[name]
        declarations = generate_return_type_declarations(overloads)
        py_return_types_declarations.append(
            "" if not declarations else "\n".join(declarations)
        )

    fm.write_with_template(
        filename,
        filename,
        lambda: {
            "generated_comment": "@"
            + f"generated from {fm.template_dir_for_comments()}/{filename}",
            "py_return_types_declarations": py_return_types_declarations,
        },
    )


def create_python_bindings_sharded(
    fm: FileManager,
    pairs: Sequence[PythonSignatureNativeFunctionPair],
    pred: Callable[[NativeFunction], bool],
    module: str | None,
    filename: str,
    *,
    method: bool,
    num_shards: int,
    symint: bool = True,
) -> None:
    """Generates Python bindings to ATen functions"""
    grouped = group_filter_overloads(pairs, pred)

    def key_func(
        kv: tuple[BaseOperatorName, list[PythonSignatureNativeFunctionPair]]
    ) -> str:
        return kv[0].base

    def env_func(
        kv: tuple[BaseOperatorName, list[PythonSignatureNativeFunctionPair]]
    ) -> dict[str, list[str]]:
        name, fn_pairs = kv
        return {
            "ops_headers": [f"#include <ATen/ops/{name.base}.h>"],
            "py_forwards": list(forward_decls(name, fn_pairs, method=method)),
            "py_methods": [
                method_impl(name, module, fn_pairs, method=method, symint=symint)
            ],
            "py_method_defs": [method_def(name, module, fn_pairs, method=method)],
        }

    fm.write_sharded(
        filename,
        grouped.items(),
        base_env={
            "generated_comment": "@"
            + f"generated from {fm.template_dir_for_comments()}/{filename}",
        },
        key_fn=key_func,
        env_callable=env_func,
        num_shards=num_shards,
        sharded_keys={"ops_headers", "py_forwards", "py_methods", "py_method_defs"},
    )


def load_signatures(
    native_functions: list[NativeFunction],
    deprecated_yaml_path: str,
    *,
    method: bool,
    skip_deprecated: bool = False,
    pyi: bool = False,
) -> Sequence[PythonSignatureNativeFunctionPair]:
    @with_native_function
    def gen_signature_pairs(f: NativeFunction) -> PythonSignatureNativeFunctionPair:
        return PythonSignatureNativeFunctionPair(
            signature=signature(f, method=method, pyi=pyi),
            function=f,
        )

    pairs = list(map(gen_signature_pairs, native_functions))
    deprecated = load_deprecated_signatures(
        pairs, deprecated_yaml_path, method=method, pyi=pyi
    )
    return pairs if skip_deprecated else pairs + deprecated


def load_deprecated_signatures(
    pairs: Sequence[PythonSignatureNativeFunctionPair],
    deprecated_yaml_path: str,
    *,
    method: bool,
    pyi: bool,
) -> list[PythonSignatureNativeFunctionPair]:
    # The deprecated.yaml doesn't have complete type information, we need
    # find and leverage the original ATen signature (to which it delegates
    # the call) to generate the full python signature.
    # We join the deprecated and the original signatures using type-only form.

    # group the original ATen signatures by name
    grouped: dict[str, list[PythonSignatureNativeFunctionPair]] = defaultdict(list)
    for pair in pairs:
        grouped[pair.signature.name].append(pair)

    # find matching original signatures for each deprecated signature
    results: list[PythonSignatureNativeFunctionPair] = []

    with open(deprecated_yaml_path) as f:
        deprecated_defs = yaml.load(f, Loader=YamlLoader)

    for deprecated in deprecated_defs:
        schema = FunctionSchema.parse(deprecated["name"])
        aten_name, call_args = split_name_params(deprecated["aten"])
        is_out = aten_name.endswith("_out")
        if is_out:
            aten_name = aten_name.replace("_out", "")

        # HACK: these are fixed constants used to pass the aten function.
        # The type must be known ahead of time
        known_constants = {
            "1": Type.parse("Scalar"),
        }
        schema_args_by_name = {a.name: a for a in schema.arguments.flat_all}
        for name in call_args:
            assert (
                name in schema_args_by_name or name in known_constants
            ), f"deprecation definiton: Unrecognized value {name}"

        # Map deprecated signature arguments to their aten signature and test
        # if the types and alias annotation match.
        def is_schema_compatible(
            aten_schema: FunctionSchema,
        ) -> bool:
            arguments: Iterable[Argument]
            if is_out:
                arguments = itertools.chain(
                    aten_schema.arguments.out, aten_schema.arguments.flat_non_out
                )
            else:
                arguments = aten_schema.arguments.flat_all

            for i, arg in enumerate(arguments):
                if i < len(call_args):
                    arg_name = call_args[i]
                    if arg_name in known_constants:
                        schema_type = known_constants[arg_name]
                        schema_annotation = None
                    else:
                        schema_arg = schema_args_by_name[arg_name]
                        schema_type = schema_arg.type
                        schema_annotation = schema_arg.annotation

                    if schema_type != arg.type or schema_annotation != arg.annotation:
                        return False
                else:
                    if arg.default is None:
                        return False

            return len(schema.returns) == len(aten_schema.returns) and all(
                a == b for a, b in zip(schema.returns, aten_schema.returns)
            )

        any_schema_found = False
        for pair in grouped[aten_name]:
            if not is_schema_compatible(pair.function.func):
                continue
            any_schema_found = True

            python_sig = signature_from_schema(
                schema,
                category_override=pair.function.category_override,
                method=method,
                pyi=pyi,
            )

            results.append(
                PythonSignatureNativeFunctionPair(
                    signature=PythonSignatureDeprecated(
                        name=python_sig.name,
                        input_args=python_sig.input_args,
                        input_kwargs=python_sig.input_kwargs,
                        output_args=python_sig.output_args,
                        tensor_options_args=python_sig.tensor_options_args,
                        method=python_sig.method,
                        deprecated_schema=schema,
                        deprecated_args_exprs=tuple(call_args),
                        returns=python_sig.returns,
                    ),
                    function=pair.function,
                )
            )
        assert (
            any_schema_found
        ), f"No native function with name {aten_name} matched signature:\n  {str(schema)}"

    return results


# ~~~~~~~~~~~~~~~~~~~~~~~~~~~~~~~~~~~~~~~~~~~~~~~~~~~~~~~~~~~~~~~~~~~ #
#
#                         Named Tuple Codegen
#
# ~~~~~~~~~~~~~~~~~~~~~~~~~~~~~~~~~~~~~~~~~~~~~~~~~~~~~~~~~~~~~~~~~~~ #


@with_native_function
def gen_structseq_typename_key(f: NativeFunction) -> str:
    name = cpp.name(f.func)
    fieldnames = structseq_fieldnames(f.func.returns)
    return "_".join([name] + fieldnames)


def emit_structseq_call(
    overloads: Sequence[PythonSignatureNativeFunctionPair],
) -> tuple[list[str], dict[str, str]]:
    """
    Generate block of named tuple type def inits, and add typeref snippets
    to declarations that use them
    """
    typenames: dict[
        str, str
    ] = {}  # map from unique name + field name lists to typedef name
    typedefs: list[str] = []  # typedef declarations and init code

    for overload in overloads:
        fieldnames = structseq_fieldnames(overload.function.func.returns)
        if not fieldnames:
            continue

        name = cpp.name(overload.function.func)  # use @with_native_function?
        tn_key = gen_structseq_typename_key(overload.function)
        typename = typenames.get(tn_key)
        if typename is None:
            typename = f'NamedTuple{"" if not typedefs else len(typedefs)}'
            typenames[tn_key] = typename
            typedefs.append(
                f"""\
static PyTypeObject* {typename} = generated::get_{name}_structseq();"""
            )

    return typedefs, typenames


def generate_return_type_definition_and_registrations(
    overloads: Sequence[PythonSignatureNativeFunctionPair],
) -> tuple[list[str], list[str]]:
    """
    Generate block of function in `python_return_types.cpp` to initialize
    and return named tuple for a native function which returns named tuple
    and registration invocations in same file.
    """
    typenames: dict[
        str, str
    ] = {}  # map from unique name + field name lists to typedef name
    definitions: list[str] = []  # function definition to register the typedef
    registrations: list[str] = []  # register call for the typedef

    for overload in overloads:
        fieldnames = structseq_fieldnames(overload.function.func.returns)
        if not fieldnames:
            continue

        fields = ", ".join(f'{{"{fn}", ""}}' for fn in fieldnames)

        name = cpp.name(overload.function.func)  # use @with_native_function?
        tn_key = gen_structseq_typename_key(overload.function)
        typename = typenames.get(tn_key)

        if typename is None:
            typename = f'{name}NamedTuple{"" if not definitions else len(definitions)}'
            typenames[tn_key] = typename
            definitions.append(
                f"""\
PyTypeObject* get_{name}_structseq() {{
    static PyStructSequence_Field NamedTuple_fields[] = {{ {fields},  {{nullptr}} }};
    static PyTypeObject {typename};
    static bool is_initialized = false;
    static PyStructSequence_Desc desc = {{ "torch.return_types.{name}", nullptr, NamedTuple_fields, {len(fieldnames)} }};
    if (!is_initialized) {{
        PyStructSequence_InitType(&{typename}, &desc);
        {typename}.tp_repr = (reprfunc)torch::utils::returned_structseq_repr;
        is_initialized = true;
    }}
    return &{typename};
}}
"""
            )
            registrations.append(
                f'addReturnType(return_types_module, "{name}", generated::get_{name}_structseq());'
            )

    return definitions, registrations


def generate_return_type_declarations(
    overloads: Sequence[PythonSignatureNativeFunctionPair],
) -> list[str]:
    """
    Generate block of function declarations in `python_return_types.h` to initialize
    and return named tuple for a native function.
    """
    typenames: dict[
        str, str
    ] = {}  # map from unique name + field name lists to typedef name
    declarations: list[str] = []  # function declaration to register the typedef

    for overload in overloads:
        fieldnames = structseq_fieldnames(overload.function.func.returns)
        if not fieldnames:
            continue

        name = cpp.name(overload.function.func)  # use @with_native_function?
        tn_key = gen_structseq_typename_key(overload.function)
        typename = typenames.get(tn_key)

        if typename is None:
            typename = (
                f'{name}NamedTuple{"" if not declarations else len(declarations)}'
            )
            typenames[tn_key] = typename
            declarations.append(f"PyTypeObject* get_{name}_structseq();")

    return declarations


# ~~~~~~~~~~~~~~~~~~~~~~~~~~~~~~~~~~~~~~~~~~~~~~~~~~~~~~~~~~~~~~~~~~~ #
#
#                         Method Impl Codegen
#
# ~~~~~~~~~~~~~~~~~~~~~~~~~~~~~~~~~~~~~~~~~~~~~~~~~~~~~~~~~~~~~~~~~~~ #

# python binding for all overloads of a particular function/method
PY_VARIABLE_METHOD_VARARGS = CodeTemplate(
    r"""\
// ${name}
static PyObject * ${pycname}(PyObject* self_, PyObject* args, PyObject* kwargs)
{
  ${method_header}
  static PythonArgParser parser({
    ${signatures}
  }, /*traceable=*/${traceable});

  ParsedArgs<${max_args}> parsed_args;
  auto _r = parser.parse(${self_}, args, kwargs, parsed_args);
  ${check_has_torch_function}
  switch (_r.idx) {
    ${dispatch}
  }
  ${method_footer}
}

"""
)

# handler for a single parsed signature - may be a single overload or
# a pair of overloads that whose signatures only differ in output params
# (plugged into PY_VARIABLE_METHOD_VARARGS as an item in ${dispatch})
PY_VARIABLE_CASE = CodeTemplate(
    """\
case ${overload_index}: {
  ${body}
}
"""
)

# python binding for single-overload function/method
PY_VARIABLE_METHOD_VARARGS_SINGLETON = CodeTemplate(
    """\
// ${name}
static PyObject * ${pycname}(PyObject* self_, PyObject* args, PyObject* kwargs)
{
  ${method_header}
  static PythonArgParser parser({
    ${signatures}
  }, /*traceable=*/${traceable});

  ParsedArgs<${max_args}> parsed_args;
  auto _r = parser.parse(${self_}, args, kwargs, parsed_args);
  ${check_has_torch_function}
  ${dispatch}
  ${method_footer}
}

"""
)

# python binding for a method with no args, shortcuts parsing
PY_VARIABLE_METHOD_NOARGS = CodeTemplate(
    """\
// ${name}
static PyObject * ${pycname}(PyObject* self_, PyObject* args)
{
  ${method_header}
  ${check_has_torch_function}
  ${dispatch}
  ${method_footer}
}

"""
)


def method_impl(
    name: BaseOperatorName,
    module: str | None,
    overloads: Sequence[PythonSignatureNativeFunctionPair],
    *,
    method: bool,
    symint: bool = True,
) -> str:
    """
    Generate a python binding for all overloads of an op.
    """
    pycname = get_pycname(name)
    noarg = is_noarg(overloads)
    structseq_inits, structseq_typenames = emit_structseq_call(overloads)

    method_header = ["HANDLE_TH_ERRORS"]
    method_header += structseq_inits
    method_header += (
        ["const Tensor& self = THPVariable_Unpack(self_);"] if method else []
    )

    method_footer = ([] if noarg else ["Py_RETURN_NONE;"]) + ["END_HANDLE_TH_ERRORS"]

    traceable = "true" if all(should_trace(o.function) for o in overloads) else "false"

    grouped_overloads: Sequence[PythonSignatureGroup] = group_overloads(
        overloads, symint=symint
    )
    is_singleton = len(grouped_overloads) == 1
    signatures: list[str] = []
    dispatch: list[str] = []
    for overload_index, overload in enumerate(grouped_overloads):
        signature = overload.signature.signature_str(symint=symint)
        signatures.append(f"{cpp_string(str(signature))},")
        dispatch_body = emit_dispatch_case(overload, structseq_typenames, symint=symint)
        dispatch.append(
            PY_VARIABLE_CASE.substitute(
                overload_index=overload_index, body=dispatch_body
            )
            if not is_singleton
            else dispatch_body
        )

    if noarg:
        template = PY_VARIABLE_METHOD_NOARGS
    elif is_singleton:
        template = PY_VARIABLE_METHOD_VARARGS_SINGLETON
    else:
        template = PY_VARIABLE_METHOD_VARARGS

    return template.substitute(
        name=name,
        pycname=pycname,
        method_header=method_header,
        max_args=max(o.signature.arguments_count() for o in overloads),
        signatures=signatures,
        traceable=traceable,
        check_has_torch_function=gen_has_torch_function_check(
            name=name,
            module=module,
            noarg=noarg,
            method=method,
        ),
        dispatch=dispatch,
        method_footer=method_footer,
        self_="self_" if method else "nullptr",
    )


def gen_has_torch_function_check(
    name: BaseOperatorName, module: str | None, *, noarg: bool, method: bool
) -> str:
    if noarg:
        if method:
            return f"""\
if(check_has_torch_function(self_)) {{
  return handle_torch_function(self_, "{name}");
}}
"""
        else:
            return ""

    self_ = "self_" if method else "nullptr"
    namespace = (
        {
            "torch": "THPVariableFunctionsModule",
            "torch.nn": "THPNNVariableFunctionsModule",
            "torch.fft": "THPFFTVariableFunctionsModule",
            "torch.linalg": "THPLinalgVariableFunctionsModule",
            "torch.nested": "THPNestedVariableFunctionsModule",
            "torch.sparse": "THPSparseVariableFunctionsModule",
            "torch.special": "THPSpecialVariableFunctionsModule",
        }[module]
        if module
        else "THPVariableClass"
    )

    return f"""\
if(_r.has_torch_function()) {{
  return handle_torch_function(_r, {self_}, args, kwargs, {namespace}, "{module or "torch.Tensor"}");
}}
"""


# handler for output/no-output overload pair
PY_VARIABLE_OUT = CodeTemplate(
    """\
if (_r.isNone(${out_idx})) {
  ${call_dispatch}
} else {
  ${call_dispatch_out}
}
"""
)


def emit_dispatch_case(
    overload: PythonSignatureGroup,
    structseq_typenames: dict[str, str],
    *,
    symint: bool = True,
) -> str:
    """
    Emit dispatch code for a single parsed signature. This corresponds to either
    a single native function, or a pair that differ only in output params. In the
    latter case, a single python signature is used for both and dispatching
    switches on the presence/absence of passed output args.
    """
    if overload.outplace is not None:
        # dispatch output and no-output variants, branch on _r.isNone(<out_idx>)
        return PY_VARIABLE_OUT.substitute(
            out_idx=overload.signature.output_idx(),
            call_dispatch=emit_single_dispatch(
                overload.signature, overload.base, structseq_typenames, symint=symint
            ),
            call_dispatch_out=emit_single_dispatch(
                overload.signature,
                overload.outplace,
                structseq_typenames,
                symint=symint,
            ),
        )
    else:
        # no-output version only
        return emit_single_dispatch(
            overload.signature, overload.base, structseq_typenames, symint=symint
        )


# ~~~~~~~~~~~~~~~~~~~~~~~~~~~~~~~~~~~~~~~~~~~~~~~~~~~~~~~~~~~~~~~~~~~ #
#
#                    Forward Declarations Codegen
#
# ~~~~~~~~~~~~~~~~~~~~~~~~~~~~~~~~~~~~~~~~~~~~~~~~~~~~~~~~~~~~~~~~~~~ #


def forward_decls(
    name: BaseOperatorName,
    overloads: Sequence[PythonSignatureNativeFunctionPair],
    *,
    method: bool,
) -> tuple[str, ...]:
    if method:
        return ()

    pycname = get_pycname(name)
    if is_noarg(overloads):
        return (
            f"""\
static PyObject * {pycname}(PyObject* self_, PyObject* args);
""",
        )
    else:
        return (
            f"""\
static PyObject * {pycname}(PyObject* self_, PyObject* args, PyObject* kwargs);
""",
        )


# ~~~~~~~~~~~~~~~~~~~~~~~~~~~~~~~~~~~~~~~~~~~~~~~~~~~~~~~~~~~~~~~~~~~ #
#
#              Method Def (Binding Table Entry) Codegen
#
# ~~~~~~~~~~~~~~~~~~~~~~~~~~~~~~~~~~~~~~~~~~~~~~~~~~~~~~~~~~~~~~~~~~~ #


def method_def(
    name: BaseOperatorName,
    module: str | None,
    overloads: Sequence[PythonSignatureNativeFunctionPair],
    *,
    method: bool,
) -> str:
    """
    Generate method def entry.
    """
    pycname = get_pycname(name)

    if name.dunder_method:
        # PyMethodDef entry for binary op, throws not implemented error
        pycname = f"TypeError_to_NotImplemented_<{pycname}>"

    if is_noarg(overloads):
        flags = "METH_NOARGS" if method else "METH_VARARGS | METH_KEYWORDS"
    else:
        pycname = f"castPyCFunctionWithKeywords({pycname})"
        flags = "METH_VARARGS | METH_KEYWORDS"

    if module == "torch":
        flags += " | METH_STATIC"

    return f'{{"{name}", {pycname}, {flags}, NULL}},'


# ~~~~~~~~~~~~~~~~~~~~~~~~~~~~~~~~~~~~~~~~~~~~~~~~~~~~~~~~~~~~~~~~~~~ #
#
#                   Overload Sorting and Grouping
#
# ~~~~~~~~~~~~~~~~~~~~~~~~~~~~~~~~~~~~~~~~~~~~~~~~~~~~~~~~~~~~~~~~~~~ #


def group_overloads(
    overloads: Sequence[PythonSignatureNativeFunctionPair], *, symint: bool = True
) -> Sequence[PythonSignatureGroup]:
    bases: dict[str, PythonSignatureNativeFunctionPair] = {}
    outplaces: dict[str, PythonSignatureNativeFunctionPair] = {}

    # first group by signature ignoring out arguments
    for overload in overloads:
        sig = overload.signature.signature_str(skip_outputs=True, symint=symint)
        if overload.function.func.is_out_fn():
            if sig in outplaces:
                raise RuntimeError(
                    f"Found duplicated function definition:\n- {overload.function.func}.\n"
                    f"Existing definition:\n- {outplaces[sig].function.func}."
                )
            outplaces[sig] = overload
        else:
            if sig in bases:
                raise RuntimeError(
                    f"Found duplicated function definition:\n- {overload.function.func}.\n"
                    f"Existing definition:\n- {bases[sig].function.func}."
                )
            bases[sig] = overload

    for sig, out in outplaces.items():
        if sig not in bases:
            candidates: list[str] = []
            for overload in overloads:
                if (
                    str(overload.function.func.name.name)
                    == str(out.function.func.name.name)
                    and not overload.function.func.is_out_fn()
                    and not overload.signature.deprecated
                ):
                    candidates.append(
                        overload.signature.signature_str(
                            skip_outputs=True, symint=symint
                        )
                    )
            out_sig = out.signature.signature_str(symint=symint)
            raise RuntimeError(
                f"While identifying overloads, we found an out schema {out_sig} without a corresponding non-out variant. "
                f"We expected the non-out variant to have schema: \n- {sig}\nPlease check that you spelled the schema "
                "correctly in native_functions.yaml. We discovered the following candidate(s): \n"
                + "\n".join(f"- {candidate}" for candidate in candidates)
            )

    grouped = [
        PythonSignatureGroup.from_pairs(
            functional=base,
            out=outplaces.get(sig),
        )
        for sig, base in bases.items()
    ]
    return sort_overloads(grouped, symint=symint)


# This function declares a partial order on declarations, and sorts them according
# to its linear extension. This is necessary, because there's some ambiguity in the
# choice of overload, and we want a different order.
#
# See Note[Order of overloads matters]
#
# A few examples of ambiguous python signature pairs.
#
#   All parameters have the same type, except one taking Tensor the other taking
#   Scalar. A numeric PyObject can be casted into Tensor, and a zero-dim Tensor
#   object can be accepted as Scalar type parameter (see python_arg_parser.cpp).
#   Therefore, same input arguments might be accepted by either python signature.
#   We want to always parse the one taking Tensor first.
#
#     bitwise_and(Tensor input, Tensor other, *, Tensor out=None)
#     bitwise_and(Tensor input, Scalar other, *, Tensor out=None)
#
#   If they have different number of parameters then they are not ambiguous - but
#   the difference on output param can be ignored as it's optional.
#
#     multiply(Tensor input, Tensor other, *, Tensor out=None)
#     multiply(Tensor input, Scalar other)
#
#   Both positional args and keyword-only args are considered together.
#
#     subtract(Tensor other, *, Scalar alpha=1)
#     subtract(Scalar other, Scalar alpha=1)
#
# A few ambiguous cases which it does NOT handle yet.
#
#   If there is any difference in other parameters besides the Tensor/Scalar
#   difference, then they are not considered ambiguous by this method anymore.
#   However, the difference could be too trivial to disambiguate.
#
#     foo(Tensor input, Scalar other, Scalar bar)
#     foo(Tensor input, Tensor other, double bar)
#
#   If they are taking different number of parameters then they are not considered
#   ambiguous anymore, even if the difference is only on optional kwargs.
#
#     foo(Scalar other, Scalar alpha=1)
#     foo(Tensor other, *, Scalar alpha=1, Scalar beta=1)
#


def sort_overloads(
    grouped_overloads: Sequence[PythonSignatureGroup], *, symint: bool = True
) -> Sequence[PythonSignatureGroup]:
    # NB: Smaller here means lower priority

    def is_arg_smaller(t1: Type, t2: Type) -> bool:
        return (
            str(t1) == "Scalar"
            and str(t2) == "Tensor"
            or str(t1) == "Scalar?"
            and str(t2) == "Tensor?"
            or "Dimname" in str(t1)
            and "Dimname" not in str(t2)
            or
            # In the discussion https://github.com/pytorch/pytorch/issues/54555 it has been
            # discussed why it is important to prioritize int/int? over int[]
            str(t1) == "int[]"
            and (str(t2) == "int" or str(t2) == "int?")
            or
            # TensorList currently throws an error during argument parsing, that's why it needs to be
            # last in signature ordering. See discussion: https://github.com/pytorch/pytorch/issues/58087
            str(t1) == "Tensor[]"
            and str(t2).find("[]") != -1
            or
            # Prioritize IntArrayRef overload over SymIntArrayRef
            str(t1) == "SymInt[]"
            and str(t2) == "int[]"
            or
            # Make sure both in, SymInt are sorted consistently w.r.t. Tensor since Tensor can be implicitly
            # converted to either int or SymInt.  Prioritize the Tensor overload since it otherwise gets shadowed.
            (str(t1) == "SymInt" or str(t1) == "int")
            and str(t2) == "Tensor"
        )

    def is_smaller(s1: PythonSignature, s2: PythonSignature) -> bool:
        """Returns True if s1 < s2 in the partial order."""
        args1, args2 = s1.arguments(skip_outputs=True), s2.arguments(skip_outputs=True)
        if len(args1) != len(args2):
            return False
        # TODO: should use some canonical form instead of 'str(arg.type)' - see comments
        # above. The old codegen used the deprecated 'dynamic_type(arg.type)', which
        # ignores the optional annotation, i.e. 'Scalar' and 'Scalar?'.
        equal = all(arg1.type == arg2.type for arg1, arg2 in zip(args1, args2))
        smaller_or_equal = all(
            str(arg1.type) == str(arg2.type) or is_arg_smaller(arg1.type, arg2.type)
            for arg1, arg2 in zip(args1, args2)
        )
        return smaller_or_equal and not equal

    # First sort by signature
    grouped_overloads = sorted(
        grouped_overloads, key=lambda x: x.signature.signature_str(symint=symint)
    )

    # Construct the relation graph
    larger_than: dict[int, set[int]] = defaultdict(set)
    for i1, overload1 in enumerate(grouped_overloads):
        for i2, overload2 in enumerate(grouped_overloads):
            if is_smaller(overload1.signature, overload2.signature):
                larger_than[i1].add(i2)

    if not larger_than:
        return list(grouped_overloads)

    # Use a topological sort to sort overloads according to the partial order.
    N = len(grouped_overloads)
    sorted_ids: list[int] = list(filter(lambda x: x not in larger_than, range(N)))

    for idx in range(N):
        # The size of sorted_ids will grow to N eventually.
        i = sorted_ids[idx]
        for j in sorted(larger_than.keys()):
            larger = larger_than[j]
            larger.discard(i)
            if not larger:
                del larger_than[j]
                sorted_ids.append(j)

    return [grouped_overloads[x] for x in sorted_ids]


# ~~~~~~~~~~~~~~~~~~~~~~~~~~~~~~~~~~~~~~~~~~~~~~~~~~~~~~~~~~~~~~~~~~~ #
#
#                       Codegen API Integration
#
# ~~~~~~~~~~~~~~~~~~~~~~~~~~~~~~~~~~~~~~~~~~~~~~~~~~~~~~~~~~~~~~~~~~~ #


def emit_single_dispatch(
    ps: PythonSignature,
    f: NativeFunction,
    structseq_typenames: dict[str, str],
    *,
    symint: bool = True,
) -> str:
    """
    Emit dispatch code for a single native function.
    """

    @with_native_function
    def go(f: NativeFunction) -> str:
        # header comments
        if isinstance(ps, PythonSignatureDeprecated):
            schema_comment = f"// [deprecated] aten::{ps.deprecated_schema}"
        else:
            schema_comment = f"// aten::{f.func}"

        deprecated = "[deprecated] " if ps.deprecated else ""

        # dispatch lambda signature
        name = cpp.name(f.func)
        lambda_formals = ", ".join(
            f"{a.type_str} {a.name}" for a in dispatch_lambda_args(ps, f, symint=symint)
        )
        lambda_return = dispatch_lambda_return_str(f)

        # dispatch lambda body
        dispatch_callee = cpp_dispatch_target(f)
        dispatch_args = ", ".join(cpp_dispatch_exprs(f, python_signature=ps))

        # from arg parser outputs to dispatch lambda arguments
        parser_outputs = arg_parser_output_exprs(ps, f, symint=symint)
        lambda_arg_exprs = dispatch_lambda_exprs(ps, f, symint=symint)
        inits = "\n".join(lambda_arg_exprs.inits)
        lambda_args = ", ".join(lambda_arg_exprs.exprs)

        # scatter fields
        # TODO: Checking `ps.method and ('requires_grad' in parser_outputs)` is a hacky
        #       solution for enabling the 'requires_grad' argument for tensor methods
        #       new_full, new_empty, and new_zeros. A much better but more difficult to
        #       implement solution involves refactoring according to Ed's description here:
        #       https://github.com/pytorch/pytorch/issues/36455#issuecomment-614767589
        need_set_requires_grad = ps.tensor_options_args and (
            not has_tensor_options(f)
            or (ps.method and ("requires_grad" in parser_outputs))
        )
        set_requires_grad = (
            f'.set_requires_grad({parser_outputs["requires_grad"].expr})'
            if need_set_requires_grad
            else ""
        )

        if lambda_return == "void":
            # Make in-place foreach return `self` at python-binding level.
            # ref: https://github.com/pytorch/pytorch/pull/118622#pullrequestreview-1904804954
            self_arg = f.func.arguments.self_arg
            return_stmt: str
            if (
                str(f.func.name).startswith("_foreach_")
                and f.func.kind() == SchemaKind.inplace
            ):
                # note(crcrpar): `_foreach_pow.ScalarAndTensor` does NOT have its in-place
                # variant and it unlikely to have it in the future. Thus it's safe to have the following assert.
                assert self_arg is not None and is_tensor_list_type(
                    self_arg.argument.type
                )
                return_stmt = """PyObject* self_tensorlist = _r.args[0];
Py_INCREF(self_tensorlist);
return self_tensorlist;
"""
            else:
                return_stmt = "Py_RETURN_NONE;"
            return f"""\
{schema_comment}
{inits}
auto dispatch_{name} = []({lambda_formals}) -> {lambda_return} {{
  pybind11::gil_scoped_release no_gil;
  {dispatch_callee}({dispatch_args});
}};
dispatch_{name}({lambda_args}){set_requires_grad};
{return_stmt}
"""
        else:
            typename = structseq_typenames.get(gen_structseq_typename_key(f))
            structseq_typeref = f"{typename}, " if typename is not None else ""
            return f"""\
{schema_comment}
{inits}
auto dispatch_{name} = []({lambda_formals}) -> {lambda_return} {{
  pybind11::gil_scoped_release no_gil;
  return {dispatch_callee}({dispatch_args});
}};
return wrap({structseq_typeref}dispatch_{name}({lambda_args}){set_requires_grad});
"""

    return go(f)<|MERGE_RESOLUTION|>--- conflicted
+++ resolved
@@ -36,12 +36,7 @@
 import itertools
 import re
 from collections import defaultdict
-<<<<<<< HEAD
 from typing import Callable, Iterable, Sequence
-=======
-
-from typing import Callable, Dict, Iterable, List, Optional, Sequence, Set, Tuple
->>>>>>> 64187670
 
 import yaml
 
@@ -62,7 +57,6 @@
     signature_from_schema,
     structseq_fieldnames,
 )
-
 from torchgen.code_template import CodeTemplate
 from torchgen.context import with_native_function
 from torchgen.gen import cpp_string, parse_native_yaml, parse_tags_yaml
@@ -80,6 +74,7 @@
 
 from .gen_inplace_or_view_type import is_tensor_list_type
 from .gen_trace_type import should_trace
+
 
 #
 # declarations blocklist
