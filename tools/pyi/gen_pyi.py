import argparse
import collections
from pprint import pformat
from typing import Dict, List, Sequence

from torchgen.api.python import (
    PythonSignatureGroup,
    PythonSignatureNativeFunctionPair,
    returns_named_tuple_pyi,
)
from torchgen.gen import parse_native_yaml

from torchgen.model import Variant
from torchgen.utils import FileManager

from tools.autograd.gen_python_functions import (
    group_overloads,
    load_signatures,
    should_generate_py_binding,
)

"""
This module implements generation of type stubs for PyTorch,
enabling use of autocomplete in IDEs like PyCharm, which otherwise
don't understand C extension modules.

At the moment, this module only handles type stubs for torch and
torch.Tensor.  It should eventually be expanded to cover all functions
which come are autogenerated.

Here's our general strategy:

- We start off with a hand-written __init__.pyi.in file.  This
  file contains type definitions for everything we cannot automatically
  generate, including pure Python definitions directly in __init__.py
  (the latter case should be pretty rare).

- We go through automatically bound functions based on the
  type information recorded in native_functions.yaml and
  generate type hints for them (generate_type_hints)

There are a number of type hints which we've special-cased;
read gen_pyi for the gory details.
"""


def get_py_torch_functions(
    python_funcs: Sequence[PythonSignatureNativeFunctionPair],
    method: bool = False,
) -> Sequence[PythonSignatureGroup]:
    """
    Get declarations (grouped by name) which should be generated
    as either functions in the "torch" module or methods on Tensor.
    """

    def should_bind_function(python_func: PythonSignatureNativeFunctionPair) -> bool:
        return (
            should_generate_py_binding(python_func.function)
            and not python_func.function.python_module
            and Variant.function in python_func.function.variants
        )

    def should_bind_method(python_func: PythonSignatureNativeFunctionPair) -> bool:
        return (
            should_generate_py_binding(python_func.function)
            and not python_func.function.python_module
            and Variant.method in python_func.function.variants
        )

    should_bind = should_bind_method if method else should_bind_function
    return group_overloads([f for f in python_funcs if should_bind(f)])


# TODO: Consider defining some aliases for our Union[...] types, to make
# the stubs to read on the human eye.

DEVICE_PARAM = "device: Union[_device, str, None]=None"
FACTORY_PARAMS = (
    f"dtype: Optional[_dtype]=None, {DEVICE_PARAM}, requires_grad: _bool=False"
)

# this could be more precise w.r.t list contents etc. How to do Ellipsis?
INDICES = "indices: Union[None, _int, slice, Tensor, List, Tuple]"

blocklist = [
    "__init_subclass__",
    "__new__",
    "__subclasshook__",
    "cdist",
    "device",
    "grad",
    "requires_grad",
    "range",
    # defined in functional
    "einsum",
    # reduction argument; these bindings don't make sense
    "binary_cross_entropy_with_logits",
    "ctc_loss",
    "cosine_embedding_loss",
    "hinge_embedding_loss",
    "kl_div",
    "margin_ranking_loss",
    "triplet_margin_loss",
    # Somehow, these are defined in both _C and in functional. Ick!
    "broadcast_tensors",
    # Manually define named tensor type stubs in __init__.pyi.in
<<<<<<< HEAD
    'align_tensors',
    'meshgrid',
    'cartesian_prod',
    'block_diag',
    'norm',
    'stft',
    'tensordot',
    'split',
    'unique_consecutive',
    'atleast_1d',
    'atleast_2d',
    'atleast_3d',
=======
    "align_tensors",
    "meshgrid",
    "cartesian_prod",
    "block_diag",
    "norm",
    "chain_matmul",
    "stft",
    "tensordot",
    "split",
    "unique_consecutive",
    "atleast_1d",
    "atleast_2d",
    "atleast_3d",
>>>>>>> 5f960db0
    # These are handled specially by python_arg_parser.cpp
    "add",
    "add_",
    "add_out",
    "sub",
    "sub_",
    "sub_out",
    "mul",
    "mul_",
    "mul_out",
    "div",
    "div_",
    "div_out",
    "true_divide",
    "true_divide_",
    "true_divide_out",
    "floor_divide",
    "floor_divide_",
    "floor_divide_out",
]

binary_ops = (
    "add",
    "sub",
    "mul",
    "div",
    "pow",
    "lshift",
    "rshift",
    "mod",
    "truediv",
    "matmul",
    "floordiv",
    "radd",
    "rsub",
    "rmul",
    "rtruediv",
    "rfloordiv",
    "rpow",  # reverse arithmetic
    "and",
    "or",
    "xor",
    "rand",
    "ror",
    "rxor",  # logic
    "iadd",
    "iand",
    "idiv",
    "ilshift",
    "imul",
    "ior",
    "irshift",
    "isub",
    "ixor",
    "ifloordiv",
    "imod",  # inplace ops
)
symmetric_comparison_ops = ("eq", "ne")
asymmetric_comparison_ops = ("ge", "gt", "lt", "le")
comparison_ops = symmetric_comparison_ops + asymmetric_comparison_ops

unary_ops = ("neg", "abs", "invert")
to_py_type_ops = ("bool", "float", "complex", "long", "index", "int", "nonzero")
all_ops = binary_ops + comparison_ops + unary_ops + to_py_type_ops


def sig_for_ops(opname: str) -> List[str]:
    """sig_for_ops(opname : str) -> List[str]

    Returns signatures for operator special functions (__add__ etc.)"""

    # we have to do this by hand, because they are hand-bound in Python

    assert opname.endswith("__") and opname.startswith("__"), "Unexpected op {}".format(
        opname
    )

    name = opname[2:-2]
    if name in binary_ops:
        return ["def {}(self, other: Any) -> Tensor: ...".format(opname)]
    elif name in comparison_ops:
        sig = "def {}(self, other: Any) -> Tensor: ...".format(opname)
        if name in symmetric_comparison_ops:
            # unsafe override https://github.com/python/mypy/issues/5704
            sig += "  # type: ignore[override]"
        return [sig]
    elif name in unary_ops:
        return ["def {}(self) -> Tensor: ...".format(opname)]
    elif name in to_py_type_ops:
        if name in {"bool", "float", "complex"}:
            tname = name
        elif name == "nonzero":
            tname = "bool"
        else:
            tname = "int"
        if tname in {"float", "int", "bool", "complex"}:
            tname = "builtins." + tname
        return ["def {}(self) -> {}: ...".format(opname, tname)]
    else:
        raise Exception("unknown op", opname)


def generate_type_hints(sig_group: PythonSignatureGroup) -> List[str]:
    type_hints: List[str] = []

    # Some deprecated ops that are on the blocklist are still included in pyi
    if sig_group.signature.name in blocklist and not sig_group.signature.deprecated:
        return type_hints

    # deprecated signatures have separate entries for their functional and out variants
    # (as opposed to the native ops, which fuse the two into a single signature).
    # generate the functional variant here, if an out variant exists.
    if sig_group.signature.deprecated and sig_group.outplace is not None:
        type_hint = sig_group.signature.signature_str_pyi(skip_outputs=True)
        type_hints.append(type_hint)

    # PythonSignatureGroups that have both a functional + out variant get a single signature, with an optional out argument
    # Generates the out variant if one exists. Otherwise, generate the functional variant
    type_hint = sig_group.signature.signature_str_pyi(
        skip_outputs=sig_group.outplace is None
    )
    type_hints.append(type_hint)

    # Some operators also additionally have a vararg variant of their signature
    type_hint_vararg = sig_group.signature.signature_str_pyi_vararg(
        skip_outputs=sig_group.outplace is None
    )
    if type_hint_vararg:
        type_hints.append(type_hint_vararg)

    return type_hints


def gen_nn_functional(fm: FileManager) -> None:
    # Functions imported into `torch.nn.functional` from `torch`, perhaps being filtered
    # through an `_add_docstr` call
    imports = [
        "conv1d",
        "conv2d",
        "conv3d",
        "conv_transpose1d",
        "conv_transpose2d",
        "conv_transpose3d",
        "conv_tbc",
        "avg_pool1d",
        "relu_",
        "selu_",
        "celu_",
        "rrelu_",
        "pixel_shuffle",
        "pixel_unshuffle",
        "channel_shuffle",
        "native_channel_shuffle",
        "pdist",
        "cosine_similarity",
    ]
    # Functions generated by `torch._jit_internal.boolean_dispatch`
    dispatches = [
        "fractional_max_pool2d",
        "fractional_max_pool3d",
        "max_pool1d",
        "max_pool2d",
        "max_pool3d",
        "adaptive_max_pool1d",
        "adaptive_max_pool2d",
        "adaptive_max_pool3d",
    ]
    # Functions directly imported from `torch._C`
    from_c = [
        "avg_pool2d",
        "avg_pool3d",
        "hardtanh_",
        "elu_",
        "leaky_relu_",
        "logsigmoid",
        "softplus",
        "softshrink",
        "one_hot",
    ]
    import_code = ["from .. import {0} as {0}".format(_) for _ in imports]
    # TODO make these types more precise
    dispatch_code = ["{}: Callable".format(_) for _ in (dispatches + from_c)]
    fm.write_with_template(
        "torch/nn/functional.pyi",
        "torch/nn/functional.pyi.in",
        lambda: {
            "imported_hints": import_code,
            "dispatched_hints": dispatch_code,
        },
    )

    # functional.pyi already contains the definitions for those functions
    # so, we don't export then to it
    from_c.extend(["hardtanh", "leaky_relu", "hardsigmoid"])
    dispatch_code = ["{}: Callable".format(_) for _ in (dispatches + from_c)]
    fm.write_with_template(
        "torch/_C/_nn.pyi",
        "torch/_C/_nn.pyi.in",
        lambda: {
            "imported_hints": import_code,
            "dispatched_hints": dispatch_code,
        },
    )


def gen_pyi(
    native_yaml_path: str,
    tags_yaml_path: str,
    deprecated_yaml_path: str,
    fm: FileManager,
) -> None:
    """gen_pyi()

    This function generates a pyi file for torch.
    """

    # Some of this logic overlaps with generate_python_signature in
    # tools/autograd/gen_python_functions.py; however, this
    # function is all about generating mypy type signatures, whereas
    # the other function generates are custom format for argument
    # checking.  If you are update this, consider if your change
    # also needs to update the other file.

    # Dictionary for NamedTuple definitions
    namedtuples: Dict[str, str] = {}

    # Generate type signatures for top-level functions
    # ~~~~~~~~~~~~~~~~~~~~~~~~~~~~~~~~~~~~~~~~~~~~~~~~

    unsorted_function_hints: Dict[str, List[str]] = collections.defaultdict(list)

    for n, n1, n2 in [
        ("csr", "crow", "col"),
        ("csc", "ccol", "row"),
        ("bsr", "crow", "col"),
        ("bsc", "ccol", "row"),
    ]:
        unsorted_function_hints.update(
            {
                f"sparse_{n}_tensor": [
                    f"def sparse_{n}_tensor({n1}_indices: Union[Tensor, List],"
                    f"{n2}_indices: Union[Tensor, List],"
                    " values: Union[Tensor, List], size: Optional[_size]=None,"
                    " *, dtype: Optional[_dtype]=None,"
                    " device: Union[_device, str, None]=None, requires_grad:_bool=False) -> Tensor: ..."
                ],
                f"_sparse_{n}_tensor_unsafe": [
                    f"def _sparse_{n}_tensor_unsafe({n1}_indices: Union[Tensor, List],"
                    f"{n2}_indices: Union[Tensor, List],"
                    " values: Union[Tensor, List], size: List[int],"
                    " dtype: Optional[_dtype] = None, device: Optional[_device] = None,"
                    " requires_grad: bool = False) -> Tensor: ..."
                ],
            }
        )

    unsorted_function_hints.update(
        {
            "set_flush_denormal": ["def set_flush_denormal(mode: _bool) -> _bool: ..."],
            "get_default_dtype": ["def get_default_dtype() -> _dtype: ..."],
            "asarray": [
                "def asarray(obj: Any, *, dtype: Optional[_dtype]=None, "
                "device: Union[_device, str, None]=None, copy: Optional[_bool]=None, "
                "requires_grad: _bool=False) -> Tensor: ..."
            ],
            "from_numpy": ["def from_numpy(ndarray) -> Tensor: ..."],
            "frombuffer": [
                "def frombuffer(buffer: Any, *, dtype: _dtype, count: int=-1, "
                "offset: int=0, device: Union[_device, str, None]=None, "
                "requires_grad: _bool=False) -> Tensor: ..."
            ],
            "numel": ["def numel(self: Tensor) -> _int: ..."],
            "as_tensor": [
                "def as_tensor(data: Any, dtype: _dtype=None, device: Optional[_device]=None) -> Tensor: ..."
            ],
            "get_num_threads": ["def get_num_threads() -> _int: ..."],
            "set_num_threads": ["def set_num_threads(num: _int) -> None: ..."],
            "init_num_threads": ["def init_num_threads() -> None: ..."],
            "get_num_interop_threads": ["def get_num_interop_threads() -> _int: ..."],
            "set_num_interop_threads": [
                "def set_num_interop_threads(num: _int) -> None: ..."
            ],
            # These functions are explicitly disabled by
            # SKIP_PYTHON_BINDINGS because they are hand bound.
            # Correspondingly, we must hand-write their signatures.
            "tensor": [
                "def tensor(data: Any, {}) -> Tensor: ...".format(FACTORY_PARAMS)
            ],
            "sparse_coo_tensor": [
                "def sparse_coo_tensor(indices: Tensor, values: Union[Tensor,List],"
                " size: Optional[_size]=None, *, dtype: Optional[_dtype]=None,"
                " device: Union[_device, str, None]=None, requires_grad:_bool=False) -> Tensor: ..."
            ],
            "_sparse_coo_tensor_unsafe": [
                "def _sparse_coo_tensor_unsafe(indices: Tensor, values: Tensor, size: List[int],"
                " dtype: Optional[_dtype] = None, device: Optional[_device] = None,"
                " requires_grad: bool = False) -> Tensor: ..."
            ],
            "sparse_compressed_tensor": [
                "def sparse_compressed_tensor(compressed_indices: Union[Tensor, List],"
                "plain_indices: Union[Tensor, List],"
                " values: Union[Tensor, List], size: Optional[_size]=None,"
                " *, dtype: Optional[_dtype]=None, layout: Optional[_layout] = None,"
                " device: Union[_device, str, None]=None, requires_grad:_bool=False) -> Tensor: ..."
            ],
            "_sparse_compressed_tensor_unsafe": [
                "def _sparse_compressed_tensor_unsafe(comp_indices: Union[Tensor, List],"
                "plain_indices: Union[Tensor, List],"
                " values: Union[Tensor, List], size: List[int],"
                " dtype: Optional[_dtype] = None, layout: Optional[_layout] = None,"
                " device: Optional[_device] = None,"
                " requires_grad: bool = False) -> Tensor: ..."
            ],
            "_is_functional_tensor": [
                "def _is_functional_tensor(t: Tensor) -> _bool: ..."
            ],
            "_from_functional_tensor": [
                "def _from_functional_tensor(t: Tensor) -> Tensor: ..."
            ],
            "_to_functional_tensor": [
                "def _to_functional_tensor(t: Tensor) -> Tensor: ..."
            ],
            "range": [
                "def range(start: Number, end: Number,"
                " step: Number=1, *, out: Optional[Tensor]=None, {}) -> Tensor: ...".format(
                    FACTORY_PARAMS
                )
            ],
            "arange": [
                "def arange(start: Number, end: Number, step: Number, *,"
                " out: Optional[Tensor]=None, {}) -> Tensor: ...".format(
                    FACTORY_PARAMS
                ),
                "def arange(start: Number, end: Number, *, out: Optional[Tensor]=None, {}) -> Tensor: ...".format(
                    FACTORY_PARAMS
                ),
                "def arange(end: Number, *, out: Optional[Tensor]=None, {}) -> Tensor: ...".format(
                    FACTORY_PARAMS
                ),
            ],
            "linspace": [
                "def linspace(start: Number, end: Number, steps: Optional[_int]=None, *,"
                " out: Optional[Tensor]=None, {}) -> Tensor: ...".format(FACTORY_PARAMS)
            ],
            "logspace": [
                "def logspace(start: Number, end: Number, steps: Optional[_int]=None, base: _float=10.0, *,"
                " out: Optional[Tensor]=None, {}) -> Tensor: ...".format(FACTORY_PARAMS)
            ],
            "randint": [
                "def randint(low: _int, high: _int, size: _size, *,"
                " generator: Optional[Generator]=None, {}) -> Tensor: ...".format(
                    FACTORY_PARAMS
                ),
                "def randint(high: _int, size: _size, *,"
                " generator: Optional[Generator]=None, {}) -> Tensor: ...".format(
                    FACTORY_PARAMS
                ),
            ],
            "full": [
                "def full(size: _size, fill_value: Number, *,"
                " out: Optional[Tensor]=None,"
                " layout: _layout=strided, {}) -> Tensor: ...".format(FACTORY_PARAMS),
                "def full(size: _size, fill_value: Number, *,"
                " names: List[Union[str, None]],"
                " layout: _layout=strided, {}) -> Tensor: ...".format(FACTORY_PARAMS),
            ],
            "is_grad_enabled": ["def is_grad_enabled() -> _bool: ..."],
            "is_inference_mode_enabled": [
                "def is_inference_mode_enabled() -> _bool: ..."
            ],
            "nonzero": [
                "def nonzero(input: Tensor, *, as_tuple: Literal[False]=False, out: Optional[Tensor]=None) -> Tensor: ...",
                "def nonzero(input: Tensor, *, as_tuple: Literal[True]) -> Tuple[Tensor, ...]: ...",
            ],
            "binary_cross_entropy_with_logits": [
                "def binary_cross_entropy_with_logits(input: Tensor, target: Tensor, "
                "weight: Optional[Tensor] = None, size_average: Optional[bool] = None, "
                "reduce: Optional[bool] = None, reduction: str = ..., "
                "pos_weight: Optional[Tensor] = None) -> Tensor: ..."
            ],
            "cosine_embedding_loss": [
                "def cosine_embedding_loss(input1: Tensor, input2: Tensor, "
                "target: Tensor, margin: float = ..., size_average: Optional[bool] = ..., "
                "reduce: Optional[bool] = ..., reduction: str = ...) -> Tensor: ..."
            ],
            "ctc_loss": [
                "def ctc_loss(log_probs: Tensor, targets: Tensor, input_lengths: Tensor, target_lengths: Tensor,"
                " blank: int = ..., reduction: str = ..., zero_infinity: bool = ...) -> Tensor: ..."
            ],
            "hinge_embedding_loss": [
                "def hinge_embedding_loss(input: Tensor, target: Tensor, margin: float = ...,"
                " size_average: Optional[bool] = ..., reduce: Optional[bool] = ..., "
                "reduction: str = ...) -> Tensor: ..."
            ],
            "kl_div": [
                "def kl_div(input: Tensor, target: Tensor, size_average: Optional[bool] = ..., "
                "reduce: Optional[bool] = ..., reduction: str = ..., log_target: bool = ...) -> Tensor: ..."
            ],
            "margin_ranking_loss": [
                "def margin_ranking_loss(input1: Tensor, input2: Tensor, target: Tensor,"
                " margin: float = ..., size_average: Optional[bool] = ..., "
                " reduce: Optional[bool] = ..., reduction: str = ...) -> Tensor: ..."
            ],
            "triplet_margin_loss": [
                "def triplet_margin_loss(anchor: Tensor, positive: Tensor, negative: Tensor, "
                "margin: float = ..., p: float = ..., eps: float = ..., swap: bool = ..., "
                "size_average: Optional[bool] = ..., "
                "reduce: Optional[bool] = ..., reduction: str = ...) -> Tensor: ..."
            ],
            "dsmm": ["def dsmm(input: Tensor, mat2: Tensor) -> Tensor: ..."],
            "hsmm": ["def hsmm(input: Tensor, mat2: Tensor) -> Tensor: ..."],
            "saddmm": [
                "def saddmm(input: Tensor, mat1: Tensor, mat2: Tensor, *, beta: Number=1, "
                "alpha: Number=1, out: Optional[Tensor]=None) -> Tensor: ..."
            ],
            "spmm": ["def spmm(input: Tensor, mat2: Tensor) -> Tensor: ..."],
            "div": [
                "def div(input: Union[Tensor, Number], other: Union[Tensor, Number], *, "
                "rounding_mode: Optional[str] = None, out: Optional[Tensor]=None) -> Tensor: ..."
            ],
        }
    )
    for binop in ["mul", "true_divide", "floor_divide"]:
        unsorted_function_hints[binop].append(
            "def {}(input: Union[Tensor, Number],"
            " other: Union[Tensor, Number],"
            " *, out: Optional[Tensor]=None) -> Tensor: ...".format(binop)
        )
    for binop in ["add", "sub"]:
        unsorted_function_hints[binop].append(
            "def {}(input: Union[Tensor, Number],"
            " other: Union[Tensor, Number],"
            " *, alpha: Optional[Number]=1, out: Optional[Tensor]=None) -> Tensor: ...".format(
                binop
            )
        )

    native_functions = parse_native_yaml(
        native_yaml_path, tags_yaml_path
    ).native_functions
    native_functions = list(filter(should_generate_py_binding, native_functions))

    function_signatures = load_signatures(
        native_functions, deprecated_yaml_path, method=False, pyi=True
    )
    sig_groups = get_py_torch_functions(function_signatures)
    for group in sorted(sig_groups, key=lambda g: g.signature.name):
        name = group.signature.name
        unsorted_function_hints[name] += generate_type_hints(group)

        named_tuple = returns_named_tuple_pyi(group.signature)
        if named_tuple is not None and not group.signature.deprecated:
            # deprecated namedtuples are currently not included for torch functions
            tuple_name, tuple_def = named_tuple
            if tuple_name in namedtuples:
                assert namedtuples[tuple_name] == tuple_def
            else:
                namedtuples[tuple_name] = tuple_def

    function_hints = []
    for name, hints in sorted(unsorted_function_hints.items()):
        if len(hints) > 1:
            hints = ["@overload\n" + h for h in hints]
        function_hints += hints

    # Generate type signatures for Tensor methods
    # ~~~~~~~~~~~~~~~~~~~~~~~~~~~~~~~~~~~~~~~~~~~~~~~~

    unsorted_tensor_method_hints: Dict[str, List[str]] = collections.defaultdict(list)
    unsorted_tensor_method_hints.update(
        {
            "size": [
                "def size(self) -> Size: ...",
                "def size(self, dim: _int) -> _int: ...",
            ],
            "stride": [
                "def stride(self) -> Tuple[_int]: ...",
                "def stride(self, _int) -> _int: ...",
            ],
            "new_ones": [
                "def new_ones(self, size: _size, {}) -> Tensor: ...".format(
                    FACTORY_PARAMS
                )
            ],
            "new_tensor": [
                "def new_tensor(self, data: Any, {}) -> Tensor: ...".format(
                    FACTORY_PARAMS
                )
            ],
            # new and __init__ have the same signatures differ only in return type
            # Adapted from legacy_tensor_ctor and legacy_tensor_new
            "new": [
                "def new(self, *args: Any, {}) ->Tensor: ...".format(DEVICE_PARAM),
                "def new(self, storage: Storage) -> Tensor: ...",
                "def new(self, other: Tensor) -> Tensor: ...",
                "def new(self, size: _size, *, {}) -> Tensor: ...".format(DEVICE_PARAM),
            ],
            "__init__": [
                "def __init__(self, *args: Any, {}) -> None: ...".format(DEVICE_PARAM),
                "def __init__(self, storage: Storage) -> None: ...",
                "def __init__(self, other: Tensor) -> None: ...",
                "def __init__(self, size: _size, *, {}) -> None: ...".format(
                    DEVICE_PARAM
                ),
            ],
            "as_subclass": ["def as_subclass(self, cls: Tensor) -> Tensor: ..."],
            "_make_subclass": [
                "def _make_subclass(cls, data: Tensor, require_grad: _bool = False, dispatch_strides: _bool=False,"
                " dispatch_device: _bool=False, device_for_backend_keys: Optional[_device] = None) -> Tensor: ..."
            ],
            "__getitem__": ["def __getitem__(self, {}) -> Tensor: ...".format(INDICES)],
            "__setitem__": [
                "def __setitem__(self, {}, val: Union[Tensor, Number])"
                " -> None: ...".format(INDICES)
            ],
            "tolist": ["def tolist(self) -> List: ..."],
            "requires_grad_": [
                "def requires_grad_(self, mode: _bool=True) -> Tensor: ..."
            ],
            "element_size": ["def element_size(self) -> _int: ..."],
            "data_ptr": ["def data_ptr(self) -> _int: ..."],
            "dim": ["def dim(self) -> _int: ..."],
            "nonzero": [
                "def nonzero(self, *, as_tuple: Literal[False]=False) -> Tensor: ...",
                "def nonzero(self, *, as_tuple: Literal[True]) -> Tuple[Tensor, ...]: ...",
            ],
            "numel": ["def numel(self) -> _int: ..."],
            "ndimension": ["def ndimension(self) -> _int: ..."],
            "nelement": ["def nelement(self) -> _int: ..."],
            "cuda": [
                "def cuda(self, device: Optional[Union[_device, _int, str]]=None, non_blocking: _bool=False) -> Tensor: ..."
            ],
            "numpy": ["def numpy(self, *, force: _bool=False) -> Any: ..."],
            "apply_": ["def apply_(self, callable: Callable) -> Tensor: ..."],
            "map_": [
                "def map_(self, tensor: Tensor, callable: Callable) -> Tensor: ..."
            ],
            "map2_": [
                "def map2_(self, x: Tensor, y: Tensor, callable: Callable) -> Tensor: ..."
            ],
            "storage": ["def _storage(self) -> Storage: ..."],
            "storage_type": ["def storage_type(self) -> Storage: ..."],
            "type": [
                "def type(self, dtype: None=None, non_blocking: _bool=False) -> str: ...",
                "def type(self, dtype: Union[str, _dtype], non_blocking: _bool=False) -> Tensor: ...",
            ],
            "get_device": ["def get_device(self) -> _int: ..."],
            "contiguous": [
                "def contiguous(self, memory_format=torch.contiguous_format) -> Tensor: ..."
            ],
            "has_names": ["def has_names(self) -> _bool: ..."],
            "is_contiguous": [
                "def is_contiguous(self, memory_format=torch.contiguous_format) -> _bool: ..."
            ],
            "_is_view": ["def _is_view(self) -> _bool: ..."],
            "is_cuda": ["is_cuda: _bool"],
            "is_leaf": ["is_leaf: _bool"],
            "is_nested": ["is_nested: _bool"],
            "is_sparse": ["is_sparse: _bool"],
            "is_sparse_csr": ["is_sparse_csr: _bool"],
            "is_quantized": ["is_quantized: _bool"],
            "is_meta": ["is_meta: _bool"],
            "is_mps": ["is_mps: _bool"],
            "is_ort": ["is_ort: _bool"],
            "is_mkldnn": ["is_mkldnn: _bool"],
            "is_vulkan": ["is_vulkan: _bool"],
            "is_ipu": ["is_ipu: _bool"],
            "storage_offset": ["def storage_offset(self) -> _int: ..."],
            "to": [
                "def to(self, dtype: _dtype, non_blocking: _bool=False, copy: _bool=False) -> Tensor: ...",
                "def to(self, device: Optional[Union[_device, str]]=None, dtype: Optional[_dtype]=None, "
                "non_blocking: _bool=False, copy: _bool=False) -> Tensor: ...",
                "def to(self, other: Tensor, non_blocking: _bool=False, copy: _bool=False) -> Tensor: ...",
            ],
            "item": ["def item(self) -> Number: ..."],
            "copy_": [
                "def copy_(self, src: Tensor, non_blocking: _bool=False) -> Tensor: ..."
            ],
            "set_": [
                "def set_(self, storage: Union[Storage, TypedStorage], offset: _int, size: _size, stride: _size) -> Tensor: ...",
                "def set_(self, storage: Union[Storage, TypedStorage]) -> Tensor: ...",
            ],
            "split": [
                "def split(self, split_size: _int, dim: _int=0) -> Sequence[Tensor]: ...",
                "def split(self, split_size: Tuple[_int, ...], dim: _int=0) -> Sequence[Tensor]: ...",
            ],
            "div": [
                "def div(self, other: Union[Tensor, Number], *, rounding_mode: Optional[str] = None) -> Tensor: ..."
            ],
            "div_": [
                "def div_(self, other: Union[Tensor, Number], *, rounding_mode: Optional[str] = None) -> Tensor: ..."
            ],
        }
    )
    for binop in ["mul", "true_divide", "floor_divide"]:
        for inplace in [False, True]:
            out_suffix = ", *, out: Optional[Tensor]=None"
            if inplace:
                binop += "_"
                out_suffix = ""
            unsorted_tensor_method_hints[binop].append(
                "def {}(self, other: Union[Tensor, Number, torch.SymIntNode, torch.SymFloatNode]{})"
                " -> Tensor: ...".format(binop, out_suffix)
            )
    for binop in ["add", "sub"]:
        for inplace in [False, True]:
            out_suffix = ", out: Optional[Tensor]=None"
            if inplace:
                binop += "_"
                out_suffix = ""
            unsorted_tensor_method_hints[binop].append(
                "def {}(self, other: Union[Tensor, Number, torch.SymIntNode, torch.SymFloatNode], "
                "*, alpha: Optional[Number]=1{})"
                " -> Tensor: ...".format(binop, out_suffix)
            )
    simple_conversions = [
        "byte",
        "char",
        "cpu",
        "double",
        "float",
        "half",
        "int",
        "long",
        "short",
        "bool",
        "bfloat16",
    ]
    for name in simple_conversions:
        unsorted_tensor_method_hints[name].append(
            "def {}(self) -> Tensor: ...".format(name)
        )

    # pyi tensor methods don't currently include deprecated signatures for some reason
    # TODO: we should probably add them in
    tensor_method_signatures = load_signatures(
        native_functions,
        deprecated_yaml_path,
        method=True,
        skip_deprecated=True,
        pyi=True,
    )
    tensor_method_sig_groups = get_py_torch_functions(
        tensor_method_signatures, method=True
    )

    for group in sorted(tensor_method_sig_groups, key=lambda g: g.signature.name):
        name = group.signature.name
        unsorted_tensor_method_hints[name] += generate_type_hints(group)

        named_tuple = returns_named_tuple_pyi(group.signature)
        if named_tuple is not None and not group.signature.deprecated:
            # deprecated namedtuples are currently not included for torch functions
            tuple_name, tuple_def = named_tuple
            if tuple_name in namedtuples:
                assert namedtuples[tuple_name] == tuple_def
            else:
                namedtuples[tuple_name] = tuple_def

    for op in all_ops:
        name = "__{}__".format(op)
        unsorted_tensor_method_hints[name] += sig_for_ops(name)

    tensor_method_hints = []
    for name, hints in sorted(unsorted_tensor_method_hints.items()):
        if len(hints) > 1:
            hints = ["@overload\n" + h for h in hints]
        tensor_method_hints += hints

    # TODO: Missing type hints for nn

    # Generate namedtuple definitions
    # ~~~~~~~~~~~~~~~~~~~~~~~~~~~~~~~~~~~~~~~~~~

    namedtuple_defs = [
        "{} = {}".format(name, defn) for name, defn in namedtuples.items()
    ]

    # Generate type signatures for legacy classes
    # ~~~~~~~~~~~~~~~~~~~~~~~~~~~~~~~~~~~~~~~~~~~

    legacy_storage_base_hints = ["class StorageBase(object): ..."]

    legacy_class_hints = []
    for c in (
        "DoubleTensor",
        "FloatTensor",
        "LongTensor",
        "IntTensor",
        "ShortTensor",
        "HalfTensor",
        "CharTensor",
        "ByteTensor",
        "BoolTensor",
    ):
        legacy_class_hints.append("class {}(Tensor): ...".format(c))

    # Generate type signatures for dtype classes
    # ~~~~~~~~~~~~~~~~~~~~~~~~~~~~~~~~~~~~~~~~~~

    # TODO: don't explicitly list dtypes here; get it from canonical
    # source
    dtype_class_hints = [
        "{}: dtype = ...".format(n)
        for n in [
            "float32",
            "float",
            "float64",
            "double",
            "float16",
            "bfloat16",
            "half",
            "uint8",
            "int8",
            "int16",
            "short",
            "int32",
            "int",
            "int64",
            "long",
            "complex32",
            "complex64",
            "cfloat",
            "complex128",
            "cdouble",
            "quint8",
            "qint8",
            "qint32",
            "bool",
            "quint4x2",
            "quint2x4",
        ]
    ]

    # Generate __all__ directive
    # ~~~~~~~~~~~~~~~~~~~~~~~~~~~~~~~~~~~~~~~~~~

    # Include only the functions that contain hints, to prevent undefined
    # symbols to be included in the `__all__` directive.
    hinted_function_names = [
        name for name, hint in unsorted_function_hints.items() if hint
    ]
    all_symbols = sorted(list(namedtuples.keys()) + hinted_function_names)
    all_directive = pformat(all_symbols, width=100, compact=True).split("\n")
    all_directive[0] = "__all__ = {}".format(all_directive[0])

    # Write out the stub
    # ~~~~~~~~~~~~~~~~~~

    env = {
        "namedtuple_defs": namedtuple_defs,
        "function_hints": function_hints,
        "tensor_method_hints": tensor_method_hints,
        "legacy_class_hints": legacy_class_hints,
        "legacy_storage_base_hints": legacy_storage_base_hints,
        "dtype_class_hints": dtype_class_hints,
        "all_directive": all_directive,
    }
    fm.write_with_template(
        "torch/_C/__init__.pyi",
        "torch/_C/__init__.pyi.in",
        lambda: {
            "generated_comment": "@" + "generated from torch/_C/__init__.pyi.in",
            **env,
        },
    )
    fm.write_with_template(
        "torch/_C/_VariableFunctions.pyi",
        "torch/_C/_VariableFunctions.pyi.in",
        lambda: {
            "generated_comment": "@"
            + "generated from torch/_C/_VariableFunctions.pyi.in",
            **env,
        },
    )
    fm.write_with_template(
        "torch/_VF.pyi",
        "torch/_C/_VariableFunctions.pyi.in",
        lambda: {
            "generated_comment": "@"
            + "generated from torch/_C/_VariableFunctions.pyi.in",
            **env,
        },
    )
    fm.write_with_template(
        "torch/return_types.pyi",
        "torch/_C/return_types.pyi.in",
        lambda: {
            "generated_comment": "@" + "generated from torch/_C/return_types.pyi",
            **env,
        },
    )
    gen_nn_functional(fm)


def main() -> None:
    parser = argparse.ArgumentParser(description="Generate type stubs for PyTorch")
    parser.add_argument(
        "--native-functions-path",
        metavar="NATIVE",
        default="aten/src/ATen/native/native_functions.yaml",
        help="path to native_functions.yaml",
    )
    parser.add_argument(
        "--tags-path",
        metavar="TAGS",
        default="aten/src/ATen/native/tags.yaml",
        help="path to tags.yaml",
    )
    parser.add_argument(
        "--deprecated-functions-path",
        metavar="DEPRECATED",
        default="tools/autograd/deprecated.yaml",
        help="path to deprecated.yaml",
    )
    parser.add_argument(
        "--out", metavar="OUT", default=".", help="path to output directory"
    )
    args = parser.parse_args()
    fm = FileManager(install_dir=args.out, template_dir=".", dry_run=False)
    gen_pyi(
        args.native_functions_path, args.tags_path, args.deprecated_functions_path, fm
    )


if __name__ == "__main__":
    main()<|MERGE_RESOLUTION|>--- conflicted
+++ resolved
@@ -104,26 +104,11 @@
     # Somehow, these are defined in both _C and in functional. Ick!
     "broadcast_tensors",
     # Manually define named tensor type stubs in __init__.pyi.in
-<<<<<<< HEAD
-    'align_tensors',
-    'meshgrid',
-    'cartesian_prod',
-    'block_diag',
-    'norm',
-    'stft',
-    'tensordot',
-    'split',
-    'unique_consecutive',
-    'atleast_1d',
-    'atleast_2d',
-    'atleast_3d',
-=======
     "align_tensors",
     "meshgrid",
     "cartesian_prod",
     "block_diag",
     "norm",
-    "chain_matmul",
     "stft",
     "tensordot",
     "split",
@@ -131,7 +116,6 @@
     "atleast_1d",
     "atleast_2d",
     "atleast_3d",
->>>>>>> 5f960db0
     # These are handled specially by python_arg_parser.cpp
     "add",
     "add_",
