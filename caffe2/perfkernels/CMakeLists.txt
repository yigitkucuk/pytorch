--- conflicted
+++ resolved
@@ -23,12 +23,6 @@
 # extensions.
 if(CXX_AVX2_FOUND)
   add_library(Caffe2_perfkernels_avx2 STATIC ${avx2_srcs})
-<<<<<<< HEAD
-  add_dependencies(Caffe2_perfkernels_avx Caffe2_PROTO)
-  add_dependencies(Caffe2_perfkernels_avx2 Caffe2_PROTO)
-  target_link_libraries(Caffe2_perfkernels_avx PRIVATE c10)
-=======
->>>>>>> d3b82306
   target_link_libraries(Caffe2_perfkernels_avx2 PRIVATE c10)
 
   if(MSVC AND NOT "${CMAKE_CXX_COMPILER_ID}" STREQUAL "Clang")
@@ -48,41 +42,6 @@
   list(APPEND
        Caffe2_DEPENDENCY_WHOLE_LINK_LIBS
        "Caffe2_perfkernels_avx2_interface")
-<<<<<<< HEAD
-
-  if(CAFFE2_COMPILER_SUPPORTS_AVX512_EXTENSIONS)
-    add_library(Caffe2_perfkernels_avx512 STATIC ${avx512_srcs})
-    add_dependencies(Caffe2_perfkernels_avx512 Caffe2_PROTO)
-    target_link_libraries(Caffe2_perfkernels_avx512 PRIVATE c10)
-    install(TARGETS Caffe2_perfkernels_avx512
-        ARCHIVE DESTINATION "${CMAKE_INSTALL_LIBDIR}")
-
-    if(MSVC AND NOT "${CMAKE_CXX_COMPILER_ID}" STREQUAL "Clang")
-      target_compile_options(Caffe2_perfkernels_avx512
-          PRIVATE "/D__AVX512F__"
-          PRIVATE "/D__AVX512DQ__"
-          PRIVATE "/D__AVX512VL__"
-          PRIVATE "/arch:AVX2"
-          PRIVATE "/D__FMA__"
-          PRIVATE "/D__F16C__")
-    else()
-      target_compile_options(Caffe2_perfkernels_avx512
-          PRIVATE "-mavx512f"
-          PRIVATE "-mavx512dq"
-          PRIVATE "-mavx512vl"
-          PRIVATE "-mavx2"
-          PRIVATE "-mfma"
-          PRIVATE "-mavx"
-          PRIVATE "-mf16c")
-    endif()
-    caffe2_interface_library(
-        Caffe2_perfkernels_avx512 Caffe2_perfkernels_avx512_interface)
-    list(APPEND
-         Caffe2_DEPENDENCY_WHOLE_LINK_LIBS
-         "Caffe2_perfkernels_avx512_interface")
-  endif()
-=======
->>>>>>> d3b82306
 endif()
 
 # TODO(jiayq): currently, we only implement the very base files for the
